# Copyright (c) Meta Platforms, Inc. and affiliates
# Owner(s): ["oncall: distributed"]

import copy

import torch
import torch._dynamo
import torch.distributed as dist
import torch.nn as nn
from torch.distributed._tensor import DeviceMesh, DTensor, Replicate, Shard
from torch.distributed.fsdp import FullyShardedDataParallel as FSDP
from torch.distributed.tensor.parallel import PairwiseParallel, parallelize_module
from torch.distributed.tensor.parallel.fsdp import enable_2d_with_fsdp
from torch.testing._internal.common_distributed import skip_if_lt_x_gpu
from torch.testing._internal.common_utils import run_tests
from torch.testing._internal.distributed._tensor.common_dtensor import (
    DTensorTestBase,
    MLPModule,
    with_comms,
)
from torch.testing._internal.distributed.fake_pg import FakeStore


class SimpleModel(nn.Module):
    def __init__(self, device):
        super().__init__()
        self.mlp_0 = MLPModule(device)
        self.mlp_1 = MLPModule(device)

    def forward(self, input):
        return self.mlp_1(self.mlp_0(input))


class TestDTensorCompile(torch._dynamo.test_case.TestCase):
    def setUp(self):
        super().setUp()
        fake_store = FakeStore()
        dist.init_process_group(
            "fake", store=fake_store, rank=0, world_size=self.world_size
        )

    def tearDown(self):
        super().tearDown()
        dist.destroy_process_group()

    @property
    def device_type(self) -> str:
        return "cuda" if torch.cuda.is_available() else "cpu"

    @property
    def world_size(self) -> int:
        return 2

    def test_fakify_dtensor(self):
        mesh = DeviceMesh(self.device_type, torch.arange(self.world_size))

        # pass in DTensor as inputs/outputs to the function
        def fn(x):
            return x

        x = DTensor.from_local(torch.rand(1), mesh, [Shard(0)], run_check=False)
        ref = fn(x)

        opt_fn = torch.compile(fn, backend="eager", fullgraph=True)
        res = opt_fn(x)
        self.assertEqual(res, ref)

    def test_dynamo_dtensor(self):
        mesh = DeviceMesh(self.device_type, torch.arange(self.world_size))

        # test passing in DTensor as inputs/outputs and run some tensor computation
        def fn(x):
            return x * x + 2

        x = DTensor.from_local(torch.rand(1), mesh, [Shard(0)], run_check=False)
        ref = fn(x)

        opt_fn = torch.compile(fn, backend="eager", fullgraph=True)
        res = opt_fn(x)
        self.assertEqual(res, ref)

    def test_dynamo_dtensor_from_local(self):
        mesh = DeviceMesh(self.device_type, torch.arange(self.world_size))

        # create DTensor inside fn and run some compute
        def fn(x):
            dt = DTensor.from_local(x, mesh, [Replicate()], run_check=False)
            return dt.to_local() + 2

        # below is the op approach for reference
        # from torch.distributed._tensor.api import _FromTorchTensor
        # def from_local_tensor(x):
        #     return _FromTorchTensor.apply(x, mesh, [Replicate()], False)

        # _dt_lib_def = torch.library.Library("dtensor", "DEF")
        # _dt_lib_def.define("from_local(Tensor self) -> Tensor")

        # _dt_lib_impl = torch.library.Library("dtensor", "IMPL")
        # _dt_lib_impl.impl("from_local", from_local_tensor, "Autograd")

        x = torch.ones(1)
        ref = fn(x)
        opt_fn = torch.compile(fn, backend="eager", fullgraph=True)
        res = opt_fn(x)
        self.assertEqual(res, ref)

    def test_dynamo_dtensor_from_local_redistribute(self):
        mesh = DeviceMesh(self.device_type, torch.arange(self.world_size))

        # pass in tensor as inputs/outputs, create DTensor and run redistribute
        # (allgather collective) inside the fn
        def fn(x):
            dt = DTensor.from_local(x, mesh, [Shard(0)], run_check=False)
            return dt.redistribute(mesh, [Replicate()]).to_local() + 2

        x = torch.ones(1)
        ref = fn(x)
        opt_fn = torch.compile(fn, backend="eager", fullgraph=True)
        res = opt_fn(x)
        self.assertEqual(res, ref)


class TestDTensorCompileE2E(DTensorTestBase):
    @property
    def world_size(self):
        return 4

    @with_comms
<<<<<<< HEAD
    def test_tp_compile_fullgraph(self):
        mesh = DeviceMesh(self.device_type, torch.arange(self.world_size))

        model = MLPModule(self.device_type)
        model = parallelize_module(model, mesh, PairwiseParallel())
        inp = torch.rand(20, 10, device=self.device_type)
        out = model(inp)
        compiled_mod = torch.compile(model, backend="eager", fullgraph=True)
        compiled_out = compiled_mod(inp)
        self.assertEqual(compiled_out, out)

    @with_comms
=======
    @skip_if_lt_x_gpu(4)
>>>>>>> 61da4d7f
    def test_2d_fsdp_tp_compile(self):
        data_parallel_size = 2
        model = SimpleModel(self.device_type)
        model_copy = copy.deepcopy(model)
        enable_2d_with_fsdp()

        # 2-D mesh is [dp, tp]
        twod_mesh = DeviceMesh(
            device_type="cuda",
            mesh=torch.arange(0, self.world_size).view(data_parallel_size, -1),
        )

        fsdp_pg = twod_mesh.get_dim_groups()[0]

        inp = torch.rand(20, 10, device=self.device_type)
        tp_model = parallelize_module(
            model, twod_mesh, PairwiseParallel(), tp_mesh_dim=1
        )
        eager_2d = FSDP(
            tp_model, process_group=fsdp_pg, device_id=self.rank, use_orig_params=True
        )
        out = eager_2d(inp)
        # TODO: once aot autograd support is ready we can just use default backend
        tp_model2 = parallelize_module(
            model_copy, twod_mesh, PairwiseParallel(), tp_mesh_dim=1
        )
        compiled_tp = torch.compile(tp_model2, backend="eager", fullgraph=True)

        # TODO: now we first apply torch compile on tp model then use fsdp to wrap it, ideally
        # we should apply torch.compile after fsdp wrap, but the current graph break approach
        # have some issues with the tensor subclass compilation, need to dig into this later
        compiled_2d = FSDP(
            compiled_tp,
            process_group=fsdp_pg,
            device_id=self.rank,
            use_orig_params=True,
        )

        compiled_output = compiled_2d(inp)

        self.assertEqual(out, compiled_output)


if __name__ == "__main__":
    run_tests()<|MERGE_RESOLUTION|>--- conflicted
+++ resolved
@@ -126,7 +126,6 @@
         return 4
 
     @with_comms
-<<<<<<< HEAD
     def test_tp_compile_fullgraph(self):
         mesh = DeviceMesh(self.device_type, torch.arange(self.world_size))
 
@@ -139,9 +138,7 @@
         self.assertEqual(compiled_out, out)
 
     @with_comms
-=======
     @skip_if_lt_x_gpu(4)
->>>>>>> 61da4d7f
     def test_2d_fsdp_tp_compile(self):
         data_parallel_size = 2
         model = SimpleModel(self.device_type)
