--- conflicted
+++ resolved
@@ -6322,17 +6322,10 @@
                     torch._dynamo.config, "dynamic_shapes", dynamic_shapes
                 ):
                     torch._dynamo.reset()
-<<<<<<< HEAD
 
                     def fn(a: torch.Tensor) -> torch.Tensor:
                         return torch.sum(a)
 
-=======
-
-                    def fn(a: torch.Tensor) -> torch.Tensor:
-                        return torch.sum(a)
-
->>>>>>> 1838fe4c
                     kernels = self.get_kernels(
                         fn, [torch.randn([256, 256], device="cuda")]
                     )
