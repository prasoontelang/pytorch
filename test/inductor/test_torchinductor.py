# Owner(s): ["module: inductor"]
import contextlib
import copy
import dataclasses
import functools
import gc
import importlib
import itertools
import math
import os
import random
import subprocess
import sys
import time
import typing
import unittest
import weakref
from typing import Tuple
from unittest.mock import patch

import numpy as np

import torch

import torch._dynamo.config as dynamo_config
import torch.nn as nn
from torch._dispatch.python import enable_python_dispatcher
from torch._dynamo.testing import (
    CompileCounterWithBackend,
    expectedFailureCodegenDynamic,
    rand_strided,
    same,
)
from torch._export.constraints import constrain_as_size
from torch._inductor.codegen.common import DataTypePropagation, OptimizationContext
from torch._inductor.utils import (
    add_scheduler_init_hook,
    run_and_get_code,
    run_and_get_triton_code,
)
from torch._inductor.virtualized import V
from torch.fx.experimental.proxy_tensor import make_fx
from torch.nn import functional as F
from torch.testing import FileCheck, make_tensor
from torch.testing._internal.common_cuda import SM80OrLater, TEST_CUDNN
from torch.testing._internal.common_device_type import _has_sufficient_memory
from torch.testing._internal.common_dtype import all_types
from torch.testing._internal.common_utils import (
    DeterministicGuard,
    IS_CI,
    IS_FBCODE,
    IS_MACOS,
    IS_WINDOWS,
    IS_X86,
    skipIfRocm,
    TEST_WITH_ASAN,
    TestCase as TorchTestCase,
)
from torch.utils._python_dispatch import TorchDispatchMode
from torch.utils._pytree import tree_flatten, tree_unflatten
from torch.utils.weak import WeakTensorKeyDictionary

if IS_WINDOWS and IS_CI:
    sys.stderr.write(
        "Windows CI does not have necessary dependencies for test_torchinductor yet\n"
    )
    if __name__ == "__main__":
        sys.exit(0)
    raise unittest.SkipTest("requires sympy/functorch/filelock")

importlib.import_module("functorch")
importlib.import_module("filelock")

from torch._inductor import config, test_operators

from torch._inductor.compile_fx import compile_fx, compile_fx_inner
from torch._inductor.utils import has_torchvision_roi_align

from torch.testing._internal.common_utils import slowTest
from torch.testing._internal.inductor_utils import HAS_CPU, HAS_CUDA

HAS_MULTIGPU = HAS_CUDA and torch.cuda.device_count() >= 2
HAS_AVX2 = "fbgemm" in torch.backends.quantized.supported_engines
aten = torch.ops.aten
requires_cuda = functools.partial(unittest.skipIf, not HAS_CUDA, "requires cuda")
requires_multigpu = functools.partial(
    unittest.skipIf, not HAS_MULTIGPU, "requires multiple cuda devices"
)
skip_if_x86_mac = functools.partial(
    unittest.skipIf, IS_MACOS and IS_X86, "Does not work on x86 Mac"
)
vec_dtypes = [torch.float, torch.bfloat16, torch.float16]

libfoo = None


def run_fw_bw_and_get_code(fn):
    def run_with_backward():
        result = fn()
        result.sum().backward()
        return result

    return run_and_get_code(run_with_backward)


class TestCase(TorchTestCase):
    @classmethod
    def setUpClass(cls):
        super().setUpClass()
        cls._stack = contextlib.ExitStack()
        cls._stack.enter_context(
            config.patch(
                {
                    "debug": True,
                    "debug_index_asserts": True,
                    "cpp.min_chunk_size": 1,
                    "triton.autotune_pointwise": False,  # too slow
                    "implicit_fallbacks": False,
                    "generate_intermediate_hooks": True,
                }
            )
        )

    @classmethod
    def tearDownClass(cls):
        cls._stack.close()
        super().tearDownClass()

    def setUp(self):
        torch._dynamo.reset()
        torch._inductor.metrics.reset()
        super().setUp()
        self._start = time.perf_counter()

    def tearDown(self):
        super().tearDown()
        torch._dynamo.reset()
        if os.environ.get("ERROR_ON_SLOW") == "1":
            elapsed = time.perf_counter() - self._start
            assert elapsed < 120


class ToTuple(torch.nn.Module):
    def forward(self, x):
        return (x,)


@dataclasses.dataclass
class InputGen:
    n: int
    device: str

    def dense(self):
        return torch.randn((self.n, self.n), device=self.device)

    def transposed(self):
        return self.dense().transpose(0, 1)

    def strided(self):
        return torch.randn((self.n * 2, self.n * 3), device=self.device)[
            self.n :, self.n :: 2
        ]

    def broadcast1(self):
        return torch.randn((self.n,), device=self.device)

    def broadcast2(self):
        return torch.randn((1, self.n, 1), device=self.device)

    def broadcast3(self):
        return torch.randn((1,), device=self.device)

    def double(self):
        return torch.randn((self.n, self.n), device=self.device, dtype=torch.double)

    def int(self):
        return torch.arange(self.n, device=self.device, dtype=torch.int32)


def compute_grads(args, kwrags, results, grads):
    def gather_leaf_tensors(args, kwargs):
        args, _ = tree_flatten(args)
        kwargs, _ = tree_flatten(kwargs)
        args = args + kwargs
        leaf_tensors = [
            arg for arg in args if isinstance(arg, torch.Tensor) and arg.requires_grad
        ]
        return leaf_tensors

    flat_results, _ = tree_flatten(results)
    flat_diff_results = [r for r in flat_results if r.requires_grad]
    assert len(flat_diff_results) > 0

    leaf_tensors = gather_leaf_tensors(args, kwrags)
    assert len(leaf_tensors) > 0
    return torch.autograd.grad(
        flat_diff_results,
        leaf_tensors,
        grads,
        allow_unused=True,
        retain_graph=True,
    )


def clone_preserve_strides(x, device=None):
    if not isinstance(x, torch.Tensor):
        return x
    buffer = torch.as_strided(
        x, (x.untyped_storage().size() // x.element_size(),), (1,), 0
    )
    if not device:
        buffer = buffer.clone()
    else:
        buffer = buffer.to(device, copy=True)
    out = torch.as_strided(buffer, x.size(), x.stride(), x.storage_offset())
    return out


@patch.object(config, "debug", True)
def run_and_get_cpp_code(fn, *args, **kwargs):
    torch._dynamo.reset()
    import io
    import logging

    log_capture_string = io.StringIO()
    ch = logging.StreamHandler(log_capture_string)
    from torch._inductor.graph import output_code_log

    output_code_log.addHandler(ch)
    prev_level = output_code_log.level
    output_code_log.setLevel(logging.DEBUG)
    fn(*args, **kwargs)
    s = log_capture_string.getvalue()
    output_code_log.setLevel(prev_level)
    output_code_log.removeHandler(ch)
    return s


def check_model(
    self: TestCase,
    model,
    example_inputs,
    kwargs=None,
    *,
    atol=None,
    rtol=None,
    check_lowp=True,
    exact_dtype=True,
    nopython=True,
    copy_to_cuda=True,
    reference_in_float=True,
    assert_equal=True,
    check_gradient=False,
    check_has_compiled=True,
):
    kwargs = kwargs or {}
    torch._dynamo.reset()

    ref_inputs = [clone_preserve_strides(x) for x in example_inputs]
    ref_kwargs = kwargs
    has_lowp_args = False
    original_lowp_dtype = torch.half

    if reference_in_float:
        # check_lowp is ignored here, it's kept just to be able to call `common` with extra arg
        def upcast_fn(x):
            nonlocal has_lowp_args
            if isinstance(x, torch.Tensor) and (
                x.dtype == torch.float16 or x.dtype == torch.bfloat16
            ):
                has_lowp_args = True
                return x.float()
            else:
                return x

        def get_original_lowp_dtype(example_inputs):
            dtypes = [x.dtype for x in example_inputs if isinstance(x, torch.Tensor)]
            dtype_set = set(dtypes)
            return dtype_set.pop() if len(dtype_set) == 1 else torch.half

        ref_inputs = list(map(upcast_fn, example_inputs))
        ref_kwargs = {k: upcast_fn(v) for k, v in kwargs.items()}
        if has_lowp_args:
            original_lowp_dtype = get_original_lowp_dtype(example_inputs)
            if hasattr(model, "to"):
                model = model.to(torch.float)

    torch.manual_seed(0)

    correct = model(*ref_inputs, **ref_kwargs)
    # downcast the model back if needed
    if reference_in_float and has_lowp_args:
        if hasattr(model, "to"):
            model = model.to(original_lowp_dtype)

    torch._inductor.metrics.reset()

    called = False

    def compile_fx_wrapper(model_, example_inputs_):
        nonlocal called
        called = True
        return compile_fx(model_, example_inputs_)

    def run(*ex, **kwargs):
        return model(*ex, **kwargs)

    run = torch._dynamo.optimize(compile_fx_wrapper, nopython=nopython)(run)

    torch.manual_seed(0)
    actual = run(*example_inputs, **kwargs)
    # if not called:
    #     exp = torch._dynamo.explain(run)(*example_inputs)
    #     print("Explain:", exp[0])
    #     for graph in exp[2]:
    #         print("Graph", graph)
    if check_has_compiled:
        assert called, "Ran graph without calling compile_fx"
    assert type(actual) == type(correct)

    correct_flat, correct_spec = tree_flatten(correct)
    actual_flat, _ = tree_flatten(actual)

    def reference_to_expect(actual_flat, correct_flat):
        return tuple(
            y.to(x.dtype)
            if isinstance(y, torch.Tensor) and y.dtype.is_floating_point
            else y
            for x, y in zip(actual_flat, correct_flat)
        )

    if reference_in_float:
        correct_flat = reference_to_expect(actual_flat, correct_flat)
        correct = tree_unflatten(correct_flat, correct_spec)

    if assert_equal:
        self.assertEqual(
            actual,
            correct,
            atol=atol,
            rtol=rtol,
            equal_nan=True,
            exact_dtype=exact_dtype,
        )
        # In case of input mutations, check that inputs are the same
        self.assertEqual(
            ref_inputs,
            example_inputs,
            atol=atol,
            rtol=rtol,
            equal_nan=True,
            # our testing sometimes uses higher precision inputs for the reference
            exact_dtype=False,
        )
    else:
        for correct_val, actual_val in zip(correct_flat, actual_flat):
            if isinstance(correct_val, torch.Tensor):
                assert correct_val.device == actual_val.device
                assert correct_val.size() == actual_val.size()
                assert correct_val.stride() == actual_val.stride()
                assert correct_val.layout == actual_val.layout
                if exact_dtype:
                    assert correct_val.dtype == actual_val.dtype

    if check_gradient:
        # generate random unit norm gradients
        grads = [
            torch.rand(r.shape, device=r.device, dtype=r.dtype)
            for r in correct_flat
            if r.requires_grad
        ]
        for g in grads:
            g /= g.norm()

        correct_grad = compute_grads(ref_inputs, ref_kwargs, correct, grads)
        all_none_grads = all(x is None for x in correct_grad)
        if all_none_grads:
            # See Note [Detaching inputs that never need gradients]
            # There are a handful of ops that can return None gradients, into of zero gradients.
            # If all inputs to an AOTAutograd graph are supposed to get None gradients,
            # AOTAutograd will end up forcing all of the outputs of the forward to not require grad.
            # There's no easy fix to this (see the note above), although one option is to
            # force any derivative formulas in core to return tensors of zeros instead of None.
            flat_results, _ = tree_flatten(actual)
            results_that_require_grad = [
                x
                for x in flat_results
                if isinstance(x, torch.Tensor) and x.requires_grad
            ]
            self.assertEqual(len(results_that_require_grad), 0)
        else:
            actual_grad = compute_grads(example_inputs, kwargs, actual, grads)

            if reference_in_float:
                expect_grad = reference_to_expect(actual_grad, correct_grad)
            else:
                expect_grad = correct_grad

            self.assertEqual(
                actual_grad,
                expect_grad,
                atol=atol,
                rtol=rtol,
                equal_nan=True,
                exact_dtype=exact_dtype,
            )

    torch._dynamo.reset()


@torch._inductor.config.patch("triton.cudagraphs", False)
def check_model_cuda(
    self: TestCase,
    model,
    example_inputs,
    kwargs=None,
    *,
    atol=None,
    rtol=None,
    check_lowp=True,
    exact_dtype=True,
    nopython=True,
    copy_to_cuda=True,
    reference_in_float=True,
    assert_equal=True,
    check_gradient=False,
    check_has_compiled=True,
):
    kwargs = kwargs or {}
    if hasattr(model, "to"):
        model = model.to("cuda")

    if copy_to_cuda:
        example_inputs = tuple(
            clone_preserve_strides(x, device="cuda") for x in example_inputs
        )

    check_model(
        self,
        model,
        example_inputs,
        kwargs,
        atol=atol,
        rtol=rtol,
        exact_dtype=exact_dtype,
        nopython=nopython,
        reference_in_float=reference_in_float,
        assert_equal=assert_equal,
        check_gradient=check_gradient,
        check_has_compiled=check_has_compiled,
    )

    if check_lowp:

        def downcast_fn(x):
            if not isinstance(x, torch.Tensor) or not x.dtype == torch.float:
                return x
            return torch.empty_strided(
                x.size(), x.stride(), device="cuda", dtype=torch.half
            ).copy_(x)

        example_inputs = list(map(downcast_fn, example_inputs))
        if hasattr(model, "to"):
            model = model.to(torch.half)
        if rtol is not None:
            rtol = max(2e-3, rtol)
        check_model(
            self,
            model,
            example_inputs,
            kwargs,
            atol=atol,
            rtol=rtol,
            exact_dtype=exact_dtype,
            nopython=nopython,
            reference_in_float=reference_in_float,
            assert_equal=assert_equal,
            check_gradient=check_gradient,
            check_has_compiled=check_has_compiled,
        )


def _run_and_assert_no_indirect_indexing(test_case, func, *args, **kwargs):
    result, source_codes = run_and_get_code(func, *args, **kwargs)

    for code in source_codes:
        for line in code.split("\n"):
            stmt = None
            # Find indexing expressions
            if ".load(" in line:
                stmt = line.split(".load")[-1]
            elif "tl.store" in line:
                stmt = line.split(".store")[-1]
                stmt = ",".join(stmt.split(",")[:-2])  # Remove store value and mask
            elif ".store" in line:
                stmt = line.split(".store")[-1]
            elif "[" in line:
                stmt = line.split("[")[-1].split("]")[0]

            if stmt is None:
                continue

            # indirect indexing involves a `tmp` variable
            test_case.assertTrue(
                "tmp" not in stmt,
                msg=f"Found indirect indexing in statement '{stmt}' from code:\n{code}",
            )

    return result


class SweepInputs2:
    input_gen_types1 = [
        "dense",
        "transposed",
        "strided",
        "broadcast1",
        "broadcast2",
        "broadcast3",
        "double",
        "int",
    ]
    input_gen_types2 = input_gen_types1
    gen = None

    @staticmethod
    def kernel(a, b):
        return (a + b,)

    @classmethod
    def gen_template(cls, name1, name2):
        def test(self):
            check_model(
                self,
                cls.kernel,
                (
                    getattr(cls.gen, name1)(),
                    getattr(cls.gen, name2)(),
                ),
            )

        test.__name__ = f"test_{cls.gen.device}_{name1}_{name2}"
        setattr(cls, test.__name__, test)

    @classmethod
    def populate(cls):
        for name1 in cls.input_gen_types1:
            for name2 in cls.input_gen_types2:
                cls.gen_template(name1, name2)


class CommonTemplate:
    def test_bool(self):
        def fn(a, b):
            return (
                a + b,
                a * b,
                a & b,
                a | b,
                a ^ b,
                torch.logical_and(a, b),
                torch.logical_or(a, b),
                torch.logical_not(a),
                torch.sign(b),
            )

        self.common(
            fn,
            (
                torch.tensor([True, False, True, False]),
                torch.tensor([False, False, True, True]),
            ),
        )

    def test_add_const_int(self):
        def fn(a):
            return (a + 1, torch.add(a, 1, alpha=2))

        self.common(fn, (torch.randn(32),))

    def test_add_const_float(self):
        def fn(a):
            return (a + 1.5,)

        self.common(fn, (torch.randn(32),))

    def test_add_inplace_permuted(self):
        def fn(x, y):
            return x.add_(y)

        x = torch.ones([2, 12, 13, 17]).transpose(1, 2)
        y = torch.randn([2, 13, 1, 17])

        self.common(fn, (x, y))

    def test_concat_add_inplace(self):
        def fn(x, y, z):
            return torch.cat([x, y], dim=1).add_(z)

        x = torch.randn([2, 12, 14, 14])
        y = torch.randn([2, 12, 14, 14])
        z = torch.randn([2, 24, 14, 14])

        self.common(fn, (x, y, z))

    def test_abs(self):
        def fn(a):
            return (a / (torch.abs(a) + 1),)

        self.common(fn, (torch.randn(17),))

    def test_angle(self):
        def fn(a, b, c):
            return torch.angle(a), torch.angle(b), torch.angle(c)

        complex_input = torch.tensor(
            [1 + 1j, -1 + 1j, -2 + 2j, 3 - 3j, 0, 1j, 1, -1, float("nan")]
        )
        real_input = torch.tensor([-1.0, 0.0, 1.0, float("nan")])
        interger_real_input = torch.tensor([-1, 0, 1])
        self.common(fn, (complex_input, real_input, interger_real_input))

    def test_sgn(self):
        def fn(a):
            return torch.sgn(a), torch.sgn(a + 1) - 1

        self.common(fn, [torch.linspace(-10, 10, 41)])

    def test_randn_generator(self):
        def fn(a, generator):
            torch.randn([20, 20], generator=generator, device=a.device)

        self.common(fn, (torch.linspace(-10, 10, 41), None))

        # generator not yet supported in dynamo
        with self.assertRaisesRegex(torch._dynamo.exc.Unsupported, "Generator"):
            self.common(fn, (torch.linspace(-10, 10, 41), torch.Generator(self.device)))

    def test_sgn_extremal(self):
        def fn(a):
            return (torch.sgn(a),)

        self.common(fn, [torch.tensor([np.nan, np.inf, -np.inf, 0])])

    def test_max_min(self):
        def fn(a, b):
            return (torch.maximum(a, b), torch.minimum(a, b))

        self.common(fn, (torch.randn(8), torch.randn(8)))
        t1 = torch.randn(8)
        t1[0] = float("nan")
        t2 = torch.randn(8)
        t2[1] = float("nan")
        self.common(fn, (t1, t2))

    def test_neg_max_uint8(self):
        # https://github.com/pytorch/pytorch/issues/93380
        def fn(a, b):
            c = torch.neg(a)
            return torch.maximum(b, c)

        a = torch.randint(256, (1,), dtype=torch.uint8)
        b = torch.randint(256, (8390,), dtype=torch.uint8)
        self.common(fn, (a, b))

    def test_compar(self):
        def fn(x):
            return x.gt(3.5), x.ge(3.5), x.eq(3.5), x.le(2.5), x.lt(3.5), x.ne(3.5)

        a = torch.tensor([3])
        self.common(fn, (a,))

    def test_horizonal_fusion1(self):
        def fn(a, b, c):
            return (a + b, a - c, b * c)

        self.common(
            fn, (torch.randn(8, 16, 16), torch.randn(8, 16, 16), torch.randn(1, 16, 1))
        )

    def test_horizonal_fusion2(self):
        def fn(a, b, c):
            return a + 1, b + 2, c + 3

        self.common(fn, (torch.randn(8, 16, 8), torch.randn(8, 16), torch.randn(16, 8)))

    def test_vertical_fusion1(self):
        def fn(sa, ct, p):
            # From torchbench.pyhpc_equation_of_state
            v17 = -3.087032500374211e-7
            v18 = -1.988366587925593e-8
            v19 = -1.061519070296458e-11
            v20 = 1.550932729220080e-10
            t15 = v19 * ct
            t19 = v17 + ct * (v18 + t15) + v20 * sa
            t20 = 1.0 / t19
            t128 = t19 * p
            return t20 + t128

        self.common(
            fn,
            (
                torch.randn(204, 204, 26),
                torch.randn(204, 204, 26),
                torch.randn(26),
            ),
        )
        self.assertEqual(torch._inductor.metrics.generated_kernel_count, 1)

    def test_forced_buffer_realize(self):
        # Test torch._test_inductor_realize forces a buffer to be realized
        def fn(a):
            b = test_operators.realize(a * 2)
            return (b * 2,)

        self.common(fn, (torch.randn(10),))
        self.assertEqual(torch._inductor.metrics.ir_nodes_pre_fusion, 2)

    def test_scheduler_vertical_fusion1(self):
        realize = test_operators.realize

        def fn(sa, ct, p):
            # From torchbench.pyhpc_equation_of_state
            v17 = -3.087032500374211e-7
            v18 = -1.988366587925593e-8
            v19 = -1.061519070296458e-11
            v20 = 1.550932729220080e-10
            t15 = realize(v19 * ct)
            t19 = realize(v17 + ct * (v18 + t15) + v20 * sa)
            t20 = realize(1.0 / t19)
            t128 = realize(t19 * p)
            return t20 + t128

        self.common(
            fn,
            (
                torch.randn(204, 204, 26),
                torch.randn(204, 204, 26),
                torch.randn(26),
            ),
        )
        self.assertEqual(torch._inductor.metrics.ir_nodes_pre_fusion, 5)
        self.assertEqual(
            torch._inductor.metrics.generated_kernel_count,
            1 if self.device == "cuda" else 3,
        )

    def test_index_propagation(self):
        def flip(x):
            i = torch.arange(x.size(0) - 1, -1, -1, device=x.device)
            return x[i]

        x = torch.randn(8, device=self.device)
        flip_opt = torch._dynamo.optimize("inductor")(flip)

        expect = flip(x)
        actual = _run_and_assert_no_indirect_indexing(self, flip_opt, x)
        self.assertEqual(expect, actual)

    def test_index_propagation_floordiv(self):
        def repeat_interleave(x, n):
            # e.g. x=[1, 2, 3], n=2 => returns [1, 1, 2, 2, 3, 3]
            i = torch.arange(x.shape[0] * n, device=x.device)
            return x[i // n]

        x = torch.randn(8, device=self.device)
        repeat_interleave_opt = torch._dynamo.optimize("inductor")(repeat_interleave)
        # this should be collapsed to direct indexing
        actual = _run_and_assert_no_indirect_indexing(self, repeat_interleave_opt, x, 3)
        expect = torch.repeat_interleave(x, 3)
        self.assertEqual(expect, actual)
        self.assertEqual(actual, repeat_interleave(x, 3))

    def test_index_propagation_remainder(self):
        def repeat(x, n):
            # e.g. x=[1, 2, 3], n=2 => returns [1, 2, 3, 1, 2, 3]
            i = torch.arange(x.shape[0] * n, device=x.device)
            return x[i % x.shape[0]]

        x = torch.randn(8, device=self.device)
        repeat_opt = torch._dynamo.optimize("inductor")(repeat)

        # this should be collapsed to direct indexing
        actual = _run_and_assert_no_indirect_indexing(self, repeat_opt, x, 3)
        expect = x.repeat(3)
        self.assertEqual(expect, actual)
        self.assertEqual(actual, repeat(x, 3))

    def test_computed_buffer_inlining(self):
        def flip(x):
            idx = torch.arange(x.size(0) - 1, -1, -1, device=x.device)
            return x[idx], idx

        flip_opt = torch._dynamo.optimize("inductor")(flip)
        x = torch.randn(8, device=self.device)

        expect = flip(x)
        actual = _run_and_assert_no_indirect_indexing(self, flip_opt, x)
        self.assertEqual(expect, actual)

    def test_sum1(self):
        def fn(a, b):
            return ((a + b).sum(-1),)

        self.common(fn, (torch.randn(8, 8), torch.randn(8, 8)))

    def test_sum2(self):
        def fn(a, b):
            return ((a + b).sum([1, 2]), (a + b).sum(-1))

        self.common(fn, (torch.randn(8, 9, 3, 21), torch.randn(8, 9, 3, 21)))

    def test_sum3(self):
        def fn(a, b):
            r1 = a + b
            r2 = r1.sum(-1)
            r3 = torch.squeeze(b) + 10
            return (r1, r2, r3)

        # Mismatched elements: 2 / 10 (20.0%)
        # Greatest absolute difference: 0.0029296875 at index (8,) (up to 1e-05 allowed)
        # Greatest relative difference: 0.0017482517482517483 at index (6,) (up to 0.001 allowed)
        self.common(fn, (torch.randn(10, 10), torch.randn(1, 10)), atol=1e-5, rtol=2e-3)

    def test_sum4(self):
        def fn(a):
            b = a + 1
            c = b.sum(-1)
            d = c + 3
            e = d.sum(-1)
            f = e + 5
            return (f, e, d, c, b)

        self.common(fn, (torch.randn(1, 16, 8, 8),))

    def test_sum5(self):
        def fn(a):
            b = a + 1
            c = b.sum(-1)
            d = c + 3
            e = d.sum(-1)
            f = e + 5
            return (f,)

        self.common(fn, (torch.randn(1, 17, 8, 9),))

    def test_reduction1(self):
        def fn(a):
            return (a.sum(), a.max(), a.min(), a.argmax(), a.argmin())

        self.common(fn, (torch.tensor([float("-inf"), 0.0, float("inf")]),))

    @skip_if_x86_mac()
    def test_reduction2(self):
        def fn(a):
            # FIXME: a.argmax
            return (a.sum(), a.max(), a.min(), a.argmin())

        self.common(fn, (torch.full((4,), float("inf")),))

    @skip_if_x86_mac()
    def test_reduction3(self):
        def fn(a):
            # FIXME: a.argmin
            return (a.sum(), a.max(), a.min(), a.argmax())

        self.common(fn, (torch.full((4,), float("-inf")),))

    def test_reduction4(self):
        if self.device == "cpu":
            raise unittest.SkipTest("Non-deterministic CPU results")

        def fn(a):
            return (a.argmax(-1), a.argmin(-1))

        inputs = (torch.ones(128), torch.ones(4, 4, 1))
        for i in inputs:
            self.common(fn, (i,))

    @config.patch(unroll_reductions_threshold=1)
    def test_reduction5(self):
        if self.device == "cpu":
            raise unittest.SkipTest("Non-deterministic CPU results")

        def fn(a):
            return (a.sum(), a.max(), a.min(), a.argmax())

        self.common(fn, (torch.full((4,), float("-inf")),))

    def test_prod(self):
        def fn(a):
            return a.prod(0), a.prod(1), a.prod()

        self.common(fn, (torch.rand((10, 10)),))
        self.common(fn, (torch.rand((1, 2050)),))

    def test_unroll_small_reduction(self):
        def fn(x):
            val1, index1 = x.min(-1)
            val2, index2 = x.max(-1)
            return (
                val1,
                index1,
                val2,
                index2,
                x.sum(-1),
                (x > 1).any(-1),
                (x > 0).all(-1),
                x.argmin(-1),
                x.argmax(-1),
                x.amin(-1),
                x.amax(-1),
                x.aminmax(),
            )

        with config.patch(unroll_reductions_threshold=8):
            # small sized reductions will get unrolled
            self.common(fn, (torch.randn(8, 3),))
        torch._dynamo.reset()
        with config.patch(unroll_reductions_threshold=1):
            # make sure things also work if they aren't unrolled
            self.common(fn, (torch.randn(8, 3),))

    def test_multilayer_low_prec(self):
        # fp16 nyi for cpu
        if self.device == "cpu":
            raise unittest.SkipTest("requires CUDA")

        def fn(a):
            return torch.mean(a)

        self.common(fn, ((torch.rand((10, 3, 352, 352), dtype=torch.float16),)))

<<<<<<< HEAD
    def test_multilayer_var(self):
        def fn(a):
            return torch.var(a)

        self.common(fn, ((torch.rand((10, 3, 352, 352), dtype=torch.float32),)))
        self.common(fn, ((torch.rand((14923), dtype=torch.float32),)))
=======
    def test_multilayer_prime_size(self):
        def fn(a):
            return torch.max(a), torch.sum(a)

        # Requires masked loading for the intermediate reduction
        sample = torch.full((3999971,), 0, dtype=torch.int64)
        sample[-1] = 1
        self.common(fn, (sample,))
>>>>>>> e926d6a0

    def test_expanded_reduction(self):
        if self.device == "cpu":
            raise unittest.SkipTest(
                "https://github.com/pytorch/torchdynamo/issues/1697"
            )

        def fn(x, y):
            z = x * y
            return z.sum((0, 1))

        self.common(fn, (torch.randn(2, 197, 256), torch.randn(2, 1, 256)))

    def test_min_max_reduction(self):
        def fn(a, b):
            return (
                (a + b).max(),
                (a + b).min(),
                torch.amax(a + 1, keepdim=True),
                torch.amin(b + 1, keepdim=True),
            )

        dtypes = [torch.float, torch.float16]
        if not (self.device == "cuda" and not SM80OrLater):
            dtypes += [torch.bfloat16]
        for dtype in dtypes:
            self.common(fn, (torch.randn(8, 8).to(dtype), torch.randn(8, 8).to(dtype)))

    def test_min_max_reduction_nan(self):
        def fn(a):
            return (torch.max(a), torch.min(a))

        t1 = torch.randn(32)
        t1[16] = float("nan")
        self.common(fn, (t1,))

    def test_fmin_fmax(self):
        def fn(a, b):
            return (
                torch.fmin(a, b),
                torch.fmax(a, b),
                torch.fmax(a + 1, torch.tensor(0.0)),
            )

        self.common(
            fn,
            (
                torch.tensor(
                    [-10.0, 10.0, float("nan"), float("nan"), float("nan"), 3, 4]
                ),
                torch.tensor(
                    [float("nan"), float("nan"), -10.0, 10.0, float("nan"), 4, 3]
                ),
            ),
        )

    def test_sum_int(self):
        def fn(x):
            return 2 * x.sum(-1) + x.sum()

        dtypes = torch.bool, torch.uint8, torch.int
        inps = [torch.randint(2, (64,), dtype=dtype) for dtype in dtypes]
        for i in inps:
            self.common(fn, (i,), check_lowp=False)

    def test_sum_dtype(self):
        def fn(x):
            return x * x.sum(-1, dtype=torch.double) + x.sum(dtype=torch.double)

        self.common(fn, (torch.ones(32, 32) * 70,))

    def test_clamp(self):
        def fn(a, b):
            return (a.clamp(-0.1, 0.1), b.clamp(0), torch.clamp(a + b, max=0))

        self.common(fn, (torch.randn(8, 8), torch.randn(8, 8)))

    def test_clamp_type_promotion(self):
        def fn(a):
            b = torch.tensor(1.0, dtype=torch.double, device=self.device)
            c = torch.full((4,), 2, device=self.device)
            return a.clamp(min=b, max=c)

        self.common(fn, (torch.randint(4, (4,)),))

    def test_dist(self):
        def fn(a, b):
            return (
                torch.dist(a, b),
                torch.dist(a, b, p=1.2),
                torch.dist(a.to(torch.bfloat16), b.to(torch.bfloat16)),
            )

        self.common(fn, (torch.randn(4, 4), torch.randn(4, 4)))

    def test_arange1(self):
        def fn(x):
            rng1 = torch.arange(8 * 8, dtype=torch.float32, device=x.device).view(8, 8)
            rng2 = torch.arange(10, 18, device=x.device)
            tmp = x * rng1
            return tmp, tmp + rng2

        self.common(fn, (torch.randn(8, 8),))

    def test_arange2(self):
        def fn(x):
            rng1 = torch.arange(8, device=x.device)
            return (x + rng1,)

        self.common(fn, (torch.randint(4, (8, 8)),), check_lowp=False)

    def test_arange3(self):
        def fn(x):
            return x + torch.ops.aten.arange.start_step(
                0, 53, 4, dtype=torch.int64, device=x.device
            )

        self.common(fn, (torch.randn(14),))

    def test_arange4(self):
        def fn(x):
            return x - torch.arange(512, -512, -1.0, device=x.device)

        self.common(fn, (torch.randn(1024),))

    def test_arange5(self):
        def fn(step, device):
            return torch.arange(512, -512, step, device=device)

        compiled_fn = torch._dynamo.optimize()(fn)

        # NOTE: use assertEqual to check dtypes which self.common doesn't do
        for step in (-1, -1.0):
            expect = fn(step, self.device)
            actual = compiled_fn(step, self.device)
            self.assertEqual(expect, actual)
        self.assertEqual(expect, actual)

    def test_arange6(self):
        def fn(x):
            return torch.arange(0.1, 8.0001, 1, dtype=x.dtype, device=x.device)

        # Test that float arguments are truncated to int when dtype is set explicitly
        make_arg = functools.partial(make_tensor, device="cpu", requires_grad=False)
        self.common(fn, (make_arg(1, dtype=torch.float32),))
        self.common(fn, (make_arg(1, dtype=torch.int64),))

    def test_linspace1(self):
        def fn(x):
            return torch.linspace(0.125, 0.875, 7, device=x.device) + x

        self.common(fn, (torch.randn(1, 7),))

    def test_linspace2(self):
        def fn(x):
            return torch.linspace(0, 2, 1, device=x.device) + x

        self.common(fn, (torch.randn(1, 1),))

    def test_linspace3(self):
        def fn(x):
            return torch.linspace(0, 2, 0, device=x.device)

        self.common(fn, (torch.Tensor([]),))

    def test_tensor1(self):
        def fn(x):
            return torch.tensor([1], device=x.device) + x, torch.tensor(
                5, device=x.device
            )

        self.common(fn, (torch.randn(10),))

    def test_tensor2(self):
        def fn(x):
            return torch.tensor(list(range(2, 40, 2)), device=x.device) + x

        self.common(fn, (torch.randn(1),))

    def test_tensor3(self):
        def fn(x):
            return (
                torch.tensor([], device=x.device),
                torch.tensor([1, 2], device=x.device) + 1,
                torch.tensor([1, 2, 3], device=x.device) + 2,
                torch.tensor([1, 2, 3, 4], device=x.device) + x,
            )

        self.common(fn, [torch.randn(4)])

    def test_views1(self):
        def fn1(x, y):
            return (x.view(size2) + y,)

        def fn2(x, y):
            return ((x + 1).view(size2) + y,)

        views = [
            ([5 * 7], [5, 7]),
            ([2 * 3 * 4 * 5 * 6 * 7], [2, 3, 4, 5, 6, 7]),
            ([2 * 3, 4, 5, 6 * 7], [2, 3, 4, 5, 6, 7]),
            ([10 * 5, 20], [10, 5, 20]),
            ([1, 10, 1], [10]),
            ([10, 1, 10, 1, 10], [10, 100]),
            ([2, 2, 2, 2], [4, 4]),
        ]
        for size1, size2 in views:
            self.common(fn1, (torch.randn(size1), torch.randn(size2)))
            self.common(fn2, (torch.randn(size1), torch.randn(size2)))

        for size2, size1 in views:
            self.common(fn1, (torch.randn(size1), torch.randn(size2)))
            self.common(fn2, (torch.randn(size1), torch.randn(size2)))

    def test_views2(self):
        def fn1(x):
            return (x.view(size2) + 1,)

        def fn2(x):
            return ((x * 2).view(size2) + 1,)

        for size1, size2 in [
            ([2, 2, 2, 2], [4, -1]),
            ([10, 1, 10, 1, 10], [-1, 100]),
            ([10 * 5, 20], [10, -1, 20]),
        ]:
            self.common(fn1, (torch.randn(size1),))
            self.common(fn2, (torch.randn(size1),))

    def test_views3(self):
        # example taken from hf_BigBird
        def forward(arg1, arg2):
            index = torch.ops.aten.index(arg1, [arg2])
            view_1 = torch.ops.aten.view(index, [1, 2232, 64])
            view_2 = torch.ops.aten.view(view_1, [1, 12, 62, 192])
            return view_2

        self.common(
            forward,
            (
                rand_strided((64, 64), (64, 1), torch.float32),
                rand_strided((2232,), (1,), torch.int64),
            ),
        )

    def test_views4(self):
        # example taken from hf_BigBird
        def forward(arg1, arg2):
            arg1 = arg1.index_select(0, arg2)
            arg1 = torch.ops.aten.view(arg1, [2, 3, 4, 5, 5])
            arg1 = torch.ops.aten.view(arg1, [2, 3, 2, 10, -1])
            return arg1

        self.common(
            forward,
            (
                torch.randn(12, 5, 5),
                torch.randint(0, 11, (24,)),
            ),
        )

    def test_views5(self):
        # tensor with shape 0 in any dimension
        def forward(x):
            y = x[:, 4:]
            return y.view(len(y), -1, 4)

        self.common(
            forward,
            (torch.randn(4, 4, 4, 4),),
        )

    def test_views6(self):
        def forward(x):
            x = torch.ops.aten.relu(x)
            s = torch.ops.aten.slice(x, 0, 0, 9223372036854775807)
            s = torch.ops.aten.slice(s, 1, 0, 9223372036854775807)
            s = torch.ops.aten.slice(s, 3, 0, 0)
            y = torch.ops.aten.view(s, [4, 2, -1])
            return y

        self.common(
            forward,
            (torch.randn(4, 2, 4, 4),),
        )

    def test_views7(self):
        # x.view(dtype)
        def forward(x, y):
            x = (x + 1).to(torch.float32)
            y = (y + 1).to(torch.int32)
            return x.view(torch.int32), y.view(torch.float32)

        self.common(
            forward,
            (
                torch.rand(2, 3, dtype=torch.float32),
                torch.randint(10, (2, 3), dtype=torch.int32),
            ),
        )

    def test_relu(self):
        def fn(a, b):
            return (torch.relu(a), torch.relu(a + b) / 10)

        self.common(fn, (torch.randn(8, 8), torch.randn(8, 8)))

    def test_exp(self):
        def fn(a, b):
            return (torch.exp(a), torch.exp(a + b))

        self.common(fn, (torch.randn(8, 8), torch.randn(8, 8)))

    def test_exp2(self):
        def fn(a, b):
            return (torch.exp2(a), torch.exp2(a + b), torch.pow(2, -torch.abs(a - b)))

        self.common(fn, (torch.randn(8, 8), torch.randn(8, 8)))

    def test_sigmoid(self):
        def fn(a, b):
            return (torch.sigmoid(a), torch.sigmoid(a + b))

        self.common(fn, (torch.randn(8, 8), torch.randn(8, 8)))

    def test_round(self):
        def fn(a, b):
            return torch.round(a), torch.round(b + 1), torch.round(a, decimals=2)

        # without manual_seed, there is some chance this test fails due to:
        # https://github.com/openai/triton/issues/530
        torch.manual_seed(0)

        # with *100 we are always getting a number exactly at .5 which we don't do right in half
        self.common(fn, (torch.randn(8, 8) * 100, torch.randn(8, 8) * 10))

    def test_round_correctness(self):
        if self.device == "cuda":
            raise unittest.SkipTest("need to debug tl.libdevice on A100/V100")

        def fn(a):
            return torch.round(a)

        self.common(
            fn,
            [torch.arange(-10, 10, 0.1, dtype=torch.float64)],
            check_lowp=False,
        )

    def test_silu(self):
        def fn(a):
            return (torch.nn.functional.silu(a),)

        self.common(fn, (torch.randn(8, 8),))

    # TODO(voz): Re-enable this test ASAP https://github.com/pytorch/pytorch/issues/82763
    @unittest.skip("Skipping due to op bugs")
    def test_nan_to_num(self):
        def fn(a):
            return (
                torch.nan_to_num(a),
                torch.nan_to_num(a, nan=3.0),
                torch.nan_to_num(a, nan=None),
                torch.nan_to_num(a, posinf=4.0),
                torch.nan_to_num(a, neginf=5.0),
                torch.nan_to_num(a, nan=3.0, posinf=4.0, neginf=5.0),
            )

        self.common(
            fn,
            (torch.tensor((float("nan"), float("inf"), float("-inf"), 1.0)),),
            check_lowp=False,  # a much more elaborate test is required to match finfo max's for float and half
        )

    def test_div1(self):
        def fn(a, b):
            return (
                aten.div(a, b, rounding_mode=None),
                aten.div(a, b, rounding_mode="floor"),
                aten.div(a, b, rounding_mode="trunc"),
                a / b,
                a // b,
            )

        self.common(fn, (torch.randn(8, 8) * 100, torch.randn(8, 8) * 100))

    def test_div2(self):
        def fn(a, b):
            return (
                aten.div(a, b, rounding_mode=None),
                aten.div(a, b, rounding_mode="floor"),
                aten.div(a, b, rounding_mode="trunc"),
                a / b,
                a // b,
            )

        self.common(fn, (torch.randint(-100, 100, [8, 8]), 100 * torch.randn(8, 8)))

    def test_div3(self):
        def fn(a, b):
            return (
                aten.div(a, b, rounding_mode=None),
                aten.div(a, b, rounding_mode="floor"),
                aten.div(a, b, rounding_mode="trunc"),
                a / b,
                a // b,
            )

        a = torch.randint(1, 100, [8, 8])
        self.common(fn, (a * 2, a))

    def test_div4(self):
        def fn(a, b):
            return (
                aten.div(a, b, rounding_mode=None),
                aten.div(a, b, rounding_mode="floor"),
                aten.div(a, b, rounding_mode="trunc"),
                a / b,
                a // b,
            )

        self.common(
            fn,
            (torch.randint(-100, 0, [8, 8]), torch.randint(1, 10, [8, 8])),
        )

    def test_div5(self):
        def fn(a, b):
            return (
                aten.div(a, b, rounding_mode=None),
                aten.div(a, b, rounding_mode="floor"),
                aten.div(a, b, rounding_mode="trunc"),
                a / b,
                a // b,
            )

        # divide a scalar
        self.common(fn, (torch.randint(-100, 0, [8, 8]), 16))

    def test_div6(self):
        def fn(a, b):
            return (
                aten.div(a, b, rounding_mode=None),
                aten.div(a, b, rounding_mode="floor"),
                aten.div(a, b, rounding_mode="trunc"),
                a / b,
                a // b,
            )

        # treat boolean as integer
        self.common(
            fn,
            (torch.ones([8, 8], dtype=torch.bool), torch.randint(-100, -1, [8, 8])),
        )

    def test_div7(self):
        def fn(a, b):
            return (
                aten.div(a, b, rounding_mode=None),
                aten.div(a, b, rounding_mode="floor"),
                aten.div(a, b, rounding_mode="trunc"),
                a / b,
                a // b,
            )

        self.common(
            fn,
            (
                torch.randint(2**32, 2**40, [100, 100]),
                torch.randint(-10, -1, [100, 100]),
            ),
        )

    def test_div8(self):
        def fn(a, b):
            return (
                aten.div(a, b, rounding_mode=None),
                aten.div(a, b, rounding_mode="floor"),
                aten.div(a, b, rounding_mode="trunc"),
                a / b,
                a // b,
            )

        self.common(fn, (1024, 100))

    def test_div_zero_dim(self):
        def fn(a, b):
            return (
                aten.div(a, b, rounding_mode=None),
                aten.div(a, b, rounding_mode="floor"),
                aten.div(a, b, rounding_mode="trunc"),
                a / b,
                a // b,
            )

        for dtype in (torch.float32, torch.int64):
            self.common(
                fn,
                (
                    make_tensor(10, device="cpu", dtype=dtype),
                    make_tensor((), device="cpu", dtype=dtype, exclude_zero=True),
                ),
            )
            self.common(
                fn,
                (
                    make_tensor((), device="cpu", dtype=dtype),
                    make_tensor(10, device="cpu", dtype=dtype, exclude_zero=True),
                ),
            )

    def test_div_prim(self):
        def fn(a, b):
            return (torch.ops.prims.div(a, b),)

        for dtype in (torch.float32, torch.int64):
            self.common(
                fn,
                (
                    make_tensor(100, device="cpu", dtype=dtype),
                    make_tensor(100, device="cpu", dtype=dtype, exclude_zero=True),
                ),
            )

    def test_both_scalars(self):
        def fn(a, b):
            return (
                aten.add(a, b),
                aten.add(b, a),
                aten.sub(a, b),
                aten.sub(b, a),
                aten.mul(a, b),
                aten.mul(b, a),
            )

        self.common(fn, (4, 3.3), reference_in_float=False)

    def test_sum_keepdims(self):
        def fn(a, b):
            return (torch.sum(a + b, -1, keepdim=True),)

        self.common(fn, (torch.randn(8, 8), torch.randn(8, 8)))

    def test_large_tensor_reduction(self):
        if not _has_sufficient_memory(self.device, 4.5 * 1024**3):  # 4.5 GiB
            raise unittest.SkipTest("insufficient memory")

        if self.device == "cpu":
            raise unittest.SkipTest("Fails on CPU")

        # Test 64-bit indexing works correctly
        def fn(a):
            return torch.max(a)

        t = torch.ones(2**32, dtype=torch.int8, device=self.device)
        t[-1] = 2

        # self.common OOMs here because it copies inputs to check for mutations
        compiled_fn = torch._dynamo.optimize()(fn)
        actual = compiled_fn(t)
        expect = torch.tensor(2, dtype=torch.int8, device=self.device)
        self.assertEqual(actual, expect)

    def test_large_broadcast_reduction(self):
        if self.device == "cpu":
            raise unittest.SkipTest("Fails on CPU")

        # Test 64-bit indexing works correctly when inputs are less than 32-bit
        # but intermediate tensors require 64-bit indexing
        def fn(a, b):
            return torch.max(a + b)

        t1 = torch.ones(1, 2**16, dtype=torch.int8, device=self.device)
        t2 = torch.ones(2**16, 1, dtype=torch.int8, device=self.device)

        t1[-1, -1] = 2
        t2[-1, -1] = 2

        # self.common OOMs here because it copies inputs to check for mutations
        compiled_fn = torch._dynamo.optimize()(fn)
        actual = compiled_fn(t1, t2)
        expect = torch.tensor(4, dtype=torch.int8, device=self.device)
        self.assertEqual(actual, expect)

    def test_large_pointwise(self):
        if not _has_sufficient_memory(self.device, 2 * (2**31 + 1)):
            raise unittest.SkipTest("insufficient memory")

        def fn(a):
            return a + 1

        t = torch.ones(2**31 + 1, dtype=torch.int8, device=self.device)
        compiled_fn = torch._dynamo.optimize()(fn)
        actual = compiled_fn(t)

        # Can't use assertEqual as it expands broadcasted inputs
        del t
        if torch.device(self.device).type == "cuda":
            torch.cuda.empty_cache()
        self.assertTrue((actual == 2).all())

    def test_large_offset_pointwise(self):
        # Test 64-bit indexing is used when input views a tensor that can be
        # indexed with 32-bit strides but the storage offset pushes it over
        # INT_MAX
        if not _has_sufficient_memory(self.device, (2**31 + 1) + (2**30 + 1)):
            raise unittest.SkipTest("insufficient memory")

        def fn(a):
            return a + 4

        t = torch.ones(2**31 + 1, dtype=torch.int8, device=self.device)
        t[2**30 :] = 0
        compiled_fn = torch._dynamo.optimize()(fn)
        actual = compiled_fn(t[2**30 :])
        self.assertTrue((actual == 4).all())

    def test_large_strided_reduction(self):
        # Test 64-bit indexing is used when input numel is less than INT_MAX
        # but stride calculations go above INT_MAX
        if not _has_sufficient_memory(self.device, 2**31 + 2):
            raise unittest.SkipTest("insufficient memory")

        def fn(a):
            return torch.max(a)

        storage = torch.ones(2**31 + 1, dtype=torch.int8, device=self.device)
        view = storage[::32]
        view[-1] = 2

        compiled_fn = torch._dynamo.optimize()(fn)
        actual = compiled_fn(view)
        expect = torch.tensor(2, dtype=torch.int8, device=self.device)
        self.assertEqual(actual, expect)

    def test_softmax(self):
        def fn(a, b):
            return (torch.softmax(a + b, -1), torch.softmax(a, 0), torch.softmax(b, 1))

        self.common(fn, (torch.randn(8, 8), torch.randn(8, 8)))

    def test_log_softmax(self):
        def fn(a, b):
            return (F.log_softmax(a + b, -1), F.log_softmax(a, 0), F.log_softmax(b, 1))

        self.common(fn, (torch.randn(8, 8), torch.randn(8, 8)))

    def test_transpose(self):
        def fn(a, b):
            return (
                torch.t(a) + b,
                torch.transpose(b * 2, 0, 1) + 10,
            )

        self.common(fn, (torch.randn(8, 8), torch.randn(8, 8)))

    def test_permute1(self):
        def fn(a):
            return (
                torch.permute(a + 1, [2, 1, 4, 0, 3]) + 2,
                torch.permute(a, [2, 1, 4, 0, 3]) + 2,
            )

        self.common(fn, (torch.randn(2, 2, 2, 2, 2),))

    def test_permute2(self):
        def fn(a):
            a = a.unfold(0, 2, 1)
            a = torch.unsqueeze(a, 1)
            a = torch.permute(a, [0, 2, 3, -3])
            return (a,)

        self.common(fn, (torch.randn(4, 4),))

    def test_expand(self):
        def fn(a):
            return (
                (a + 1).expand(3, 4, 2, 3, 2) + 2,
                a.expand(2, 1, 2, 3, 2) + 2,
            ), a.expand(2, -1, 5, -1)

        self.common(fn, (torch.randn(2, 1, 2),))

    def test_squeeze1(self):
        def fn(a):
            return ((a + 1).squeeze() + 2, a.squeeze() + 2)

        self.common(fn, (torch.randn(1, 2, 1, 2, 2, 1, 1),))

    def test_squeeze2(self):
        def fn(a):
            return ((a + 1).squeeze(-1).squeeze(2) + 2, a.squeeze(0) + 2)

        self.common(fn, (torch.randn(1, 2, 1, 2, 2, 2, 1),))

    def test_squeeze_varargs(self):
        def fn(x):
            return x.squeeze(1, 2).clone()

        a = torch.randn(1024, 1, 1)
        self.common(fn, (a,))

    def test_simplify_loops(self):
        def fn(a, b):
            return a + b

        self.common(
            fn,
            (
                torch.randn(2, 3, 4, 5, 6),
                torch.randn(4, 2, 3, 5, 6).permute(1, 2, 0, 3, 4),
            ),
        )

    def test_unsqueeze(self):
        def fn(a):
            return (
                torch.unsqueeze(a + 1, -1) + 2,
                torch.unsqueeze(a, 2) + 2,
                torch.unsqueeze(a + 1, 0) + 2,
                torch.unsqueeze(a, -2) + 2,
            )

        self.common(
            fn,
            (
                torch.randn(
                    2,
                    2,
                    2,
                    2,
                ),
            ),
        )

    def test_unsqueeze_inplace(self):
        def fn(a):
            tmp1 = a + 1
            aten.unsqueeze_(tmp1, 2)
            tmp2 = aten.unsqueeze_(a + 1, 0) + 2
            return (tmp1, tmp2)

        self.common(
            fn,
            (
                torch.randn(
                    2,
                    2,
                    2,
                    2,
                ),
            ),
        )

    def test_addmm(self):
        def fn(a, b, c):
            return (torch.addmm(a + 1, b + 2, c + 3) + 4,)

        self.common(
            fn,
            (
                torch.randn(8, 8),
                torch.randn(8, 8),
                torch.randn(8, 8),
            ),
        )

    # https://github.com/pytorch/pytorch/issues/98979
    @unittest.skipIf(HAS_CUDA, "cuda failed for float64 linear")
    def test_linear_float64(self):
        mod = torch.nn.Sequential(torch.nn.Linear(8, 16).to(torch.float64)).eval()
        with torch.no_grad():
            self.common(mod, (torch.randn(2, 8).to(torch.float64),))

    def test_linear1(self):
        mod = torch.nn.Sequential(
            torch.nn.Linear(8, 16),
            torch.nn.Sigmoid(),
            ToTuple(),
        )
        self.common(mod, (torch.randn(2, 8),))

    def test_linear2(self):
        mod = torch.nn.Sequential(
            torch.nn.Linear(8, 8),
            torch.nn.ReLU(),
            torch.nn.Linear(8, 8),
            torch.nn.ReLU(),
            torch.nn.Linear(8, 8),
            torch.nn.ReLU(),
            torch.nn.Linear(8, 8),
            torch.nn.ReLU(),
        )
        self.common(mod, (torch.randn(2, 8),))

    def test_bmm1(self):
        def fn(a, b):
            return (
                torch.bmm(a, b),
                torch.bmm(a + 1, b + 2) + 3,
            )

        self.common(
            fn,
            (
                torch.randn(2, 8, 8),
                torch.randn(2, 8, 8),
            ),
            check_lowp=False,
        )
        self.common(
            fn,
            (
                torch.randn(1, 16, 8),
                torch.randn(1, 8, 10),
            ),
            check_lowp=False,
        )

    def test_bmm2(self):
        def fn(a, b):
            return torch.bmm(a.permute(0, 2, 1), b)

        self.common(
            fn,
            (
                torch.randn(1, 8, 8),
                torch.randn(1, 8, 8),
            ),
            check_lowp=False,
        )

    @config.patch(force_mixed_mm=True)
    def test_mixed_mm(self):
        def fn(a, b):
            return torch.mm(a, b.to(a.dtype))
            self.common(
                fn,
                (
                    torch.randn(8, 8),
                    torch.randint(-128, 127, (8, 8), dtype=torch.int8),
                ),
                check_lowp=True,
            )

    @config.patch(force_mixed_mm=True)
    def test_mixed_mm2(self):
        def fn(a, b, scale, bias):
            return torch.mm(a, b.to(a.dtype)) * scale + bias
            self.common(
                fn,
                (
                    torch.randn(8, 8),
                    torch.randint(-128, 127, (8, 8), dtype=torch.int8),
                    torch.randn(8),
                    torch.randn(8),
                ),
                check_lowp=True,
            )

    def test_scalar_input(self):
        def fn(x, y):
            a = torch.div(x, y, rounding_mode="floor")
            return a

        self.common(fn, [torch.randint(5, (1, 8)), 5400])

    def test_shape_prop_torch_ones(self):
        class Model(torch.nn.Module):
            def forward(self, attention_scores):
                extended_attention_mask = torch.ones(
                    8, 1, 1, 512, device=attention_scores.device
                )
                attention_scores = attention_scores + extended_attention_mask

                return attention_scores

        mod = Model().eval()
        with torch.no_grad():
            self.common(
                mod,
                (torch.randn(8, 12, 512, 512),),
            )

    @slowTest
    def test_conv_bn_fuse(self):
        # For gpu path, there is an accuracy issue
        if self.device == "cuda":
            raise unittest.SkipTest("only support cpu conv bn test")

        input_shapes = {1: (112,), 2: (112, 112), 3: (55, 55, 55)}
        conv_modules = {1: torch.nn.Conv1d, 2: torch.nn.Conv2d, 3: torch.nn.Conv3d}
        bn_modules = {
            1: torch.nn.BatchNorm1d,
            2: torch.nn.BatchNorm2d,
            3: torch.nn.BatchNorm3d,
        }
        options = itertools.product(
            [1, 2, 3],
            [True, False],
            [1, 3],
            [1, 2],
            [1, 4],
        )

        for (
            dim,
            bias,
            kernel_size,
            dilation,
            groups,
        ) in options:
            oC = 32 * groups
            iC = 3 * groups
            x_shape = (1, iC) + input_shapes[dim]
            mod = torch.nn.Sequential(
                conv_modules[dim](
                    iC,
                    oC,
                    kernel_size=kernel_size,
                    dilation=dilation,
                    groups=groups,
                    bias=bias,
                ),
                bn_modules[dim](oC),
            ).eval()
            test_memory_format = [torch.contiguous_format]
            # TODO: GPU path doesn't support channels_last now.
            if not HAS_CUDA and dim > 1:
                channels_last = (
                    torch.channels_last if dim == 2 else torch.channels_last_3d
                )
                test_memory_format.append(channels_last)
            for memory_format in test_memory_format:
                v = torch.randn(x_shape, dtype=torch.float32).to(
                    memory_format=memory_format
                )
                with torch.no_grad():
                    self.common(
                        mod,
                        (v,),
                    )

    def test_conv_functional_bn_fuse(self):
        # For gpu path, there is an accuracy issue
        if self.device == "cuda":
            raise unittest.SkipTest("only support cpu conv bn test")

        # Define a BatchNorm using functional BN.
        class BatchNorm(torch.nn.BatchNorm2d):
            def __init__(
                self,
                num_features,
                eps=1e-5,
                momentum=0.1,
                affine=True,
                track_running_stats=True,
                device=None,
                dtype=None,
            ):
                factory_kwargs = {"device": device, "dtype": dtype}
                super().__init__(
                    num_features,
                    eps=eps,
                    momentum=momentum,
                    affine=affine,
                    track_running_stats=track_running_stats,
                    **factory_kwargs,
                )

            def forward(self, x):
                if self.momentum is None:
                    exponential_average_factor = 0.0
                else:
                    exponential_average_factor = self.momentum

                if self.training and self.track_running_stats:
                    # TODO: if statement only here to tell the jit to skip emitting this when it is None
                    if self.num_batches_tracked is not None:  # type: ignore[has-type]
                        self.num_batches_tracked = self.num_batches_tracked + 1  # type: ignore[has-type]
                        if self.momentum is None:  # use cumulative moving average
                            exponential_average_factor = 1.0 / float(
                                self.num_batches_tracked
                            )
                        else:  # use exponential moving average
                            exponential_average_factor = self.momentum
                if self.training:
                    bn_training = True
                else:
                    bn_training = (self.running_mean is None) and (
                        self.running_var is None
                    )
                x = F.batch_norm(
                    x,
                    # If buffers are not to be tracked, ensure that they won't be updated
                    self.running_mean
                    if not self.training or self.track_running_stats
                    else None,
                    self.running_var
                    if not self.training or self.track_running_stats
                    else None,
                    self.weight,
                    self.bias,
                    bn_training,
                    exponential_average_factor,
                    self.eps,
                )
                return x

        v = torch.randn(1, 3, 556, 56, dtype=torch.float32)
        mod = torch.nn.Sequential(
            torch.nn.Conv2d(
                3,
                64,
                kernel_size=3,
                dilation=1,
                groups=1,
                bias=True,
            ),
            BatchNorm(64),
        ).eval()
        with torch.no_grad():
            self.common(
                mod,
                (v,),
            )

    def test_upsample_cat_conv(self):
        if self.device == "cuda":
            raise unittest.SkipTest("only support cpu upsample_cat_conv test")

        class M(torch.nn.Module):
            def __init__(
                self,
                **kwargs,
            ):
                super().__init__()
                self.upsample = torch.nn.UpsamplingNearest2d(scale_factor=2)
                self.conv = torch.nn.Conv2d(
                    8,
                    5,
                    kernel_size=1,
                    padding=0,
                    stride=1,
                    dilation=1,
                    **kwargs,
                )

            def forward(self, x, y):
                x = self.upsample(x)
                z = torch.cat([x, y], dim=1)
                z = self.conv(z)
                return z

        v1 = torch.randn([8, 2, 12, 26])
        v2 = torch.randn([8, 6, 24, 52])

        with torch.no_grad():
            self.common(
                M().eval(),
                (v1, v2),
            )

    def test_aliased_buffer_reuse(self):
        def fn(x, y):
            x = 2 * x
            y = 2 * y
            c = torch.cat([x, y], dim=-1)
            d = 1 + c
            m = torch.mm(d, d)
            return m[:, :2] + x

        self.common(fn, (torch.randn(4, 2), torch.randn(4, 2)), check_lowp=False)

    def test_view_detach(self):
        def fn(a):
            return a[0].detach()

        self.common(
            fn,
            (torch.randn([4, 4], requires_grad=True),),
        )

    def test_gather1(self):
        def fn(a, b):
            return (
                torch.gather(a.expand([4, 5, 10, 6]), 3, b + 1),
                torch.gather(a.expand([4, 5, 10, 6]), -1, b + 1),
            )

        self.common(
            fn,
            (
                torch.randn([1, 1, 10, 6]),
                torch.randint(5, [4, 5, 10, 1], dtype=torch.int64),
            ),
        )

    def test_gather2(self):
        # 0d tensor
        def fn(a, b):
            return torch.gather(a, 0, b) + torch.gather(a, -1, b)

        x = torch.tensor(123)
        y = torch.tensor(0)
        self.assertEqual(fn(x, y), x + x)

    def test_gather3(self):
        def fn(a, b):
            return torch.gather(a, 1, b, sparse_grad=True)

        self.common(
            fn,
            (
                torch.randn([4, 5, 10, 6], requires_grad=True),
                torch.randint(5, [4, 5, 10, 1], dtype=torch.int64),
            ),
        )

    def test_slice1(self):
        def fn(a):
            return (
                a[:, :10, 0] + a[:, 10:, 0],
                (a + 1)[:, :10, 0] + (a + 1)[:, 10:, 0],
                a[:, -30:, 0],  # negative index out of range
                a[:, :-30, 0],  # negative index out of range
            )

        self.common(
            fn,
            (torch.randn([2, 20, 2]),),
        )

    def test_slice2(self):
        def fn(a):
            return (
                a[:-1, ::2, -1] + a[-1:, 1::2, -2],
                (a + 1)[:-1, ::2, -1] + (a + 2)[-1:, 1::2, -2],
            )

        self.common(
            fn,
            (torch.randn([2, 20, 2]),),
        )

    def test_split_with_sizes(self):
        def fn(a, sizes):
            return [t + 1.0 for t in torch.split(a * 2.0, sizes, -1)]

        self.common(fn, (torch.randn(2, 2, 10), [3, 3, 4]))
        self.common(fn, (torch.randn(2, 2, 10), [4, 3, 3]))
        self.common(fn, (torch.randn(2, 2, 10), [1, 2, 3, 4]))

    def test_split_with_sizes_failed(self):
        @torch._dynamo.optimize("inductor")
        def fn(a):
            return torch.split(a, [2, 1, 1], dim=1)

        with self.assertRaisesRegex(RuntimeError, ""):
            fn(torch.randn(1, 5))

    def test_softshrink_backward(self):
        grad_output = torch.randn(1)
        lambd = 0.5

        def fn(a, grad_output, lambd):
            a = a.cos()
            return torch.ops.aten.softshrink_backward(grad_output, a, lambd)

        self.common(
            fn,
            (torch.randn(10), grad_output, lambd),
        )

    def test_inductor_assert(self):
        @torch._dynamo.optimize("inductor", dynamic=True)
        def fn(a):
            assert a.shape[0] >= 2 and a.shape[1] >= 4
            return a.cos()

        inp = torch.randn(2, 4, 6)
        torch._dynamo.mark_dynamic(inp, 0)
        torch._dynamo.mark_dynamic(inp, 1)
        self.assertEqual(fn(inp), inp.cos())

    def test_split(self):
        def fn(a):
            t = torch.split(a, 3, -1)
            return (t[0], t[1], t[2], t[3])

        def fn2(a):
            return fn(a + 1)

        self.common(
            fn,
            (torch.randn([2, 2, 10]),),
        )

        self.common(
            fn2,
            (torch.randn([2, 2, 10]),),
        )

    def test_to_dtype(self):
        def fn(a, b):
            return (
                aten._to_copy(a, dtype=6),
                aten._to_copy(b + 1, dtype=6),
                aten.to(b, torch.float64),
                aten.to(b, torch.bool),
            )

        self.common(
            fn,
            (
                torch.randn([2, 2, 10]),
                torch.randn([2, 2, 10], dtype=torch.float64),
            ),
        )

    @requires_cuda()
    def test_to_device(self):
        def fn(a):
            if a.device.type == "cpu":
                return aten._to_copy(a, device=torch.device("cuda"), dtype=6, layout=0)
            else:
                return aten._to_copy(a, device=torch.device("cpu"), dtype=6, layout=0)

        self.common(
            fn,
            (torch.randn([2, 2, 10]),),
        )

    def test_to_memory_format(self):
        def fn(a, memory_format):
            return a.to(memory_format=memory_format)

        self.common(
            fn,
            (torch.randn([2, 2, 10, 10]), torch.channels_last),
        )
        self.common(
            fn,
            (
                torch.randn([2, 2, 10, 10]).to(memory_format=torch.channels_last),
                torch.contiguous_format,
            ),
        )

    @requires_cuda()
    def test_to_device_constant(self):
        def fn(a):
            d1 = a.device.type
            if d1 == "cpu":
                d2 = "cuda"
            else:
                d2 = "cpu"

            const1 = torch.as_tensor(list(range(64)), device=d2)
            return (
                torch.arange(10, device=d2).to(d1) + a,
                const1.to(d1),
                (const1 + 1).to(d1),
            )

        self.common(
            fn,
            (torch.randn([10]),),
        )

    @requires_cuda()
    def test_multi_device(self):
        def fn(x):
            x = x + 1
            x = x + 2
            x = x.cuda()
            x = x + 3
            x = x + 4
            x = x.cpu()
            x = x + 5
            x = x + 6
            x = x.cuda()
            x = x + 7
            x = x + 8
            x = x.cpu()
            x = x + 9
            x = x + 10
            return x

        self.common(
            fn,
            (torch.randn([2, 2, 10]),),
            check_lowp=False,  # cpu doesn't understand fp16, and there are explicit .cpu() calls
        )

    @requires_multigpu()
    def test_multi_gpu_device(self):
        # TODO: https://github.com/pytorch/pytorch/issues/92627
        x = torch.rand([4], device="cuda")

        def fn(x, y):
            r = torch.ops.aten.div(x, y)
            r = r.to("cuda:1")
            return 2 * r

        self.common(fn, (torch.randn(4), torch.randn(4)), check_lowp=False)

    @requires_multigpu()
    def test_multi_gpu_recompile_on_index(self):
        torch.set_float32_matmul_precision("high")

        def gemm(x, y):
            return x @ y

        failed_guard = None

        def fail(guard):
            nonlocal failed_guard
            failed_guard = guard

        gemm_opt = torch._dynamo.optimize("inductor", guard_fail_fn=fail)(gemm)

        x0 = torch.randn(1024, 1024, device="cuda:0")
        y0 = torch.randn(1024, 1024, device="cuda:0")

        gemm_opt(x0, y0)

        x1 = torch.randn(1024, 1024, device="cuda:1")
        y1 = torch.randn(1024, 1024, device="cuda:1")

        gemm_opt(x1, y1)
        self.assertTrue(failed_guard is not None)
        self.assertTrue(
            "tensor 'L['x']' Tensor device index mismatch. Expected device index to be"
            in failed_guard.reason
        )

    def test_unbind(self):
        def fn(a):
            return torch.unbind(a), torch.unbind(a, -1)

        self.common(
            fn,
            (torch.randn([4, 4, 4]),),
        )

    @skipIfRocm
    def test_convolution1(self):
        m = torch.nn.Sequential(
            torch.nn.Conv2d(5, 6, [3, 3]),
            torch.nn.ReLU(),
            ToTuple(),
        )

        self.common(
            m,
            (torch.randn([2, 5, 16, 16]),),
            # Mismatched elements: 10 / 2352 (0.4%)
            # Greatest absolute difference: 5.7220458984375e-05 at index (0, 3, 12, 12) (up to 1e-05 allowed)
            # Greatest relative difference: 0.06512477175897748 at index (0, 4, 11, 9) (up to 0.001 allowed)
            atol=6e-5,
            rtol=0.001,
        )

    def test_convolution2(self):
        def fn(x, w, b):
            # transposed conv
            return (aten.convolution(x, w, b, [4], [0], [1], True, [0], 1),)

        self.common(
            fn,
            (
                torch.randn([2, 32, 90]),
                torch.randn([32, 16, 8]),
                torch.randn([16]),
            ),
            check_lowp=False,
        )

    @skipIfRocm
    def test_convolution3(self):
        # Test stride or padding or dilation is 1 element list.
        m = torch.nn.Sequential(
            torch.nn.Conv2d(5, 6, [3, 3], stride=[1], padding=[0], dilation=[1]),
            torch.nn.ReLU(),
            ToTuple(),
        )

        self.common(
            m,
            (torch.randn([2, 5, 16, 16]),),
            atol=6e-5,
            rtol=0.001,
        )

    def test_conv2d_channels_last(self):
        if self.device == "cuda":
            raise unittest.SkipTest("only support cpu conv2d channels_last")

        m = torch.nn.Sequential(
            torch.nn.Conv2d(3, 3, 1, 1),
            ToTuple(),
        )
        # only weight is channels_last
        self.common(
            m.to(memory_format=torch.channels_last),
            (torch.randn([2, 3, 16, 16]),),
            check_lowp=False,
        )
        # only activation is channels_last
        self.common(
            m,
            (torch.randn([2, 3, 16, 16]).to(memory_format=torch.channels_last),),
            check_lowp=False,
        )
        # activation and weight are all channels_last
        self.common(
            m.to(memory_format=torch.channels_last),
            (torch.randn([2, 3, 16, 16]).to(memory_format=torch.channels_last),),
            check_lowp=False,
        )

    def test_conv2d_backward_channels_last(self):
        def fn(grad_output, inp, weight):
            convolution_backward_8 = torch.ops.aten.convolution_backward.default(
                grad_output,
                inp,
                weight,
                [320],
                [1, 1],
                [0, 0],
                [1, 1],
                False,
                [0, 0],
                1,
                [True, True, True],
            )
            return convolution_backward_8

        # only weight is channels_last
        self.common(
            fn,
            (
                torch.randn([2, 320, 8, 8]),
                torch.randn([2, 2048, 8, 8]),
                torch.randn([320, 2048, 1, 1]).to(memory_format=torch.channels_last),
            ),
            check_lowp=False,
        )

    def test_conv3d_channels_last(self):
        if self.device == "cuda":
            raise unittest.SkipTest("only support cpu conv3d channels_last")

        m = torch.nn.Sequential(
            torch.nn.Conv3d(3, 3, 1, 1),
            ToTuple(),
        )
        # only weight is channels_last
        self.common(
            m.to(memory_format=torch.channels_last_3d),
            (torch.randn([2, 3, 16, 16, 16]),),
        )
        # only activation is channels_last
        self.common(
            m,
            (torch.randn([2, 3, 16, 16, 16]).to(memory_format=torch.channels_last_3d),),
        )
        # activation and weight are all channels_last
        self.common(
            m.to(memory_format=torch.channels_last_3d),
            (torch.randn([2, 3, 16, 16, 16]).to(memory_format=torch.channels_last_3d),),
        )

    def test_adaptive_avg_pool2d1(self):
        def fn(x):
            return aten._adaptive_avg_pool2d(x, (6, 6)), aten._adaptive_avg_pool2d(
                x + 1, (2, 5)
            )

        self.common(
            fn,
            (torch.randn(2, 4, 16, 16),),
            check_lowp=False,
        )

        # lowering to avg_pool2d case
        self.common(
            fn,
            (torch.randn(2, 4, 3, 3),),
        )

        # no-op case
        self.common(
            fn,
            (torch.randn(2, 4, 6, 6),),
        )

    def test_adaptive_avg_pool2d2(self):
        # Big kernel size, use fallback
        def fn(x):
            return aten._adaptive_avg_pool2d(x, (4, 4))

        torch._inductor.metrics.generated_kernel_count = 0
        self.common(
            fn,
            (torch.randn(2, 4, 21, 21),),
            check_lowp=False,
        )
        self.assertEqual(torch._inductor.metrics.generated_kernel_count, 0)

    @unittest.skipIf(config.is_fbcode(), "fbcode triton error, needs debugging")
    def test_adaptive_avg_pool2d_low_prec(self):
        class Model(torch.nn.Module):
            def __init__(self):
                super().__init__()
                self.avgpool = torch.nn.AdaptiveAvgPool2d((1, 1))

            def forward(self, x):
                x = self.avgpool(x)
                return x

        mod = Model()
        for dtype in [torch.half, torch.bfloat16]:
            x = torch.randn(4, 3, 7, 7).to(dtype=dtype)
            opt_mod = torch.compile(mod)
            res = opt_mod(x)
            expected = mod(x)
            self.assertTrue(torch.allclose(res, expected))

    def test_adaptive_avg_pool_with_output_size_0(self):
        m1 = nn.AdaptiveAvgPool1d(0)
        self.common(m1, (torch.randn(1, 2),))
        m2 = nn.AdaptiveAvgPool2d(0)
        self.common(m2, (torch.randn(1, 2, 3),))

    def test_max_pool2d1(self):
        def fn(x):
            return aten.max_pool2d_with_indices(x, [3, 3], [2, 2])

        self.common(
            fn,
            (torch.randn(2, 4, 16, 16),),
        )

    def test_max_pool2d2(self):
        def fn(x):
            return aten.max_pool2d_with_indices(x, [3, 3], [2, 2])

        self.common(
            fn,
            (torch.randn([16, 64, 55, 55]),),
        )

    def test_max_pool2d3(self):
        def fn(x):
            # with padding
            return (
                aten.max_pool2d_with_indices(x, [3, 3], [2, 2], [1, 1]),
                aten.max_pool2d_with_indices(
                    x,
                    [
                        3,
                    ],
                    [
                        2,
                    ],
                    [
                        1,
                    ],
                ),
            )

        self.common(
            fn,
            (-torch.arange(1 * 8 * 8, dtype=torch.float32).view(1, 1, 8, 8),),
        )

    def test_max_pool2d4(self):
        def fn(x):
            # with padding
            return aten.max_pool2d_with_indices(x, [3, 3], [2, 2], [0, 0], [1, 1], True)

        self.common(
            fn,
            (torch.randn([2, 8, 111, 111]),),
        )

    def test_max_pool2d5(self):
        def fn(x):
            return aten.max_pool2d_with_indices(x, [3, 3], [])

        self.common(
            fn,
            (torch.randn([16, 64, 55, 55]),),
        )

    def test_max_pool2d6(self):
        # Too big kernel size, use fallback
        def fn(x):
            return aten.max_pool2d_with_indices(x, [13, 13], [])

        torch._inductor.metrics.generated_kernel_count = 0
        self.common(
            fn,
            (torch.randn([16, 64, 55, 55]),),
        )
        self.assertEqual(torch._inductor.metrics.generated_kernel_count, 0)

    # From https://github.com/pytorch/pytorch/issues/94775
    def test_max_pool2d7(self):
        # ceil mode turns on
        def fn(x):
            return torch.nn.functional.max_pool2d(
                x, 1, stride=(2, 2), padding=0, ceil_mode=True
            )

        self.common(
            fn,
            (torch.randn([1, 1, 6, 7]),),
        )

    # From https://github.com/pytorch/pytorch/issues/93384
    def test_max_pool2d8(self):
        # dialtion is not 1, use fallback
        def fn(x):
            return aten.max_pool2d_with_indices(x, [3, 2], [2, 1], [1, 1], [1, 2])

        torch._inductor.metrics.generated_kernel_count = 0
        self.common(
            fn,
            (torch.randn([2, 2, 3, 6]),),
        )
        self.assertEqual(torch._inductor.metrics.generated_kernel_count, 0)

    def test_avg_pool2d1(self):
        def fn(x):
            return aten.avg_pool2d(x, [3, 3], [2, 2])

        self.common(
            fn,
            (torch.randn(2, 4, 16, 16),),
        )

    def test_avg_pool2d2(self):
        def fn(x):
            return aten.avg_pool2d(x, [3, 3], [2, 2])

        self.common(
            fn,
            (torch.randn([16, 64, 55, 55]),),
        )

    def test_avg_pool2d3(self):
        def fn(x):
            return (
                aten.avg_pool2d(x, [3, 3], [2, 2], [1, 1]),
                aten.avg_pool2d(
                    x,
                    [
                        3,
                    ],
                    [
                        2,
                    ],
                    [
                        1,
                    ],
                ),
            )

        self.common(
            fn,
            (-torch.arange(1 * 8 * 8, dtype=torch.float32).view(1, 1, 8, 8),),
        )

    def test_avg_pool2d4(self):
        def fn(x):
            return aten.avg_pool2d(x, [3, 3], [2, 2], [0, 0], True)

        self.common(
            fn,
            (torch.randn([2, 8, 111, 111]),),
        )

    def test_avg_pool2d5(self):
        def fn(x):
            return aten.avg_pool2d(x, [3, 3], [2, 2], [1, 1], count_include_pad=False)

        self.common(
            fn,
            (-torch.arange(1 * 8 * 8, dtype=torch.float32).view(1, 1, 8, 8),),
        )

    def test_avg_pool2d6(self):
        def fn(x):
            return aten.avg_pool2d(x, [3, 3], [2, 2], [1, 1], divisor_override=3)

        self.common(
            fn,
            (-torch.arange(1 * 8 * 8, dtype=torch.float32).view(1, 1, 8, 8),),
        )

    def test_avg_pool2d7(self):
        # Large kernel size, use fallback
        def fn(x):
            return aten.avg_pool2d(x, [13, 13], [1, 1], [0, 0])

        torch._inductor.metrics.generated_kernel_count = 0
        self.common(
            fn,
            (-torch.arange(1 * 24 * 24, dtype=torch.float32).view(1, 1, 24, 24),),
        )
        self.assertEqual(torch._inductor.metrics.generated_kernel_count, 0)

    def test_avg_pool2d8(self):
        # https://github.com/pytorch/pytorch/issues/100987
        def fn(x):
            return aten.avg_pool2d(
                x, kernel_size=3, stride=2, padding=1, ceil_mode=True
            )

        self.common(
            fn,
            (torch.randn(1, 3, 6, 6),),
        )

    def test_alexnet_prefix(self):
        def forward(arg6, arg7, arg16):
            convolution = torch.ops.aten.convolution(
                arg16, arg7, arg6, [4, 4], [2, 2], [1, 1], False, [0, 0], 1
            )
            relu = torch.ops.aten.relu(convolution)
            max_pool2d_with_indices = torch.ops.aten.max_pool2d_with_indices(
                relu, [3, 3], [2, 2]
            )
            getitem = max_pool2d_with_indices[0]
            return (getitem,)

        self.common(
            forward,
            (
                rand_strided((64,), (1,), torch.float32, "cpu"),
                rand_strided((64, 3, 11, 11), (363, 121, 11, 1), torch.float32, "cpu"),
                rand_strided(
                    (16, 3, 224, 224), (150528, 50176, 224, 1), torch.float32, "cpu"
                ),
            ),
            # Mismatched elements: 127 / 746496 (0.0%)
            # Greatest absolute difference: 0.0009765625 at index (1, 62, 7, 16) (up to 1e-05 allowed)
            # Greatest relative difference: 0.05187467899332306 at index (14, 18, 11, 0) (up to 0.001 allowed)
            atol=1e-3,
            rtol=0.001,
        )

    def test_elu(self):
        def fn(x):
            return aten.elu(x, 1.6732632423543772, 1.0507009873554805) + 2, aten.elu(
                x + 1, 2, 3, 4
            )

        self.common(
            fn,
            (torch.randn([16, 16]),),
        )

    def test_tan(self):
        def fn(x):
            return aten.tan(x) + 2, aten.tan(x + 1)

        self.common(
            fn,
            (torch.randn([16, 16]),),
        )

    def test_tanh(self):
        def fn(x):
            return aten.tanh(x) + 2, aten.tanh(x + 1)

        self.common(
            fn,
            (torch.randn([16, 16]),),
        )

    def test_lgamma(self):
        def fn(x):
            return aten.lgamma(x) + 2, aten.cos(x + 1)

        self.common(
            fn,
            (torch.randn([16, 16]),),
        )

    def test_cos(self):
        def fn(x):
            return aten.cos(x) + 2, aten.cos(x + 1)

        self.common(
            fn,
            (torch.randn([16, 16]),),
        )

    def test_sin(self):
        def fn(x):
            return aten.sin(x) + 2, aten.sin(x + 1)

        self.common(
            fn,
            (torch.randn([16, 16]),),
        )

    def test_repeat(self):
        def fn(x):
            return (
                x.repeat(0, 1, 1, 1),
                x.repeat(2, 2, 3, 1),
                x.repeat(8, 1, 1, 1),
                x.repeat(2, 1, 1, 1, 1, 1),
            )

        self.common(
            fn,
            (torch.randn([1, 2, 4, 8]),),
        )

    def test_repeat_interleave(self):
        def fn(x):
            return (
                x.repeat_interleave(2),
                x.repeat_interleave(3, dim=0),
                x.repeat_interleave(x.size(1), dim=1),
            )

        self.common(
            fn,
            (torch.randn([1, 2, 4, 8]),),
        )

    @config.patch(fallback_random=True)
    def test_randn_with_dtype_and_device(self):
        if self.device == "cuda":
            raise unittest.SkipTest("only support cpu randn_with_dtype_and_device test")

        def fn(vectors):
            rotations_shape = (12, vectors.shape[-1], 1, 64)
            random_rotations = torch.randn(
                rotations_shape, device=vectors.device, dtype=vectors.dtype
            )
            random_rotations += 1
            return random_rotations

        self.common(
            fn,
            (torch.randn([4, 12, 2, 64]),),
        )

    def test_embedding(self):
        m = torch.nn.Sequential(
            torch.nn.Embedding(10, 4, padding_idx=0),
            torch.nn.ReLU(),
            ToTuple(),
        )

        self.common(
            m,
            (torch.randint(10, [2, 8]),),
        )

    def test_mean(self):
        def fn(x):
            return (
                x.mean(),
                x.mean(-1),
                torch.mean(x, -2, keepdim=True),
                x.mean([0, 1]),
            )

        self.common(
            fn,
            (torch.randn([1, 2, 4, 8]),),
        )

    def test_var_mean(self):
        def fn(x):
            return (
                *torch.var_mean(x, -1),
                *torch.var_mean(x, [1, 3]),
            )

        self.common(
            fn,
            (torch.randn([1, 2, 4, 8]),),
        )

    @config.patch(pick_loop_orders=True)
    def test_transposed_propagates(self):
        @torch._dynamo.optimize("inductor", nopython=True)
        def fn(x, y):
            return x + y

        a = torch.randn(1, 4, 4, 4, device=self.device).permute(0, 2, 3, 1)
        b = torch.randn(4, 4, 4, device=self.device).permute(1, 2, 0)
        c = fn(a, b)
        self.assertEqual(a.stride(), c.stride())
        self.assertEqual(c.stride()[2], 1)

    def test_std(self):
        def fn(x):
            return (
                torch.var(x, True),
                torch.var(x, False),
                torch.var(x, -1, True),
                torch.var(x, -1, False),
                torch.std(x, False),
                torch.std(x, [0, 1], True),
                torch.std(x, [0, 1], False),
                torch.std(x, -2, True, keepdim=True),
            )

        self.common(
            fn,
            (torch.randn([2, 4, 4, 8]),),
        )

    def test_embedding_bag(self):
        def fn(w, i, o):
            return aten._embedding_bag(w, i, o, False, 0, False, None)

        self.common(
            fn,
            (torch.randn([10, 4]), torch.randint(10, [8]), torch.tensor([0, 2, 6])),
        )

    def test_batch_norm_2d(self):
        m = torch.nn.Sequential(
            torch.nn.BatchNorm2d(10),
            torch.nn.ReLU(),
        )
        m.eval()
        self.common(m, (torch.randn([2, 10, 8, 8]),), check_lowp=False)
        self.common(
            m,
            (torch.randn([3, 10, 16, 16]),),
            check_lowp=False,  # too painful to match types of bn model
        )

    # From yolov3
    def test_batch_norm_2d_2(self):
        if self.device == "cpu":
            raise unittest.SkipTest("requires CUDA")

        class Repro(torch.nn.Module):
            def __init__(self):
                super().__init__()
                self.self_0 = torch.nn.Conv2d(
                    64,
                    128,
                    kernel_size=(3, 3),
                    stride=(2, 2),
                    padding=(1, 1),
                    bias=False,
                )
                self.self_1 = torch.nn.BatchNorm2d(
                    128,
                    eps=0.0001,
                    momentum=0.03,
                    affine=True,
                    track_running_stats=True,
                )
                self.self_2 = torch.nn.LeakyReLU(negative_slope=0.1, inplace=True)

            def forward(self, l_input_: torch.Tensor):
                self_0 = self.self_0(l_input_)
                self_1 = self.self_1(self_0)
                self_2 = self.self_2(self_1)
                return (self_2,)

        inp = torch.randn((4, 64, 192, 256), dtype=torch.float32, device="cuda")
        mod = Repro().cuda()
        o1 = mod(inp)
        o2 = torch.compile(mod)(inp)
        self.assertEqual(o1, o2)

    def test_layer_norm(self):
        m = torch.nn.Sequential(
            torch.nn.LayerNorm(32),
            torch.nn.ReLU(),
        )
        m.eval()
        with torch.no_grad():
            self.common(m, (torch.randn([16, 32]),), check_lowp=False)
        if self.device != "cpu":
            self.assertEqual(torch._inductor.metrics.generated_kernel_count, 1)

    def test_transpose_add(self):
        def fn(a, b):
            return a.t() + b

        self.common(
            fn, (torch.randn([16, 32]), torch.randn([32, 16])), check_lowp=False
        )
        if self.device != "cpu":
            self.assertEqual(torch._inductor.metrics.generated_kernel_count, 1)

    @patch.object(config.triton, "persistent_reductions", True)
    def test_softmax_one_kernel_persist(self):
        def fn(x):
            dim = 1
            x_max = torch.amax(x, dim, keepdim=True)
            unnormalized = torch.exp(x - x_max)
            result = unnormalized / torch.sum(unnormalized, dim, keepdim=True)
            return result

        self.common(fn, (torch.randn([16, 32]),), check_lowp=False)
        if self.device != "cpu":
            self.assertEqual(torch._inductor.metrics.generated_kernel_count, 1)

    @patch.object(config.triton, "persistent_reductions", False)
    def test_softmax_one_kernel_loop(self):
        def fn(x):
            x_max = torch.amax(x, 1, keepdim=True)
            unnormalized = torch.exp(x - x_max)
            result = unnormalized / torch.sum(unnormalized, 1, keepdim=True)
            return result

        self.common(fn, (torch.randn([16, 32]),), check_lowp=False)
        if self.device != "cpu":
            self.assertEqual(torch._inductor.metrics.generated_kernel_count, 1)

    def test_complex_fallback(self):
        def fn(x):
            return x * x + 10

        self.common(
            fn,
            (torch.randn([1, 2, 4, 8]).to(dtype=torch.complex64),),
        )
        self.assertEqual(torch._inductor.metrics.generated_kernel_count, 0)

        class ToComplex(nn.Module):
            def forward(self, x):
                return (x + x + 12).to(torch.complex64)

        self.common(ToComplex(), (torch.rand([1, 2, 4, 8]),), check_lowp=False)

        if self.device != "cpu":
            self.assertEqual(torch._inductor.metrics.generated_kernel_count, 1)

    def test_view_as_complex(self):
        class Repro(torch.nn.Module):
            def __init__(self):
                super().__init__()

            def forward(self, view_2):
                clone = torch.ops.aten.clone.default(
                    view_2, memory_format=torch.contiguous_format
                )
                view_2 = None
                view_as_complex = torch.ops.aten.view_as_complex.default(clone)
                clone = None
                return (view_as_complex,)

        inp = torch.empty_strided((128, 64, 12, 32, 2), (1, 98304, 8192, 256, 128)).to(
            self.device
        )
        mod = Repro()

        o1 = mod(inp)
        o2 = torch.compile(mod)(inp)

        self.assertEqual(o1, o2)

    def test_view_as_real(self):
        def fn(x):
            y = torch.view_as_real(x)
            return y + 1

        x = torch.randn(4, dtype=torch.complex64)

        self.common(fn, (x,))

    def test_cauchy(self):
        def fn(x, y):
            return torch.sum(1 / (torch.unsqueeze(x, -1) - y))

        self.common(
            fn,
            (
                torch.randn(32),
                torch.randn(32),
            ),
            # Absolute difference: 0.0003662109375 (up to 0.0001 allowed)
            # Relative difference: 1.8804297408767818e-05 (up to 1e-05 allowed)
            atol=5 * 1e-4,
            rtol=5 * 1e-5,
            check_lowp=False,
        )
        if self.device != "cpu":
            self.assertEqual(torch._inductor.metrics.generated_kernel_count, 1)

    def test_gather_scatter(self):
        def fn(node_feat, edge_index):
            src_node_feat = node_feat[edge_index[0]]
            dst_node_feat = node_feat[edge_index[1]]
            edge_feat = src_node_feat - dst_node_feat + 1
            new_node_feat = torch.zeros_like(node_feat)
            new_node_feat.scatter_add_(
                0, edge_index[1].unsqueeze(-1).expand_as(edge_feat), edge_feat
            )
            return new_node_feat

        num_nodes = 16
        num_features = 32
        node_feat = torch.randn(num_nodes, num_features)
        edge_index = torch.randint(0, num_nodes, size=(2, num_nodes * 5))
        self.common(
            fn,
            (
                node_feat,
                edge_index,
            ),
            check_lowp=False,
        )
        if self.device != "cpu":
            self.assertEqual(torch._inductor.metrics.generated_kernel_count, 2)

    @config.patch(max_fusion_size=1)
    def test_no_mega_fusion_during_lowering(self):
        n = 50

        def fn(*args):
            x = args[0]
            for i in range(n):
                x = torch.add(x, args[i])
            return x

        self.common(
            fn,
            [torch.randn(64) for _ in range(n)],
            check_lowp=False,
        )
        print("-->", torch._inductor.metrics.generated_kernel_count)
        if self.device != "cpu":
            self.assertTrue(torch._inductor.metrics.generated_kernel_count > 1)

    def test_move_arange(self):
        def fn(x):
            return torch.arange(len(x), device="cpu").to(x.device) + x

        self.common(fn, (torch.randn([32]),), check_lowp=False)
        # if we have a copy there will be more than 1 kernel
        self.assertEqual(torch._inductor.metrics.generated_kernel_count, 1)

    def test_leaky_relu(self):
        def fn(x):
            return aten.leaky_relu(x, 0.2) + 2, aten.leaky_relu(x + 1)

        self.common(
            fn,
            (torch.randn([16, 16]),),
        )

    def test_gelu(self):
        def fn(x):
            return aten.gelu(x) + 2, aten.gelu(x + 1)

        self.common(
            fn,
            (torch.randn([16, 16]),),
        )

    def test_clone(self):
        def fn(x):
            return aten.clone(x) + 2, aten.clone(x + 1)

        self.common(
            fn,
            (torch.randn([16, 16]),),
        )

    def test_masked_fill(self):
        def fn(mask, value):
            return aten.masked_fill(value, mask, -10000.0) + 2, aten.masked_fill(
                value / 2.0, torch.logical_not(mask), 667
            )

        self.common(
            fn,
            (
                torch.randint(0, 1, [1, 16], dtype=torch.bool),
                torch.randn([16, 16]),
            ),
        )

    def test_masked_fill_promotion(self):
        def fn(mask, value):
            return aten.masked_fill(value, mask, torch.tensor(3.5))

        opt_fn = torch._dynamo.optimize("inductor")(fn)
        for inp in (
            torch.randn(
                [16, 16],
                dtype=torch.float16 if self.device == "cuda" else torch.float32,
                device=self.device,
            ),
            torch.randint(16, (16, 16), device=self.device),
        ):
            inputs = (
                torch.randint(0, 1, [1, 16], dtype=torch.bool, device=self.device),
                inp,
            )
            self.assertEqual(fn(*inputs), opt_fn(*inputs))

    def test_fill1(self):
        def fn(x):
            tmp = torch.ones_like(x)
            return tmp, aten.fill.Scalar(tmp, 2)

        self.common(
            fn,
            (torch.randn([16, 16]),),
        )

    def test_fill2(self):
        def fn(x):
            tmp = torch.ones_like(x)
            return tmp, aten.fill.Tensor(tmp, torch.tensor(3.0))

        self.common(
            fn,
            (torch.randn([16, 16]),),
        )

    def test_pow1(self):
        def fn(x):
            return [aten.pow(x, e) for e in range(-8, 9)]

        self.common(
            fn,
            (torch.randn([16, 16]),),
        )

    def test_pow2(self):
        def fn(x):
            return aten.pow(1000, x), aten.pow(x, 1000)

        self.common(
            fn,
            # TODO: Remove dtype once https://github.com/pytorch/pytorch/issues/94010 is fixed
            (
                torch.randn(
                    [16, 16],
                    dtype=torch.float64 if self.device == "cpu" else torch.float32,
                ),
            ),
            # Mismatched elements: 9 / 256 (3.5%)
            # Greatest absolute difference: 2.491354329061828e+28 at index (6, 6) (up to 1e-05 allowed)
            # Greatest relative difference: 2.9793410720160818e-05 at index (4, 5) (up to 1.3e-06 allowed)
            atol=1e-5,
            rtol=3e-05,
        )

    def test_pow3(self):
        # power of 0.5 is special-cased, arbitrary power would still produce triton codegen error
        def fn(x):
            z = torch.tensor(0.123, device=self.device)
            w = z + x
            return torch.pow(w, 0.5)

        opt = torch._dynamo.optimize("inductor")(fn)
        input = torch.rand(())
        self.assertTrue(same(opt(input), fn(input)))

    def test_pow_int(self):
        def fn(x, y):
            return torch.pow(x, 0x57), torch.pow(x, y)

        for dtype in (torch.uint8, torch.int8, torch.int16, torch.int32, torch.int64):
            intmax = torch.iinfo(dtype).max
            make_arg = functools.partial(
                make_tensor, dtype=dtype, device="cpu", requires_grad=False
            )
            self.common(
                fn,
                (
                    make_arg(16, 16),
                    make_arg(16, 16, high=intmax),
                ),
            )

    def test_glu(self):
        def fn(x):
            return aten.glu(x, -1), aten.glu(x, 1), aten.glu(x, 2)

        self.common(
            fn,
            (torch.randn([8, 16, 8, 8]),),
        )

    def test_cat(self):
        def fn(a):
            tmp = a * 2
            return (
                torch.cat((a, a[:, :4] + 1, a + 2), -1),
                torch.cat((tmp, tmp), 0),
                torch.cat((tmp, tmp.double()), 0),
            )

        self.common(
            fn,
            (torch.randn([8, 16]),),
        )
        self.common(
            fn,
            (torch.randn([1, 3, 3, 16]).to(memory_format=torch.channels_last),),
        )

    def test_cat_upcasting(self):
        def fn(arg4_1, slice_7):
            cat_1 = aten.cat.default([arg4_1, slice_7], 1)
            return (cat_1,)

        self.common(
            fn,
            (
                torch.randn([8, 16], dtype=torch.float32),
                torch.randn([8, 20], dtype=torch.float16),
            ),
        )

    def test_cat_extern_kernel(self):
        def fn(x1, x2, x3, x4):
            x = torch.mm(x2, x3)
            s = torch.narrow(x, 1, 0, 100)
            x = torch.mm(s, x4)
            c = torch.cat((x, x1), 1)
            return (c,)

        self.common(
            fn,
            (
                torch.randn(256, 256),
                torch.randn(256, 1024),
                torch.randn(1024, 1600),
                torch.randn(100, 256),
            ),
            check_lowp=False,  # accuracy issues with relatively large matmuls
        )

    @unittest.skipIf(not SM80OrLater, "uses bfloat16 which requires SM >= 80")
    def test_remove_no_ops(self):
        def matmul_with_op(x, y, fn):
            return fn(x @ y)

        foo_opt = torch.compile(matmul_with_op)

        # test no-op
        fns = (
            lambda x: x
            + torch.zeros(
                [256, 256], dtype=torch.float32, device=x.device
            ),  # noqa: E731
            lambda x: x
            - torch.zeros(
                [256, 256], dtype=torch.float32, device=x.device
            ),  # noqa: E731
            lambda x: x
            * torch.ones(
                [256, 256], dtype=torch.float32, device=x.device
            ),  # noqa: E731
            lambda x: x
            / torch.ones(
                [256, 256], dtype=torch.float32, device=x.device
            ),  # noqa: E731
        )

        inps = [torch.rand([256, 256], device=self.device) for _ in range(2)]

        for fn in fns:
            out, source_codes = run_and_get_code(foo_opt, inps[0], inps[1], fn)
            self.assertEqual(out, matmul_with_op(inps[0], inps[1], fn))

            if self.device == "cpu":
                FileCheck().check_not("cpp_fused").run(source_codes[0])
            else:
                FileCheck().check_not("triton.jit").run(source_codes[0])

        # test dtype conversion
        inps = [
            torch.rand([256, 256], device=self.device, dtype=torch.bfloat16)
            for _ in range(2)
        ]
        for fn in fns:
            out, source_codes = run_and_get_code(foo_opt, inps[0], inps[1], fn)
            self.assertEqual(out, matmul_with_op(inps[0], inps[1], fn))

        # test broadcasted shape bail
        fn = lambda x: x + torch.zeros(  # noqa: E731
            [256, 256, 256], dtype=torch.bfloat16, device=self.device
        )
        out, source_codes = run_and_get_code(foo_opt, inps[0], inps[1], fn)
        self.assertEqual(out, matmul_with_op(inps[0], inps[1], fn))

    def test_cat_of_loops_and_extern_kernel(self):
        class M(torch.nn.Module):
            def __init__(
                self,
                **kwargs,
            ):
                super().__init__()
                self.conv = torch.nn.Conv2d(
                    64,
                    5,
                    1,
                    **kwargs,
                )
                self.max_pool2d = torch.nn.MaxPool2d(2)

            def forward(self, x, y):
                x1 = self.conv(x)
                y1 = self.max_pool2d(y)
                return torch.cat([x1, y1], 1)

        mod = M()
        opt_mod = torch._dynamo.optimize("inductor")(mod)
        memory_format = torch.channels_last
        inputs = (
            torch.randn([1, 64, 16, 16]).to(memory_format=memory_format),
            torch.randn([1, 64, 32, 32]).to(memory_format=memory_format),
        )
        y = mod(*inputs)
        opt_y = opt_mod(*inputs)
        self.assertEqual(y, opt_y)
        self.assertEqual(y.stride(), opt_y.stride())

    def test_cat_inplace(self):
        def fn(x):
            rt = torch.cat([x])
            v = x.sin_()
            return rt

        # can't use self.common because input is modified inplace
        inp = torch.ones(2)
        opt_fn = torch.compile(fn)
        res = opt_fn(inp.clone())
        expected = fn(inp.clone())
        self.assertEqual(res, expected)

    def test_stack(self):
        def fn(a, b):
            return torch.stack(
                [
                    a.expand(12, 16),
                    b.expand(12, 16),
                ],
                2,
            )

        self.common(fn, (torch.randn([1, 16]), torch.randn([12, 1])))

    def test_hardtanh(self):
        def fn(x):
            return F.hardtanh(x), F.hardtanh(x + 1), F.hardtanh(x - 1)

        self.common(
            fn,
            (torch.randn([64]),),
        )

    def test_hardsigmoid(self):
        def fn(x):
            return F.hardsigmoid(x), F.hardsigmoid(x + 3), F.hardsigmoid(x - 3)

        self.common(
            fn,
            (torch.randn([64]),),
        )

    def test_hardswish(self):
        def fn(x):
            return F.hardswish(x), F.hardswish(x + 3), F.hardswish(x - 3)

        self.common(
            fn,
            (torch.randn([64]),),
        )

    def test_rsqrt(self):
        def fn(x):
            return torch.rsqrt(x), torch.rsqrt(x + 1) - 2

        self.common(
            fn,
            (torch.randn([64]),),
        )

    def test_expm1(self):
        def fn(x):
            return torch.expm1(x), torch.expm1(x) * 2

        for dtype in (torch.float16, torch.float, torch.double, torch.int, torch.int64):
            self.common(
                fn,
                (torch.randn([64]).to(dtype=dtype),),
            )
            self.common(
                fn,
                (torch.arange(-1e-5, 1e-5, 1e-7).to(dtype=dtype),),
            )

    def test_log1p(self):
        def fn(x):
            return torch.log1p(x), torch.log1p(x) * 2

        for dtype in (torch.float16, torch.float, torch.double, torch.int, torch.int64):
            self.common(
                fn,
                (torch.randn([64]).to(dtype=dtype),),
            )
            self.common(
                fn,
                (torch.arange(-1e-5, 1e-5, 1e-7).to(dtype=dtype),),
            )

    def test_flip(self):
        def fn(x):
            return torch.flip(x, (-1,)), torch.flip(x, (0, 2)) - 2

        self.common(
            fn,
            (torch.randn([1, 2, 6, 6]),),
        )

    def test_signbit(self):
        def fn(x):
            return torch.signbit(x), ~torch.signbit(-x) & 1

        self.common(
            fn,
            (torch.randn([1, 2, 6, 6]),),
        )

    def test_sign_dtype(self):
        def fn(x):
            y = torch.sign(x)
            return torch.tanh(y)

        self.common(fn, (torch.randn([1, 2, 6, 6]),))

    def test_fmod(self):
        def fn(a, b):
            return torch.fmod(a, b), torch.fmod(3.0 * a, b) - 2.0

        shape = [1, 2, 6, 6]
        self.common(fn, (torch.randn(shape), torch.randn(shape)))

    def test_fmod_zero_dim(self):
        def fn(a, b):
            return (torch.fmod(a, b),)

        self.common(
            fn,
            (
                make_tensor(10, device="cpu", dtype=torch.float32),
                make_tensor((), device="cpu", dtype=torch.float32),
            ),
        )
        self.common(
            fn,
            (
                make_tensor((), device="cpu", dtype=torch.float32),
                make_tensor(10, device="cpu", dtype=torch.float32),
            ),
        )

    def test_log2(self):
        def fn(x):
            return torch.log2(x), torch.log2(x + 1) - 2

        self.common(
            fn,
            (torch.randn([64]) + 10,),
        )

    def test_logsumexp(self):
        def fn(x):
            return torch.logsumexp(x, -1), torch.logsumexp(x, 0) - 2

        self.common(
            fn,
            (torch.randn([8, 8]) + 10,),
        )

    def test_log_fp64(self):
        def fn(x):
            return torch.log(x), torch.log2(x)

        self.common(
            fn,
            (torch.randn([1024], dtype=torch.float64) + 10,),
        )

    def test_bitwise(self):
        def fn(x, y):
            return (
                torch.bitwise_not(x),
                torch.bitwise_or(x, y),
                torch.bitwise_xor(x, y),
                torch.bitwise_and(x, y),
            )

        self.common(
            fn,
            (
                torch.randint(0, 2**30, [64], dtype=torch.int32),
                torch.randint(0, 2**30, [64], dtype=torch.int32),
            ),
        )

    def test_bitwise2(self):
        # again with bool types
        def fn(x, y):
            return (
                torch.bitwise_not(x),
                torch.bitwise_or(x, y),
                torch.bitwise_xor(x, y),
                torch.bitwise_and(x, y),
            )

        self.common(
            fn,
            (
                torch.randint(0, 2, (2, 20), dtype=torch.bool),
                torch.randint(0, 2, (2, 20), dtype=torch.bool),
            ),
        )

    def test_bitwise3(self):
        # Repro for https://github.com/pytorch/pytorch/issues/97968
        def fn(x, y):
            return (
                torch.max(torch.bitwise_and(x, y), y),
                torch.clamp_max(torch.bitwise_or(x, y), y),
                torch.clamp_min(torch.bitwise_xor(x, y), y),
            )

        self.common(
            fn,
            (
                torch.rand([5, 10, 1]).to(torch.int8),
                torch.rand([10, 1]).to(torch.int8),
            ),
        )

    def test_inf(self):
        def fn(a):
            return a + float("inf"), a + float("-inf"), a * -float("inf")

        self.common(fn, (torch.randn(8),))

    def test_remainder(self):
        def fn(a, b):
            return (
                torch.remainder(a, b),
                torch.remainder(a + 1, b - 1),
                torch.remainder(a - 1, b + 1),
            )

        self.common(fn, (torch.randn(64), torch.randn(64)))

    def test_zeros(self):
        def fn(a):
            return (
                a + 1,
                torch.zeros(
                    (1, 8, 64, 64),
                    dtype=torch.float32,
                    device=a.device,
                ),
                torch.zeros(
                    1,
                    8,
                    64,
                    64,
                    dtype=torch.float32,
                    device=a.device,
                ),
                torch.zeros(2, 3, names=None),
                a + torch.ones(8, device=a.device),
                torch.full((2, 3), 3.1416, device=a.device),
            )

        self.common(fn, (torch.randn(8),))

    def test_new_ones(self):
        def fn(a):
            return (
                aten.new_ones(
                    a, [], device=a.device, dtype=6, layout=0, pin_memory=False
                ),
                aten.new_zeros(
                    a, [], device=a.device, dtype=6, layout=0, pin_memory=False
                ),
            )

        self.common(fn, (torch.randn(8),))

    def test_full_like(self):
        def fn(a):
            return torch.full_like(a, 7.777) - 1

        self.common(fn, (torch.randn(8),))

    def test_full_truncation(self):
        def fn(a):
            return a + torch.full_like(a, 7.777)

        for dtype in all_types():
            self.common(fn, (make_tensor(8, dtype=dtype, device="cpu"),))

    def test_index1(self):
        def fn(a, b, c):
            return aten.index(a, [b, c])

        self.common(
            fn,
            (
                torch.randn(8, 8, 12),
                torch.tensor([0, 0, 2, 2], dtype=torch.int64),
                torch.tensor([3, 4, 4, 3], dtype=torch.int64),
            ),
        )
        self.common(
            fn,
            (
                torch.randn(8, 8, 12),
                torch.tensor([[0, 0, 2, 2]], dtype=torch.int64),
                torch.tensor([[3], [4], [4], [3]], dtype=torch.int64),
            ),
        )

    def test_index2(self):
        def fn(a, b):
            return (
                aten.index(a, [b]),
                aten.index(a, [None, b]),
            )

        self.common(
            fn,
            (
                torch.randn(8, 8, 8),
                torch.tensor([[0, 0, 2, 2]], dtype=torch.int64),
            ),
        )

    def test_index3(self):
        def fn(x, ia, ib):
            return (x[:, ia, None, ib, 0],)

        self.common(
            fn,
            (
                torch.randn(3, 4, 4, 4, 3),
                torch.tensor([0, 2, 1], dtype=torch.int64),
                torch.tensor([0, 2, 1], dtype=torch.int64),
            ),
        )

    def test_output_strides(self):
        def fn(x):
            y = x.permute(0, 2, 3, 1).contiguous()
            torch._dynamo.graph_break()
            return y.view(-1, 4)

        inp = torch.rand([4, 4, 4, 4], device=self.device)
        fn_opt = torch._dynamo.optimize("inductor")(fn)

        self.assertEqual(fn(inp), fn_opt(inp))
        self.assertEqual(fn(inp).stride(), fn_opt(inp).stride())

        # no redundant copy
        def foo(x):
            return x[0:2:2].T[3:].squeeze(0)

        foo_opt = torch._dynamo.optimize("inductor")(foo)
        out = foo_opt(inp)
        self.assertEqual(inp.storage(), out.storage())

    def test_index_select(self):
        def fn(a, b):
            return (
                torch.index_select(a, 0, b),
                torch.index_select(a, 1, b),
                torch.index_select(torch.index_select(a, 2, b), 1, b),
            )

        for ind_dtype in (torch.int32, torch.int64):
            self.common(
                fn,
                (
                    torch.randn(8, 8, 8),
                    torch.tensor([0, 0, 2, 1], dtype=ind_dtype),
                ),
            )

    @unittest.skipIf(not TEST_CUDNN, "CUDNN not available")
    @skipIfRocm
    def test_cudnn_rnn(self):
        if self.device == "cpu":
            raise unittest.SkipTest("requires CUDA")

        def fn(
            a0,
            b0,
            b1,
            b2,
            b3,
            b4,
            b5,
            b6,
            b7,
            b8,
            b9,
            b10,
            b11,
            b12,
            b13,
            b14,
            b15,
            a3,
            a4,
            a5,
        ):
            a1 = [
                b0,
                b1,
                b2,
                b3,
                b4,
                b5,
                b6,
                b7,
                b8,
                b9,
                b10,
                b11,
                b12,
                b13,
                b14,
                b15,
            ]
            return aten._cudnn_rnn(
                a0,
                a1,
                4,
                a3,
                a4,
                a5,
                2,
                2048,
                0,
                2,
                False,
                0.0,
                False,
                True,
                [],
                None,
            )

        self.common(
            fn,
            (
                torch.randn([92, 8, 2048]),
                torch.randn([8192, 2048]),
                torch.randn([8192, 2048]),
                torch.randn([8192]),
                torch.randn([8192]),
                torch.randn([8192, 2048]),
                torch.randn([8192, 2048]),
                torch.randn([8192]),
                torch.randn([8192]),
                torch.randn([8192, 4096]),
                torch.randn([8192, 2048]),
                torch.randn([8192]),
                torch.randn([8192]),
                torch.randn([8192, 4096]),
                torch.randn([8192, 2048]),
                torch.randn([8192]),
                torch.randn([8192]),
                torch.randn([167837696]),
                torch.randn([4, 8, 2048]),
                torch.randn([4, 8, 2048]),
            ),
            check_lowp=False,  # difference in rnn is too large between half and float inputs
        )

    def test_upsample_nearest1d(self):
        def fn(a):
            return (
                aten.upsample_nearest1d(a, [74], None),
                aten.upsample_nearest1d(a, [70], None),
                aten.upsample_nearest1d(a, [45], None),
                aten.upsample_nearest1d(a, [36], None),
                aten.upsample_nearest1d(a, None, [2.0]),
            )

        self.common(fn, (torch.randn([2, 4, 37]),))

    def test_upsample_nearest2d(self):
        def fn(a):
            return (
                aten.upsample_nearest2d(a, [74, 76]),
                aten.upsample_nearest2d(a, [70, 75]),
                aten.upsample_nearest2d(a, [45, 74]),
                aten.upsample_nearest2d(a, [36, 39]),
                aten.upsample_nearest2d(a, None, [2.0, 2.0]),
            )

        self.common(fn, (torch.randn([2, 4, 37, 38]),))

    def test_upsample_nearest3d(self):
        def fn(a):
            return (
                aten.upsample_nearest3d(a, [74, 76, 78], None),
                aten.upsample_nearest3d(a, [70, 75, 80], None),
                aten.upsample_nearest3d(a, [45, 74, 103], None),
                aten.upsample_nearest3d(a, [36, 39, 40], None),
                aten.upsample_nearest3d(a, None, [2.0, 2.0, 2.0]),
            )

        self.common(fn, (torch.randn([2, 4, 37, 38, 39]),))

    def test_upsample_nearest2d_backward(self):
        func = torch.ops.aten.upsample_nearest2d_backward

        def fn(a):
            return (
                func(a, output_size=[6, 12], input_size=[3, 3, 3, 6]),
                func(a, output_size=[6, 12], input_size=[3, 3, 4, 5]),
                func(a, output_size=[6, 12], input_size=[3, 3, 2, 8]),
                func(a, output_size=[6, 12], input_size=[3, 3, 2, 8]),
                func(a, output_size=[6, 12], input_size=[3, 3, 4, 7]),
            )

        self.common(fn, (torch.randn([3, 3, 6, 12]),))

    @skip_if_x86_mac()
    def test_upsample_bilinear2d_a(self):
        def fn(a):
            return (
                aten.upsample_bilinear2d(a, [45, 45], False, None),
                aten.upsample_bilinear2d(a, None, True, [2.0, 2.0]),
            )

        self.common(fn, (torch.randn([2, 4, 37, 38]),), atol=2.5e-5, rtol=1.3e-6)

    def test_upsample_bilinear2d_b(self):
        def fn(a):
            return aten.upsample_bilinear2d(a, None, True, [2.0, 2.0])

        self.common(
            fn,
            [
                torch.randn([1, 2, 40, 59]),
            ],
            atol=2.5e-5,
            rtol=1.3e-6,
        )

    def test_reflection_pad2d(self):
        def fn(a):
            return (
                aten.reflection_pad2d(a, [1, 1, 1, 1]),
                aten.reflection_pad2d(a, [1, 2, 3, 4]),
            )

        self.common(
            fn, (torch.randint(0, 999, size=[1, 1, 8, 8], dtype=torch.float32),)
        )

    def test_reflection_pad2d_backward(self):
        def template(size, padding):
            def fn(grad_output, x):
                return aten.reflection_pad2d_backward(grad_output, x, padding)

            x = torch.randint(0, 999, size=size, dtype=torch.float32)
            result = aten.reflection_pad2d(x, padding)
            grad_output = torch.randn_like(result)

            self.common(fn, (grad_output, x))

        template([1, 1, 8, 8], [0, 0, 0, 0])
        template([1, 1, 8, 8], [1, 1, 1, 1])
        template([1, 1, 8, 8], [1, 2, 3, 4])
        template([1, 1, 8, 8], [0, -1, 2, 2])
        template([1, 1, 8, 8], [-1, 0, 2, 2])
        template([1, 1, 8, 8], [2, 2, 0, -1])
        template([1, 1, 8, 8], [2, 2, -1, 0])

    def test_grid_sampler_2d(self):
        def fn(a, b):
            return (
                aten.grid_sampler_2d(a, b, 0, 0, True),
                aten.grid_sampler_2d(a, b, 0, 1, False),
            )

        self.common(
            fn,
            (
                torch.randn([4, 3, 352, 352], dtype=torch.float32),
                torch.rand([4, 352, 352, 2], dtype=torch.float32) * 2 - 1,
            ),
            check_lowp=False,
            # Mismatched elements: 154697 / 1486848 (10.4%)
            # Greatest absolute difference: 0.0001976490020751953 at index (0, 0, 101, 243) (up to 1e-05 allowed)
            # Greatest relative difference: 7.332530120481928 at index (1, 1, 258, 301) (up to 1.3e-06 allowed)
            atol=0.0002,
            rtol=1.3e-06,
        )

    def test_upsample_bicubic2d(self):
        def fn(a):
            return (
                aten.upsample_bicubic2d(a, (128, 128), True),
                aten.upsample_bicubic2d(a, (128, 256), False),
            )

        # Mismatched elements: 10 / 196608 (0.0%)
        # Greatest absolute difference: 1.3869255781173706e-05 at index (2, 1, 88, 65) (up to 1e-05 allowed)
        # Greatest relative difference: 0.0033082996811011046 at index (3, 1, 88, 91) (up to 1.3e-06 allowed)
        self.common(
            fn,
            (torch.randn([4, 3, 64, 32], dtype=torch.float32),),
            atol=2e-5,
            rtol=1e-3,
        )

    def test_sort(self):
        def fn(a):
            return torch.sort(a)

        self.common(
            fn, (torch.randint(0, 999, size=[1, 1, 8, 8], dtype=torch.float32),)
        )

    def test_topk(self):
        def fn(a):
            return torch.topk(a, 2, -1)

        self.common(
            fn, (torch.randint(0, 999, size=[1, 1, 8, 8], dtype=torch.float32),)
        )

    def test_long_tensor(self):
        def fn(a):
            return (
                torch.LongTensor([294]).to(a.device) - a,
                torch.as_tensor([295]).to(a.device) + a,
            )

        self.common(fn, (torch.randint(0, 999, size=[8, 8]),))

    def test_constant_pad_1d(self):
        def fn(a):
            return (
                aten.constant_pad_nd(a, [0, 1], 6.0),
                aten.constant_pad_nd(a, [2, 3], 99.0),
            )

        self.common(fn, (torch.randint(0, 999, size=[2, 16, 31], dtype=torch.float32),))

    def test_constant_pad_fill_dtype(self):
        def fn(a, b):
            return (
                aten.constant_pad_nd(a, (1, 1), 1.0) & b,
                aten.constant_pad_nd(a, (1, 1), 0.0) & b,
            )

        self.common(
            fn,
            (torch.randint(2, (4,), dtype=torch.bool), torch.ones(6, dtype=torch.bool)),
        )

    def test_constant_pad_2d(self):
        def fn(a):
            return (
                aten.constant_pad_nd(a, [1, 1, 1, 1], 6.0),
                aten.constant_pad_nd(a, [1, 2, 3, 4], 99.0),
            )

        self.common(
            fn, (torch.randint(0, 999, size=[1, 1, 8, 8], dtype=torch.float32),)
        )

    def test_constant_pad_3d(self):
        def fn(a):
            return (
                aten.constant_pad_nd(a, [1, 2, 3, 4, 5, 6], 6.0),
                aten.constant_pad_nd(a, [0, 0, 3, 4, 0, 0], 6.0),
            )

        self.common(
            fn, (torch.randint(0, 999, size=[2, 4, 4, 4], dtype=torch.float32),)
        )

    def test_constant_pad_float64(self):
        # Repro for https://github.com/pytorch/pytorch/issues/93351
        def fn(input):
            v1 = torch.nn.functional.pad(input, pad=(1, 0))
            return torch.gt(v1, input)

        x = torch.rand([1, 2, 2, 1], dtype=torch.float64)
        self.common(fn, (x,))

    def test_constant_pad_nd_inplace(self):
        def fn(a):
            return aten.constant_pad_nd(a, [0, 0])

        x = torch.randn([2], device=self.device)
        fn_compiled = torch.compile(fn)
        y = fn_compiled(x)
        self.assertTrue(y is not x)

    def test_l1_loss(self):
        def fn(a, b):
            return torch.nn.functional.l1_loss(a, b), torch.nn.functional.mse_loss(a, b)

        self.common(
            fn,
            (
                torch.randn([2, 3, 16, 16]),
                torch.randn([2, 3, 16, 16]),
            ),
            check_lowp=False,
        )

    def test_triu(self):
        def fn(a):
            return aten.triu(a, 1), aten.triu(a, 0), aten.triu(a, 2)

        self.common(fn, (torch.randn([2, 10, 10]),))

    def test_no_op_reduction(self):
        def fn(a):
            return a.sum(-1), torch.amax(a + 1, 1, keepdim=True)

        self.common(fn, (torch.randn([8, 1, 1]),))

    def test_inplace_add(self):
        @torch._dynamo.optimize("inductor")
        def fn(x, y):
            return x.add_(y)

        inputs = (
            rand_strided((4, 4), (4, 1), device=self.device),
            rand_strided((4, 4), (4, 1), device=self.device),
        )
        inp_clone = inputs[0].clone()
        out = fn(*inputs)
        self.assertTrue(same(out, inp_clone + inputs[1]))
        self.assertTrue(out is inputs[0])

    # The following 2 tests are meant to check the logic that drops
    # xmask from triton load/store if xnumel = 1
    @requires_cuda()
    def test_single_elem(self):
        def fn(a):
            b = a + 1
            return (b,)

        self.common(fn, (torch.randn(1),))

    @requires_cuda()
    def test_single_elem_indirect(self):
        def fn(a, b):
            c = a[b] + 1
            return (c,)

        a = torch.randn(1)
        b = (torch.tensor([0], dtype=torch.int64),)

        self.common(fn, (a, b))

    # This test is meant to check for issues from the logic
    # that drops xmask from trito load/store if XBLOCK divides xnumel

    @requires_cuda()
    def test_xblock_divides_xnumel(self):
        def fn(a):
            b = a + 1
            return (b,)

        # assumption is that XBLOCK is always a divisor of 1024
        # so xmask will be dropped iff xnumel is multiple of 1024
        self.common(fn, (torch.randn(1024),))
        self.common(fn, (torch.randn(1025),))

    def test_inplace_mixed_dtype_ops(self):
        @torch._dynamo.optimize("inductor")
        def fn(x, y):
            z = x + y.float()
            w = z.add_(y)
            return w.mul_(y)

        inputs = (
            rand_strided((4, 4), (4, 1), device=self.device, dtype=torch.float),
            rand_strided((4, 4), (4, 1), device=self.device, dtype=torch.double),
        )
        out = fn(*inputs)
        out_eager = (inputs[0] + inputs[1].float()).add_(inputs[1]).mul_(inputs[1])
        self.assertTrue(same(out, out_eager))

    @config.patch(
        {"triton.unique_kernel_names": True, "triton.descriptive_names": False}
    )
    def test_kernel_names(self):
        @torch._dynamo.optimize("inductor")
        def fn(x):
            return 2 * x

        inputs = (rand_strided((8,), (1,), device=self.device),)
        self.assertTrue(same(fn(*inputs), 2 * inputs[0]))

    @config.patch({"triton.cudagraphs": True})
    @dynamo_config.patch(automatic_dynamic_shapes=True)
    def test_strided_inputs(self):
        @torch._dynamo.optimize("inductor")
        def fn(x, y):
            return x + y

        inputs = (
            rand_strided((8, 16), (32, 2), device=self.device),
            rand_strided((8, 16), (16, 1), device=self.device),
        )
        self.assertTrue(same(fn(*inputs), inputs[0] + inputs[1]))

    @config.patch({"triton.cudagraphs": True})
    @dynamo_config.patch(automatic_dynamic_shapes=True)
    def test_input_mutation1(self):
        def fn(a):
            b = a + 1
            a.copy_(b)
            c = a + 2
            return a * b / c

        arg1 = torch.randn(64, device=self.device)
        arg2 = arg1.clone()
        arg3 = torch.randn(64, device=self.device)
        arg4 = arg3.clone()
        correct1 = fn(arg1)
        correct2 = fn(arg3)
        opt_fn = torch._dynamo.optimize_assert(compile_fx)(fn)
        actual1 = opt_fn(arg2)
        actual2 = opt_fn(arg4)

        self.assertTrue(same(actual1, correct1))
        self.assertTrue(same(actual2, correct2))
        self.assertTrue(same(arg1, arg2))
        self.assertTrue(same(arg3, arg4))

    def test_input_mutation2(self):
        def fn(a):
            b = a + 1
            a.view(64).copy_(torch.tensor([66.0], device=a.device))
            c = a + 2
            return b, c

        # NOTE: this test fails when none of the inputs require grad.
        # That seems like an inductor bug.
        arg1 = torch.randn([1, 64], device=self.device).requires_grad_(True).add(1)
        arg2 = arg1.clone()
        correct1 = fn(arg1)
        opt_fn = torch._dynamo.optimize_assert(compile_fx)(fn)
        actual1 = opt_fn(arg2)

        self.assertTrue(same(actual1, correct1))
        self.assertTrue(same(arg1, arg2))

    def test_input_mutation3(self):
        def fn(a):
            a += 1
            a *= 2
            aten.sigmoid_(a)
            a = a.view(64)
            a += 3
            a *= 4
            aten.relu_(a)
            return a

        arg1 = torch.randn([1, 64], device=self.device)
        arg2 = arg1.clone()
        correct1 = fn(arg1)
        opt_fn = torch._dynamo.optimize_assert(compile_fx)(fn)
        actual1 = opt_fn(arg2)

        self.assertTrue(same(actual1, correct1))
        self.assertTrue(same(arg1, arg2))

    def test_input_mutation4(self):
        def fn(a):
            torch.relu_(a)
            return a

        arg1 = torch.randn([1, 64], device=self.device)
        arg2 = arg1.clone()
        correct1 = fn(arg1)
        opt_fn = torch._dynamo.optimize_assert(compile_fx)(fn)
        actual1 = opt_fn(arg2)

        self.assertTrue(same(actual1, correct1))
        self.assertTrue(same(arg1, arg2))

    def test_slice_mutation1(self):
        def fn(a):
            x = torch.zeros_like(a)
            b = x + 1
            x[:, 3] = 3.0
            c = torch.clone(x)
            x[4, :] = 4.0
            d = x + 1
            return x, b, c, d

        self.common(fn, (torch.randn([8, 8]),))

    def test_slice_mutation2(self):
        def fn(a):
            a[:, 20:40] = a[:, 20:40] + 1
            a[:, 2:11] = a[:, 1:10] + 2

        arg1 = torch.randn([1, 64], device=self.device)
        arg2 = arg1.clone()
        fn(arg1)
        opt_fn = torch._dynamo.optimize_assert(compile_fx)(fn)
        opt_fn(arg2)

        # TODO, fix: See https://github.com/pytorch/pytorch/issues/94693
        if self.device != "cpu":
            self.assertTrue(same(arg1, arg2))

    def test_indirect_load_broadcast(self):
        def fn(in_ptr0, in_ptr1, in_ptr2):
            return torch.gather(in_ptr1, 0, in_ptr2) + in_ptr0

        arg190 = rand_strided((32, 21), (1, 32), device=self.device, dtype=torch.int64)
        arg190.fill_(0)
        arg111 = rand_strided(
            (9521, 512), (512, 1), device=self.device, dtype=torch.float32
        )
        self.common(
            fn,
            (
                torch.randn(32, 1),
                arg111,
                arg190,
            ),
        )

    @unittest.skipIf(not has_torchvision_roi_align(), "requires torchvision")
    def test_roi_align(self):
        def fn(a, b):
            return torch.ops.torchvision.roi_align(a, b, 0.25, 7, 7, 2, False)

        self.common(fn, (torch.zeros([4, 256, 296, 304]), torch.zeros([2292, 5])))

    def test_nll_loss_forward(self):
        def fn(a, b):
            return aten.nll_loss_forward(a, b, None, 1, -100)

        labels = (
            torch.zeros([5], dtype=torch.int64),
            torch.tensor([-100, -100, 3, -100, -100], dtype=torch.int64),
        )
        inps = (torch.randn(5, 5), torch.randn(5, 5))
        for a, b in zip(inps, labels):
            self.common(
                fn,
                (a, b),
            )

    def test_nll_loss_backward(self):
        def fn(a, b, c):
            return aten.nll_loss_backward(
                a, b, c, None, 1, -100, torch.tensor(1.0, device=self.device)
            )

        labels = (
            torch.zeros([5], dtype=torch.int64),
            torch.tensor([-100, -100, 3, -100, -100], dtype=torch.int64),
        )
        inps = (torch.randn(5, 5), torch.randn(5, 5))
        grad_outs = (torch.randn(()), torch.randn(()))
        for a, b, c in zip(grad_outs, inps, labels):
            self.common(
                fn,
                (a, b, c),
            )

    def test_isinf(self):
        def fn(x):
            return x.isinf(), x.isnan()

        self.common(
            fn, [torch.tensor([1, float("inf"), 2, float("-inf"), float("nan")])]
        )
        self.common(
            fn,
            [
                torch.tensor(
                    [1, float("inf"), 2, float("-inf"), float("nan")],
                    dtype=torch.float64,
                )
            ],
        )

    def test_isinf2(self):
        def fn(x):
            y = torch.tensor(
                [1, float("inf"), 2, float("-inf"), float("nan")], device=self.device
            )
            return x == y

        self.common(
            fn, (torch.tensor([1, float("inf"), 2, float("-inf"), float("nan")]),)
        )

    def test_any(self):
        def fn(x):
            return (
                x.any(-1),
                x.isinf().any(),
                torch.all(x.isinf(), dim=0),
                torch.all(torch.logical_not(x.isinf())),
            )

        self.common(fn, [-torch.rand(64)])
        tmp = torch.randn(16, 8)
        tmp[1, 1] = float("inf")
        self.common(fn, [tmp])

    def test_inplace_activations(self):
        def fn(x):
            a = aten.hardswish_(x + 1)
            b = aten.hardtanh_(x + 1)
            c = aten.leaky_relu_(x + 1)
            d = aten.silu_(x + 1)
            e = aten.log1p(x + 1)
            f = aten.masked_fill_(x + 1, torch.zeros_like(x, dtype=torch.bool), 99.0)
            h = aten.masked_fill_(x + 1, torch.ones_like(x, dtype=torch.bool), 99.0)
            return (a, b, c, d, e, f, h)

        self.common(fn, [torch.randn(64) * 10])

    def test_baddbmm(self):
        def fn(a, b, c, beta):
            return aten.baddbmm(a, b, c, beta=beta)

        b = torch.randn(6, 128, 64)
        c = torch.randn(6, 64, 100)
        options = itertools.product(
            [torch.randn(6, 1, 100), torch.randn(6, 1, 100).fill_(torch.nan)],
            [0.0, 1.0],
        )
        for a, beta in options:
            self.common(
                fn,
                [a, b, c, beta],
                # Mismatched elements: 1212 / 76800 (1.6%)
                # Greatest absolute difference: 0.001953125 at index (0, 0, 93) (up to 1e-05 allowed)
                # Greatest relative difference: 1.0 at index (3, 19, 4) (up to 0.001 allowed)
                atol=0.002,
                rtol=0.001,
            )

    @config.patch({"triton.max_tiles": 2})
    def test_fuse_tiled(self):
        def fn(a, b, c):
            return a + b, c + 1

        self.common(
            fn, [torch.randn(128, 1), torch.randn(1, 128), torch.randn(128, 128)]
        )

    def test_expand_as(self):
        def fn(a, b):
            return aten.expand_as(a, b), aten.expand_as(a + 1, b + 1) + 1

        self.common(
            fn,
            [
                torch.randn(6, 1, 100),
                torch.randn(6, 128, 100),
            ],
        )

    def test_index_put1(self):
        def fn(a, b, c):
            return (
                torch.index_put(a, [b], c),
                torch.index_put_(a + 1, [b + 1], c + 1) + 1,
            )

        self.common(
            fn,
            [
                torch.randn([800, 256, 7, 7]),
                torch.randperm(601),
                torch.randn([601, 256, 7, 7]),
            ],
        )
        self.common(
            fn, [torch.randn(1024, 4, 2), torch.arange(4), torch.randn(4, 1, 1)]
        )

    def test_index_put2(self):
        def fn(a, b, c):
            return torch.index_put(a, [b], c, True)

        self.common(
            fn,
            [
                torch.randn([100, 256, 7, 7]),
                torch.randint(0, 100, size=[600], dtype=torch.int64),
                torch.randn([600, 256, 7, 7]),
            ],
            # workaround for https://github.com/openai/triton/issues/558
            check_lowp=False,
        )

    def test_index_put3(self):
        def fn(a, b, c):
            torch.ops.aten.index_put_(a, (None, b, None), c)
            a1 = a + 1
            torch.ops.aten.index_put_(a1, (None, b + 1, None), c + 1)
            return (a, a1)

        self.common(
            fn,
            [
                torch.randn([1024, 4, 2]),
                torch.arange(3),
                torch.randn([1024, 1, 2]),
            ],
        )

    def test_index_put4(self):
        # a, b[0] are not broadcastable
        # https://github.com/pytorch/pytorch/issues/97104
        def fn(a, b, c):
            return torch.index_put(a, [b], c)

        self.common(
            fn,
            [
                torch.rand([8, 2]),
                torch.rand([8]) > 0.5,
                torch.rand([]),
            ],
        )

    def test_index_put_as_masked_fill(self):
        def fn(a, b, c, d):
            a = a.clone()
            torch.ops.aten.index_put_(a, [b], c, d)
            return a

        self.common(
            fn,
            (
                torch.randn([1024, 4, 2]),
                torch.randn([1024, 4, 2]) > 0,
                torch.randn([]),
                False,
            ),
        )

        self.common(
            fn,
            (
                torch.randn([1024, 4, 2]),
                torch.randn([1024, 4, 2]) > 0,
                torch.randn([]),
                True,
            ),
        )

    def test_index_put_fallback1(self):
        def fn(a, b, c, d):
            a = a.clone()
            torch.ops.aten.index_put_(a, [b], c, d)
            return a

        self.common(
            fn,
            (
                torch.randn([3]),
                torch.as_tensor([True, True, False]),
                torch.randn([2]),
                False,
            ),
        )

        self.common(
            fn,
            (
                torch.randn([3]),
                torch.as_tensor([True, True, False]),
                torch.randn([2]),
                True,
            ),
        )

    def test_index_put_fallback2(self):
        def fn(a, b, c, d, e):
            a = a.clone()
            torch.ops.aten.index_put_(a, [None, b, c], d, e)
            return a

        self.common(
            fn,
            (
                torch.randn([1, 2, 3]),
                torch.as_tensor([0, 1]),
                torch.as_tensor([True, True, False]),
                torch.randn([]),
                False,
            ),
        )
        self.common(
            fn,
            (
                torch.randn([1, 2, 3]),
                torch.as_tensor([0, 1]),
                torch.as_tensor([True, True, False]),
                torch.randn([]),
                True,
            ),
        )

    def test_index_put_deterministic_fallback(self):
        with DeterministicGuard(True):

            def fn(a, b, c):
                return torch.index_put(a, [b], c, True)

            self.common(
                fn,
                [
                    torch.randn([100, 32]),
                    torch.randint(0, 100, size=[600], dtype=torch.int64),
                    torch.randn([600, 32]),
                ],
                check_lowp=False,
            )

    def test_index_put_index(self):
        def fn(ind, x, src):
            y = torch.ops.aten.index_put.default(x, [ind], src)
            return torch.ops.aten.index.Tensor(y, [ind])

        args = [torch.tensor([1], dtype=torch.int64), torch.randn(8, 4), torch.randn(4)]
        self.common(fn, args)

    # from GPT2ForSequenceClassification
    def test_index_tensor(self):
        def fn(x, y):
            ne = torch.ops.aten.ne.Scalar(x, 0)
            sum = torch.ops.aten.sum.dim_IntList(ne, [-1])
            sub = torch.ops.aten.sub.Tensor(sum, 1)
            iota = torch.ops.prims.iota.default(
                1,
                start=0,
                step=1,
                dtype=torch.int64,
                device=x.device,
                requires_grad=False,
            )
            return torch.ops.aten.index.Tensor(y, [iota, sub])

        self.common(fn, [torch.randn(1, 1024), torch.randn(1, 1024, 2)])

    @config.patch(fallback_random=True)
    def test_bernoulli1(self):
        def fn(a):
            b = torch.empty_like(a)
            return aten.bernoulli_(b), b

        self.common(
            fn,
            [
                torch.randn([100]),
            ],
        )

    def test_bernoulli2(self):
        def fn(a):
            return aten.bernoulli(a)

        self.common(
            fn,
            [torch.tensor([1.0, 1.0, 0.0, 0.0, 1.0, 0.0, 1.0, 1.0])],
        )

    def test_narrow(self):
        def fn(x):
            return (
                aten.narrow(x, 1, 10, 16),
                aten.narrow(x + 2, 0, 10, 16) + 1,
                aten.narrow_copy(x, 1, 10, 16),
            )

        self.common(fn, [torch.randn(64, 64)])

    def test_as_strided(self):
        def fn(x):
            return (
                aten.as_strided(x, (8, 8, 64), (8 * 64, 64, 1), 0),
                aten.as_strided(x + 1, (8, 8, 64), (8 * 64, 64, 1), 0) + 2,
            )

        def fn_channels_last(x):
            return (
                aten.as_strided(
                    x, (8, 384, 2, 20, 12), (153600, 1, 61440, 384, 7680), 0
                ),
                aten.as_strided(
                    x + 1, (8, 384, 2, 20, 12), (153600, 1, 61440, 384, 7680), 0
                )
                + 2,
            )

        self.common(fn, [torch.randn(64, 64)])
        self.common(
            fn_channels_last,
            [torch.randn(8, 384, 20, 20).to(memory_format=torch.channels_last)],
        )

    def test_as_strided_scatter(self):
        def fn(a, b):
            return aten.as_strided_scatter(
                a * 8 + 10,
                b * 2 - 4,
                size=(a.shape[0], a.shape[1] // 2),
                stride=(a.shape[1], 2),
                storage_offset=0,
            )

        self.common(fn, [torch.randn(10, 1024), torch.randn(10, 512)])

    def test_select_scatter(self):
        def fn(x, a, b):
            return (
                aten.select_scatter(x, a, 1, 0),
                aten.select_scatter(x, b, 0, 1),
            )

        self.common(
            fn,
            [
                torch.randn(8, 197, 38),
                torch.randn(8, 38),
                torch.randn(197, 38),
            ],
        )

    def test_slice_scatter(self):
        def fn(x, a):
            return (
                aten.slice_scatter(x, a, 2, 10, -10),
                aten.slice_scatter(x, a[:, :, :40], 2, 10, -10, 2),
            )

        self.common(
            fn,
            [
                torch.randn(4, 8, 100),
                torch.randn(4, 8, 80),
            ],
        )

    def test_slice_scatter2(self):
        def fn(a, b):
            return aten.slice_scatter(a, b, 0, 0, 9223372036854775807)

        self.common(
            fn,
            [
                torch.randn([8, 197, 384]),
                torch.randn([8, 197, 384]),
            ],
        )

    def test_scatter1(self):
        def fn(a, dim, index, b):
            return aten.scatter(a, dim, index, b)

        self.common(
            fn,
            [
                torch.zeros(2, 3),
                -1,
                torch.tensor([[0]]),
                torch.ones(2, 3),
            ],
        )

    def test_scatter2(self):
        if self.device == "cuda":
            raise unittest.SkipTest("unstable on sm86")

        def fn(a, dim, index, b):
            return aten.scatter.reduce(a, dim, index, b, reduce="add")

        self.common(
            fn,
            [
                torch.zeros(64, 512),
                0,
                torch.zeros((64, 512), dtype=torch.int64),
                torch.ones(64, 512),
            ],
        )

    def test_scatter3(self):
        def fn(a, dim, index, b):
            return aten.scatter(a, dim, index, b, reduce="add")

        self.common(
            fn,
            [
                torch.randn(5, 29, 13),
                2,
                torch.tensor([[[3, 5, 7, 9]]]),
                0.8,  # src can be a scalar
            ],
            # Mismatched elements: 1 / 1885 (0.1%)
            # Greatest absolute difference: 0.00018310546875 at index (0, 0, 3) (up to 1e-05 allowed)
            # Greatest relative difference: 0.0022371364653243847 at index (0, 0, 3) (up to 0.001 allowed)
            atol=2e-4,
            rtol=1e-3,
        )

    def test_scatter4(self):
        def fn(x, ind, src):
            return torch.scatter(x, 0, ind, src)

        for deterministic in [False, True]:
            with DeterministicGuard(deterministic):
                self.common(
                    fn,
                    [
                        torch.randn(196, 992),
                        torch.randint(196, (1, 992)),
                        torch.randn(1, 992),
                    ],
                )

    def test_scatter5(self):
        def fn(a, dim, index, b, reduce):
            a = a.clone()
            a.scatter_(dim, index, b, reduce=reduce)
            a1 = a + 1.0
            a1.scatter_(dim, index, b, reduce=reduce)
            return (a, a1)

        for reduce in ["add", "multiply"]:
            self.common(
                fn,
                [
                    torch.ones((4, 5)),
                    0,
                    torch.tensor([[1], [2], [3]], dtype=torch.int64),
                    torch.randn(4, 5),
                    reduce,
                ],
            )

    def test_scatter6(self):
        def fn(a, dim, index, b):
            return aten.scatter(a, dim, index, b)

        for deterministic in [False, True]:
            with DeterministicGuard(deterministic):
                self.common(
                    fn,
                    [
                        torch.randn(5, 8, 13),
                        2,
                        torch.tensor([[[3, 5, 7, 9]]]),
                        0.8,  # src can be a scalar
                    ],
                )

    @unittest.skip("Flaky test, needs debugging")
    def test_scatter_add1(self):
        def fn(a, dim, index, b):
            return aten.scatter_add(a, dim, index, b)

        self.common(
            fn,
            [
                torch.randn(2, 3),
                0,
                torch.tensor([[0]]),
                torch.randn(2, 3),
            ],
        )

    def test_scatter_add2(self):
        def fn(a, dim, index, b):
            return aten.scatter_add(a, dim, index, b)

        self.common(
            fn,
            [
                torch.randn(2, 3),
                0,
                torch.tensor([[0, 0, 0], [1, 1, 1]]),
                torch.randn(2, 3),
            ],
        )

    def test_scatter_add3(self):
        def fn(a, dim, index, b):
            return aten.scatter_add(a, dim, index, b)

        for deterministic in [False, True]:
            with DeterministicGuard(deterministic):
                self.common(
                    fn,
                    [
                        torch.randn(5, 29, 13),
                        2,
                        torch.tensor([[[3, 5, 7, 9]]]),
                        torch.randn(1, 1, 10),
                    ],
                )

    def test_scatter_reduce1(self):
        def fn(a, dim, index, b):
            return aten.scatter_reduce(a, dim, index, b, "sum")

        self.common(
            fn,
            [
                torch.randn(5, 29, 13),
                2,
                torch.tensor([[[3, 5, 7, 9]]]),
                torch.randn(1, 1, 10),
            ],
        )

    def test_scatter_reduce2(self):
        def fn(a, dim, index, b, reduce):
            return aten.scatter_reduce(a, dim, index, b, reduce, include_self=False)

        for reduce in ["sum", "amax"]:
            self.common(
                fn,
                [
                    torch.randn(2, 3),
                    0,
                    torch.zeros((2, 3), dtype=torch.int64),
                    torch.randn(2, 3),
                    reduce,
                ],
            )

    def test_scatter_reduce3(self):
        def fn(a, dim, index, b, reduce):
            a = a.clone()
            a.scatter_reduce_(dim, index, b, reduce=reduce)
            a1 = a + 1.0
            a1.scatter_reduce_(dim, index, b, reduce=reduce)
            return (a, a1)

        for reduce in ["sum", "prod"]:
            self.common(
                fn,
                [
                    torch.ones((4, 5)),
                    0,
                    torch.tensor([[1], [2], [3]], dtype=torch.int64),
                    torch.randn(4, 5),
                    reduce,
                ],
            )

    # issue #1150
    def test_dense_mask_index(self):
        if self.device == "cpu":
            raise unittest.SkipTest(
                "https://github.com/pytorch/torchdynamo/issues/1697"
            )

        def fn(x, y):
            y = torch.ops.aten.select.int(y, 0, 2)
            z = x * y
            return z.sum()

        self.common(fn, [torch.randn(102400), torch.randn(3)])

    def test_empty1(self):
        def fn():
            return torch.empty((1, 128, 128))

        self.common(fn, [], assert_equal=False)

    def test_empty2(self):
        def fn():
            return aten.empty((1, 128, 128))

        self.common(fn, [], assert_equal=False)

    def test_new_empty(self):
        def fn(a):
            return aten.new_empty(a, [1, 128, 128])

        self.common(fn, [torch.randn(55)], assert_equal=False)

    def test_empty_strided(self):
        def fn():
            return aten.empty_strided([1, 128, 128], [16384, 128, 1])

        self.common(fn, [], assert_equal=False)

    def test_new_empty_strided(self):
        def fn(a):
            return aten.new_empty_strided(a, [1, 128, 128], [16384, 128, 1])

        self.common(fn, [torch.randn(55)], assert_equal=False)

    def test_dropout_trivial_0(self):
        def fn1(a):
            return torch.nn.functional.dropout(a, 0.0, True) + a

        self.common(fn1, [torch.randn(55)])

    def test_dropout_trivial_1(self):
        def fn2(a):
            return torch.nn.functional.dropout(a, 1.0, True) + a

        self.common(fn2, [torch.randn(55)])

    @config.patch({"triton.cudagraphs": True})
    @dynamo_config.patch(automatic_dynamic_shapes=True)
    def test_dropout(self):
        random.seed(1234)
        torch.manual_seed(1234)

        @torch._dynamo.optimize("inductor")
        def fn1(a):
            return torch.nn.functional.dropout(a)

        x = torch.ones(1000, device=self.device, dtype=torch.float32)
        result1 = fn1(x)
        self.assertTrue(400 < result1.nonzero().shape[0] < 600)
        self.assertTrue(0.9 < result1.mean().item() < 1.1)

        random.seed(1234)
        torch.manual_seed(1234)

        @torch._dynamo.optimize("inductor")
        def fn2(a):
            return torch.nn.functional.dropout(a, 0.5, True)

        result2 = fn2(x)
        self.assertTrue(400 < result2.nonzero().shape[0] < 600)
        self.assertTrue(0.9 < result2.mean().item() < 1.1)

    @dynamo_config.patch(automatic_dynamic_shapes=True)
    def test_dropout_deterministic(self):
        @torch._dynamo.optimize("inductor")
        def fn(a):
            return torch.nn.functional.dropout(a, 0.55, True)

        for cg in [False, True]:
            with patch.object(config.triton, "cudagraphs", cg):
                torch._dynamo.reset()

                x = torch.ones(1024, device=self.device, dtype=torch.float32)

                torch.manual_seed(1234)
                a0 = fn(x).clone()
                a1 = fn(x).clone()
                a2 = fn(x).clone()

                torch.manual_seed(1234)
                b0 = fn(x).clone()
                b1 = fn(x).clone()
                b2 = fn(x).clone()

                # same seed, same values
                self.assertTrue(torch.allclose(a0, b0))
                self.assertTrue(torch.allclose(a1, b1))
                self.assertTrue(torch.allclose(a2, b2))

                # different calls, different values
                self.assertFalse(torch.allclose(a0, a1))
                self.assertFalse(torch.allclose(a1, a2))

    def test_rand_like_deterministic(self):
        @torch._dynamo.optimize("inductor")
        def fn(a):
            return torch.rand_like(a), torch.rand_like(a)

        x = torch.ones(1024, device=self.device, dtype=torch.float32)

        torch.manual_seed(1234)
        a0 = fn(x)[0].clone()
        a1 = fn(x)[0].clone()
        a2 = fn(x)[0].clone()

        torch.manual_seed(1234)
        b0 = fn(x)[0].clone()
        b1 = fn(x)[0].clone()
        b2 = fn(x)[0].clone()

        # same seed, same values
        self.assertTrue(torch.allclose(a0, b0))
        self.assertTrue(torch.allclose(a1, b1))
        self.assertTrue(torch.allclose(a2, b2))

        # different calls, different values
        self.assertFalse(torch.allclose(a0, a1))
        self.assertFalse(torch.allclose(a1, a2))

        c, d = fn(x)
        self.assertFalse(torch.allclose(c, d))
        self.assertTrue((c >= 0).all())
        self.assertTrue((c < 1).all())
        self.assertTrue((d >= 0).all())
        self.assertTrue((d < 1).all())

    def test_functionalize_rng_wrappers(self):
        # Ideally, we would like to use torch.compile for these operators. But
        # currently the plan is to introduce these operators at the partitioner
        # level, obviating the need to support them fully through the
        # torch.compile stack. To ensure that we have good enough debugging with
        # minifiers, we have ensure that they work with make_fx. This test uses
        # make_fx to do the testing. In future, we can move on torch.compile.
        def fn():
            rng_state1, a1 = torch._prims.rng_prims.run_and_save_rng_state(
                torch.ops.aten.rand.default,
                [4, 4],
                dtype=torch.float32,
                device=self.device,
            )
            rng_state2, a2 = torch._prims.rng_prims.run_and_save_rng_state(
                torch.ops.aten.rand.default,
                [4, 4],
                dtype=torch.float32,
                device=self.device,
            )

            b1 = torch._prims.rng_prims.run_with_rng_state(
                rng_state1,
                torch.ops.aten.rand.default,
                [4, 4],
                dtype=torch.float32,
                device=self.device,
            )
            b2 = torch._prims.rng_prims.run_with_rng_state(
                rng_state2,
                torch.ops.aten.rand.default,
                [4, 4],
                dtype=torch.float32,
                device=self.device,
            )

            return (a1, a2, b1, b2)

        mod = make_fx(fn)()
        compiled_f = compile_fx_inner(mod, ())
        a1, a2, b1, b2 = compiled_f(())
        self.assertEqual(a1, b1)
        self.assertEqual(a2, b2)

    @patch.object(torch._functorch.config, "functionalize_rng_ops", True)
    def test_philox_rand(self):
        if self.device == "cpu":
            raise unittest.SkipTest(
                "functionalization of rng ops supported only on CUDA"
            )

        @torch._dynamo.optimize("inductor")
        def fn(x):
            a = torch.rand_like(x) * x
            a = torch.rand_like(x) * a
            return a

        def check(x):
            torch.manual_seed(123)
            a = fn(x)

            torch.manual_seed(1234)
            b = fn(x)

            torch.manual_seed(123)
            c = fn(x)

            # same seed, same values
            self.assertTrue(torch.allclose(a, c))

            # different calls, different values
            self.assertFalse(torch.allclose(a, b))

        check(torch.ones(1024, device=self.device, dtype=torch.float32))
        self.assertEqual(torch.cuda._get_rng_state_offset(), 2048)
        # Check non-multiple of 4 numel
        check(torch.ones(3, device=self.device, dtype=torch.float32))
        self.assertEqual(torch.cuda._get_rng_state_offset(), 8)

    def test_randn_like_empty(self):
        class Model(torch.nn.Module):
            def __init__(
                self,
            ):
                super().__init__()

            def forward(self, v1: torch.Tensor):
                vx = v1.min(dim=1).values
                v2 = torch.randn_like(vx)
                return v2

        model = Model()
        x = torch.rand(10, 3, 0)

        self.common(model, (x,))

    def test_randint(self):
        @torch.compile(fullgraph=True)
        def fn(x):
            return (
                torch.randint(10, [1024], device=x.device),
                torch.randint(-4, 7, [1024], dtype=torch.int32, device=x.device),
                torch.randint_like(x, 2**50),
            )

        torch.manual_seed(12345)
        a0, b0, c0 = fn(torch.zeros([40, 40], device=self.device))
        self.assertEqual(a0.shape, [1024])
        self.assertEqual(b0.shape, [1024])
        self.assertEqual(c0.shape, [40, 40])
        torch.manual_seed(12345)
        a1, b1, c1 = fn(torch.zeros([40, 40], device=self.device))
        self.assertEqual(a0, a1)
        self.assertEqual(b0, b1)
        self.assertEqual(c0, c1)

        self.assertEqual(a0.min(), 0)
        self.assertEqual(a0.max(), 9)

        self.assertEqual(b0.min(), -4)
        self.assertEqual(b0.max(), 6)

        self.assertGreaterEqual(c0.min(), 0)
        self.assertGreater(c0.max(), 2**40)
        self.assertLess(c0.max(), 2**50)

    @config.patch(fallback_random=True)
    def test_like_rands(self):
        def fn(x):
            return torch.rand_like(x), torch.randn_like(x)

        self.common(fn, [torch.zeros([20, 20])])

    def test_like_rands2(self):
        # rand_like with kwargs `device` of str type
        d = self.device
        assert isinstance(d, str)

        @torch.compile
        def fn(x):
            return torch.rand_like(x, device=d)

        x = torch.ones(10, device=self.device, dtype=torch.float32)
        a0 = fn(x).clone()
        a1 = fn(x).clone()
        self.assertFalse(torch.allclose(a0, a1))

    @requires_cuda()
    def test_like_rands3(self):
        # rand_like with `device` which is different from `x.device`
        def test_like_rands_on_different_device(device1, device2):
            @torch.compile
            def fn(x, device):
                return torch.rand_like(x, device=device)

            x = torch.ones(10, device=device1, dtype=torch.float32)
            return fn(x, device2).clone()

        a0 = test_like_rands_on_different_device("cpu", "cuda")
        a1 = test_like_rands_on_different_device("cuda", "cpu")
        self.assertTrue(a0.device.type == "cuda")
        self.assertTrue(a1.device.type == "cpu")

    def test_max_pool2d_with_indices_backward(self):
        def fn(a, b, c):
            return aten.max_pool2d_with_indices_backward(
                a, b, [2, 2], [2, 2], [0, 0], [1, 1], False, c
            )

        x = torch.randn([2, 4, 18, 14])
        result, indices = aten.max_pool2d_with_indices(
            x,
            [2, 2],
            [2, 2],
            [0, 0],
            [1, 1],
            False,
        )

        self.common(
            fn,
            [
                torch.randn_like(result),
                x,
                indices,
            ],
        )

    def test_max_pool2d_with_indices_backward2(self):
        def fn(a, b, c):
            return aten.max_pool2d_with_indices_backward(
                a, b, [3, 3], [2, 2], [1, 1], [1, 1], True, c
            )

        x = torch.randn([2, 4, 40, 56])
        result, indices = aten.max_pool2d_with_indices(
            x,
            [3, 3],
            [2, 2],
            [1, 1],
            [1, 1],
            True,
        )

        self.common(
            fn,
            [
                torch.randn_like(result),
                x,
                indices,
            ],
        )

    # From https://github.com/pytorch/torchdynamo/issues/1200
    def test_max_pool2d_with_indices_backward3(self):
        def fn(a, b, c):
            return aten.max_pool2d_with_indices_backward(
                a, b, [1, 1], [2, 2], [0, 0], [1, 1], False, c
            )

        x = torch.randn([32, 256, 37, 38])
        result, indices = aten.max_pool2d_with_indices(
            x,
            [1, 1],
            [2, 2],
            0,
            1,
            False,
        )
        self.common(
            fn,
            [
                torch.randn_like(result),
                x,
                indices,
            ],
        )

    # From https://github.com/pytorch/torchdynamo/issues/1352
    def test_max_pool2d_with_indices_backward4(self):
        def fn(a, b, c):
            return aten.max_pool2d_with_indices_backward(
                a, b, [5, 5], [1, 1], [2, 2], [1, 1], False, c
            )

        torch._inductor.metrics.generated_kernel_count = 0
        x = torch.randn([2, 64, 3, 4])
        result, indices = aten.max_pool2d_with_indices(
            x,
            [5, 5],
            [1, 1],
            2,
            1,
            False,
        )
        self.common(
            fn,
            [
                torch.randn_like(result),
                x,
                indices,
            ],
        )
        self.assertEqual(torch._inductor.metrics.generated_kernel_count, 1)

    def test_max_pool2d_with_indices_backward5(self):
        # Window size is too big. Should fallback
        def fn(a, b, c):
            return aten.max_pool2d_with_indices_backward(
                a, b, [13, 13], [1, 1], [2, 2], [1, 1], False, c
            )

        torch._inductor.metrics.generated_kernel_count = 0
        x = torch.randn([2, 64, 20, 20])
        result, indices = aten.max_pool2d_with_indices(
            x,
            [13, 13],
            [1, 1],
            2,
            1,
            False,
        )
        self.common(
            fn,
            [
                torch.randn_like(result),
                x,
                indices,
            ],
        )
        self.assertEqual(torch._inductor.metrics.generated_kernel_count, 0)

    # From https://github.com/pytorch/pytorch/issues/93384
    def test_max_pool2d_with_indices_backward6(self):
        # dilation is not 1. Should fallback
        def fn(a, b, c):
            return aten.max_pool2d_with_indices_backward(
                a, b, [3, 2], [2, 1], [1, 1], [1, 2], False, c
            )

        torch._inductor.metrics.generated_kernel_count = 0
        x = torch.randn([2, 2, 3, 6])
        result, indices = aten.max_pool2d_with_indices(
            x,
            [3, 2],
            [2, 1],
            [1, 1],
            [1, 2],
            False,
        )
        self.common(
            fn,
            [
                torch.randn_like(result),
                x,
                indices,
            ],
        )
        self.assertEqual(torch._inductor.metrics.generated_kernel_count, 0)

    def test_issue102546(self):
        def fn(x):
            return x.mean(0)

        self.common(fn, [torch.rand(())])

    def test_avg_pool2d_backward(self):
        def fn(a, b):
            return aten.avg_pool2d_backward(
                a,
                b,
                [2, 2],
                [2, 2],
                [0, 0],
                True,
                False,
                None,
            )

        self.common(
            fn,
            [
                torch.randn([2, 4, 7, 7]),
                torch.randn([2, 4, 14, 14]),
            ],
        )

    def test_avg_pool2d_backward2(self):
        def fn(a, b):
            return aten.avg_pool2d_backward(
                a,
                b,
                [3, 3],
                [1, 1],
                [1, 1],
                True,
                False,
                None,
            )

        self.common(
            fn,
            [
                torch.randn([1, 1, 20, 15]),
                torch.randn([1, 1, 20, 15]),
            ],
        )

    def test_avg_pool2d_backward3(self):
        def fn(a, b):
            return aten.avg_pool2d_backward(
                a,
                b,
                [1, 1],
                [2, 2],
                [0, 0],
                False,
                False,
                None,
            )

        torch._inductor.metrics.generated_kernel_count = 0
        self.common(
            fn,
            [
                torch.randn([1, 2016, 11, 11]),
                torch.randn([1, 2016, 21, 21]),
            ],
        )
        self.assertEqual(torch._inductor.metrics.generated_kernel_count, 1)

    def test_avg_pool2d_backward4(self):
        def fn(a, b):
            return aten.avg_pool2d_backward(
                a,
                b,
                [13, 13],
                [1, 1],
                [0, 0],
                True,
                False,
                None,
            )

        torch._inductor.metrics.generated_kernel_count = 0
        self.common(
            fn,
            [
                torch.randn([1, 16, 12, 12]),
                torch.randn([1, 16, 24, 24]),
            ],
            check_lowp=False,
        )
        self.assertEqual(torch._inductor.metrics.generated_kernel_count, 0)

    @config.patch(search_autotune_cache=False)
    def test_mm_views(self):
        def fn(a, b):
            return torch.mm(a.view(32, 32), b.view(32, 32))

        self.common(
            fn,
            (
                torch.randn([32, 32]).transpose(0, 1),
                torch.randn([1, 32, 32]).transpose(0, 1),
            ),
            check_lowp=False,
        )
        expected_kernel = 0
        # codegen mm kernel from template
        self.assertEqual(
            torch._inductor.metrics.generated_kernel_count, expected_kernel
        )

    @torch._dynamo.config.patch(assume_static_by_default=False)
    def test_dtype_sympy_expr(self):
        torch._inductor.metrics.disable_cpp_wrapper = 0

        @torch._dynamo.optimize_assert("inductor")
        def fn(a):
            y = a[..., :-1, :].contiguous()
            return y

        result = fn(torch.randn([1, 2, 16, 4]).requires_grad_())
        result.sum().backward()

        expected_disable_cpp_wrapper = 0
        self.assertEqual(
            torch._inductor.metrics.disable_cpp_wrapper, expected_disable_cpp_wrapper
        )

    def test_dropout2(self):
        n = 100000
        weight = torch.ones(
            n, device=self.device, dtype=torch.float32, requires_grad=True
        )
        ones = torch.ones(n, device=self.device, dtype=torch.float32)

        @torch._dynamo.optimize_assert("inductor")
        def run(x, train=True):
            return F.dropout(x * weight, 0.33, train)

        def check(r, g):
            rmean = r.mean().item()
            gmean = g.mean().item()
            rcount = len(r.nonzero())
            gcount = len(g.nonzero())

            # dropped elements should match
            self.assertTrue(same(r.nonzero(), g.nonzero()))
            self.assertEqual(rcount, gcount)

            # dropped should be close to 0.33
            self.assertGreater(rcount, 0.64 * n)
            self.assertGreater(0.68 * n, rcount)

            self.assertAlmostEqual(rmean, gmean)
            self.assertAlmostEqual(rmean, 1.0, places=2)

        r1 = run(ones, train=False)
        r1.sum().backward()
        g1 = weight.grad.clone()
        # eval mode should be all ones
        self.assertTrue(same(r1, torch.ones_like(r1)))
        self.assertTrue(same(g1, torch.ones_like(g1)))

        torch.manual_seed(1234)
        weight.grad.zero_()
        r2, (fw_code, bw_code) = run_fw_bw_and_get_code(lambda: run(ones))
        if self.device == "cuda":
            self.assertEqual(fw_code.count("tl.rand"), 1)
            self.assertEqual(bw_code.count("tl.rand"), 0)
        g2 = weight.grad.clone()
        check(r2, g2)

        torch.manual_seed(1234)
        weight.grad.zero_()
        r3 = run(ones)
        r3.sum().backward()
        g3 = weight.grad.clone()
        check(r3, g3)

        # second run is same result as first
        self.assertTrue(same(r2, r3))
        self.assertTrue(same(g2, g3))

    @config.patch(search_autotune_cache=False)
    def test_dropout3(self):
        m = torch.nn.Sequential(
            torch.nn.Linear(32, 32, bias=False),
            torch.nn.Dropout(),
            torch.nn.Linear(32, 32, bias=False),
            torch.nn.Dropout(),
        ).to(self.device)

        @torch._dynamo.optimize_assert("inductor")
        def run(x):
            return m(x)

        torch._inductor.metrics.generated_kernel_count = 0

        result, (fw_code, bw_code) = run_fw_bw_and_get_code(
            lambda: run(torch.randn([8, 32], device=self.device))
        )
        if self.device == "cuda":
            self.assertEqual(fw_code.count("tl.rand"), 1)
            self.assertEqual(bw_code.count("tl.rand"), 0)
            expected_kernel = 4
        else:
            expected_kernel = 6

        self.assertEqual(
            torch._inductor.metrics.generated_kernel_count, expected_kernel
        )

    def test_randint_kernel_count(self):
        @torch._dynamo.optimize_assert("inductor")
        def fn1():
            random_tensor1 = torch.randint(10, [32], device=self.device)
            random_tensor2 = torch.randint(10, [32], device=self.device)
            random_tensor3 = torch.randint(10, [32], device=self.device)
            return random_tensor1, random_tensor2, random_tensor3

        _, source_codes = run_and_get_code(fn1)
        if self.device == "cuda":
            self.assertEqual(len(source_codes), 1)
            self.assertEqual(source_codes[0].count("async_compile.triton"), 1)

    def test_roll(self):
        def fn(a):
            return (
                aten.roll(a, [-3, 10], [1, 2]),
                aten.roll(a, [5]),
            )

        self.common(
            fn,
            [
                torch.randn([2, 56, 56, 16]),
            ],
        )

    def test_argmax_min_int32(self):
        # https://github.com/pytorch/pytorch/issues/94055
        def fn(a, b):
            c = a.argmax(3)
            return torch.min(b, c)

        a = torch.rand(3, 4, 2, 1).int()
        b = torch.rand(2, 2, 1, 4, 1).int()
        self.common(fn, (a, b))

    def test_argmax_argmin1(self):
        def fn(x):
            return (aten.argmax(x), aten.argmin(x))

        self.common(
            fn,
            [
                torch.randn([8, 256, 256]),
            ],
        )

    def test_argmax_argmin2(self):
        def fn(x):
            return (
                aten.argmax(x, 0),
                aten.argmin(x, 0),
                aten.argmax(x, 1),
                aten.argmin(x, 1),
            )

        self.common(fn, (torch.randn([144, 144]),))

    def test_argmax_argmin_with_duplicates(self):
        def fn(x):
            return (
                aten.argmax(x, 0),
                aten.argmin(x, 0),
                aten.argmax(x, 1),
                aten.argmin(x, 1),
            )

        # Unrolled reduction
        t1 = torch.randint(2, size=(6, 6))
        self.common(fn, (t1,))

        # Persistent reduction
        t1 = torch.randint(8, size=(32, 32))
        self.common(fn, (t1,))

        # Non-persistent reduction
        t1 = torch.randint(8, size=(1028, 1028))
        self.common(fn, (t1,))

    def test_argmax_argmin_with_nan(self):
        def fn(x):
            return (
                aten.argmax(x, 0),
                aten.argmin(x, 0),
                aten.argmax(x, 1),
                aten.argmin(x, 1),
            )

        if self.device == "cpu":
            raise unittest.SkipTest("broken on CPU")

        # Unrolled reduction
        t1 = torch.randn((6, 6))
        t1[:, 1] = float("nan")
        t1[:, 3] = float("nan")
        self.common(fn, (t1,))

        # Persistent reduction
        t1 = torch.randn((32, 32))
        t1[:, 4] = float("nan")
        t1[:, 8] = float("nan")
        self.common(fn, (t1,))

        # Non-persistent reduction
        t1 = torch.randn((1028, 1028))
        t1[:, 40] = float("nan")
        t1[:, 100] = float("nan")
        self.common(fn, (t1,))

    def test_conv_backward(self):
        def fn(rank4_inps, rank3_inps, rank5_inps):
            out1 = aten.convolution_backward(
                *rank4_inps,
                [C],
                [1, 1],
                [0, 0],
                [1, 1],
                False,
                [0, 0],
                1,
                [True, True, True],
            )
            out2 = aten.convolution_backward(
                *rank4_inps,
                [C],
                [1, 1],
                [0, 0],
                [1, 1],
                False,
                [0, 0],
                1,
                [True, False, False],
            )
            out3 = aten.convolution_backward(
                *rank3_inps,
                [C],
                [1],
                [0],
                [1],
                False,
                [0],
                1,
                [True, True, True],
            )
            out4 = aten.convolution_backward(
                *rank5_inps,
                [C],
                [1, 1, 1],
                [0, 0, 0],
                [1, 1, 1],
                False,
                [0, 0, 0],
                1,
                [True, True, True],
            )
            return (out1, out2, out3, out4)

        B = 3
        C = 4
        H = 5
        grad_out = torch.randn(B, C, H - 2, H - 2, H - 2)
        inp = torch.randn(B, C, H, H, H)
        weight = torch.randn(C, C, 3, 3, 3)

        def shrink_rank(x, rank):
            res = x
            while res.dim() > rank:
                res = torch.select(res, -1, 0)
            return res.contiguous()

        rank4_inps = [shrink_rank(x, 4) for x in [grad_out, inp, weight]]
        rank3_inps = [shrink_rank(x, 4) for x in [grad_out, inp, weight]]
        rank5_inps = [shrink_rank(x, 5) for x in [grad_out, inp, weight]]

        with torch.backends.cudnn.flags(enabled=True, allow_tf32=False):
            self.common(
                fn,
                [rank4_inps, rank3_inps, rank5_inps],
            )

    @unittest.skip(
        """
        FIXME: In the case of having equally max/min elements, our implementation returns
        the last index instead of the first one
        """
    )
    def test_argmax_argmin3(self):
        def fn(x):
            return (
                aten.argmax(x, 0),
                aten.argmin(x, 0),
                aten.argmax(x, -1),
                aten.argmin(x, -1),
            )

        self.common(
            fn,
            [torch.randint(0, 5, [10, 10])],
        )

    def test_vdd_clamp(self):
        def fn(x):
            return torch.clamp_min(x, 3)

        self.common(
            fn,
            [
                torch.randn([16], requires_grad=True) * 10,
            ],
        )

    def test_tmp_not_defined_issue1(self):
        def forward(
            primals_3,
            primals_4,
            add_tensor,
            convert_element_type_default,
            div_default,
            reciprocal_default,
        ):
            var_default = torch.ops.aten.var(
                convert_element_type_default, [2], correction=0
            )
            sub_tensor = torch.ops.aten.sub.Tensor(add_tensor, div_default)
            mul_tensor_1 = torch.ops.aten.mul.Tensor(sub_tensor, reciprocal_default)
            mul_tensor_2 = torch.ops.aten.mul.Tensor(mul_tensor_1, primals_3)
            add_tensor_2 = torch.ops.aten.add.Tensor(mul_tensor_2, primals_4)
            convert_element_type_default_1 = add_tensor_2.to(dtype=torch.float32)
            convert_element_type_default_2 = convert_element_type_default_1.to(
                dtype=torch.float32
            )
            var_default_1 = torch.ops.aten.var(
                convert_element_type_default_2, [2], correction=0
            )
            broadcast_in_dim_default_2 = var_default_1.reshape(1, 512, 1)
            sum_default_1 = convert_element_type_default_2.sum(2)
            add_tensor_3 = torch.ops.aten.add.Tensor(broadcast_in_dim_default_2, 1e-05)
            return (var_default, sum_default_1, add_tensor_3)

        inps = [
            (torch.Size([1024]), torch.float32),
            (torch.Size([1024]), torch.float32),
            (torch.Size([1, 512, 1024]), torch.float32),
            (torch.Size([1, 512, 1024]), torch.float32),
            (torch.Size([1, 512, 1]), torch.float32),
            (torch.Size([1, 512, 1]), torch.float32),
        ]
        inps = [torch.randn(shape, dtype=dtype) for (shape, dtype) in inps]
        self.common(forward, inps, atol=1e-05, rtol=2e-05)

    @unittest.skipIf(
        os.environ.get("BUILD_ENVIRONMENT", "").startswith("parallelnative"),
        "TODO: debug this with asan",
    )
    def test_tmp_not_defined_issue2(self):
        def forward(arg38_1, arg81_1, getitem_17, new_zeros_default_4):
            div_tensor_7 = torch.ops.aten.div.Tensor(getitem_17, arg81_1)
            mul_tensor_24 = torch.ops.aten.mul.Tensor(div_tensor_7, arg38_1)
            sum_default_7 = torch.ops.aten.sum.default(mul_tensor_24)
            return (new_zeros_default_4, sum_default_7)

        # TODO: Remove once https://github.com/pytorch/pytorch/issues/94017 is resolved
        dtype = torch.float64 if self.device == "cpu" else torch.float32
        args = [
            ((1, 88, 40, 40), (140800, 1600, 40, 1), dtype),
            ((), (), dtype),
            ((1, 88, 40, 40), (140800, 1600, 40, 1), dtype),
            ((3,), (1,), dtype),
        ]
        args = [
            rand_strided(shape, stride, dtype).requires_grad_(True).add(1)
            for shape, stride, dtype in args
        ]
        self.common(forward, args)

    def test_misaligned_address_issue1(self):
        def forward(sub_tensor_1, unsqueeze_default):
            gather_default = torch.ops.aten.gather.default(
                sub_tensor_1, 1, unsqueeze_default
            )
            return gather_default

        args = [
            ((1, 1000), (1000, 1), torch.float32),
            ((1, 1), (1, 1), torch.int64),
        ]
        args = [rand_strided(shape, stride, dtype) for shape, stride, dtype in args]
        self.common(forward, args)

    def test_invalid_operand_issue1(self):
        def forward(arg0_1, arg1_1, arg3_1, squeeze, view_1, slice_1):
            slice_scatter = torch.ops.aten.slice_scatter.default(
                slice_1, arg3_1, 1, 1, 9223372036854775807
            )
            slice_scatter_1 = torch.ops.aten.slice_scatter.default(
                arg1_1, slice_scatter, 0, 0, 9223372036854775807
            )
            slice_2 = torch.ops.aten.slice.Tensor(
                slice_scatter_1, 0, 0, 9223372036854775807
            )
            select_scatter = torch.ops.aten.select_scatter.default(
                slice_2, squeeze, 1, 0
            )
            slice_scatter_2 = torch.ops.aten.slice_scatter.default(
                slice_scatter_1, select_scatter, 0, 0, 9223372036854775807
            )
            view = torch.ops.aten.view.default(slice_scatter_2, [-1, 128])
            embedding = torch.ops.aten.embedding.default(arg0_1, view, 1)
            return [embedding, view_1]

        args = [
            ((50005, 768), (768, 1), torch.float32),
            ((8, 128), (128, 1), torch.int64),
            ((8, 127), (127, 1), torch.int64),
            ((8,), (1,), torch.int64),
            ((1024,), (1,), torch.int64),
            ((8, 128), (128, 1), torch.int64),
        ]
        args = [rand_strided(shape, stride, dtype) for shape, stride, dtype in args]
        self.common(forward, args)

    def test_sizehint_issue1(self):
        def forward(x):
            return torch.nn.functional.unfold(
                x, kernel_size=[4, 4], dilation=1, padding=0, stride=[4, 4]
            )

        args = [((2, 24, 56, 56), (75264, 3136, 56, 1), torch.float32, False)]
        args = [
            rand_strided(sh, st, dt).requires_grad_(rg) for (sh, st, dt, rg) in args
        ]
        self.common(forward, args)

    def test_zero_dim_reductions(self):
        for kd in [True, False]:
            inps0 = (torch.zeros(2, 0, device=self.device, dtype=torch.float16), 1, kd)
            failed_ops = [aten.argmin, aten.argmax, aten.max, aten.min]
            for fo in failed_ops:
                with self.assertRaisesRegex(
                    IndexError, "Expected reduction dim 1 to have non-zero size"
                ):
                    mod = make_fx(fo)(*inps0)
                    _ = compile_fx_inner(mod, inps0)

            pass_ops = [
                lambda *x: fn(*x) for fn in [aten.sum, aten.prod, aten.any, aten.all]
            ]
            for po in pass_ops:
                compiled = torch._dynamo.optimize("inductor")(po)
                expected = po(*inps0)
                actual = compiled(*inps0)

            self.assertTrue(torch.allclose(actual, expected, atol=1e-3, rtol=1e-3))

    def test_lerp(self):
        # non-contiguous inputs for lerp
        def fn0(i0, i1):
            x1 = i0.transpose(-2, -3)
            return torch.lerp(i1, x1, 70000)

        # contiguous inputs for lerp
        def fn1(i0, i1):
            return torch.lerp(i1, i0, 70000)

        def compare(fn, inputs):
            compiled = torch._dynamo.optimize("inductor")(fn)
            expected = fn(*inputs)
            actual = compiled(*inputs)
            self.assertEqual(expected, actual)
            self.assertEqual(expected.stride(), actual.stride())

        compare(fn0, [torch.rand(10, 3, 10), torch.rand(3, 10, 10)])
        compare(fn1, [torch.rand(3, 10, 10), torch.rand(3, 10, 10)])

    def test_unspec_inputs(self):
        if self.device == "cpu":
            raise unittest.SkipTest("segfault with CPU backend")

        def fn(x, y):
            return x + y, x * y, x / y

        opt = torch._dynamo.optimize("inductor")(fn)
        dtypes = [
            torch.float16,
            torch.bfloat16,
            torch.float32,
            torch.float64,
            torch.int32,
            torch.int64,
        ]

        for d in dtypes:
            inputs = (
                rand_strided((2, 3), (3, 1), dtype=torch.float32, device="cuda"),
                rand_strided((), (), dtype=d, device="cpu"),
            )
            self.assertTrue(same(opt(*inputs), fn(*inputs)))
            inputs = (inputs[1], inputs[0])
            self.assertTrue(same(opt(*inputs), fn(*inputs)))

    @dynamo_config.patch(automatic_dynamic_shapes=True)
    def test_list_clearing(self):
        if self.device == "cpu":
            contexts = [contextlib.nullcontext]
        else:
            contexts = [
                contextlib.nullcontext,
                lambda: config.patch({"triton.cudagraphs": True}),
            ]

        for context in contexts:
            with context():
                inps = [
                    torch.rand([5, 5]).to(self.device),
                    torch.rand([5, 5]).to(self.device),
                ]
                inp_refs = [weakref.ref(inp) for inp in inps]

                def fn(x, y):
                    a = x + y
                    return (a @ a,)

                fn_fx = make_fx(fn)(inps[0], inps[1])
                fn_compiled = compile_fx_inner(fn_fx, inps)

                test_self = self
                matmul_seen = False

                class TestRefMode(TorchDispatchMode):
                    def __torch_dispatch__(self, func, types, args=(), kwargs=None):
                        kwargs = kwargs if kwargs else {}

                        nonlocal inps
                        nonlocal inp_refs
                        nonlocal test_self
                        nonlocal matmul_seen

                        # by matmul, inputs should be deallocated
                        # TODO: should not be necessary, ref-cycle ?
                        gc.collect()
                        if func is aten.mm.out:
                            matmul_seen = True
                            test_self.assertEqual(len(inps), 0)
                            test_self.assertIsNone(inp_refs[0]())
                            test_self.assertIsNone(inp_refs[1]())

                        return func(*args, **kwargs)

                with TestRefMode():
                    fn_compiled(inps)

                # do an extra run to make sure we are deallocating on warmup and record
                if self.device == "cuda":
                    inps.extend(
                        [
                            torch.rand([5, 5]).to(self.device),
                            torch.rand([5, 5]).to(self.device),
                        ]
                    )
                    inp_refs.extend([weakref.ref(inp) for inp in inps])
                    matmul_seen = False

                    with TestRefMode():
                        fn_compiled(inps)

                # for some reason, TorchDispatch doesnt capture the
                # cuda mm call (even without cudagraphs)
                if self.device == "cpu":
                    self.assertTrue(matmul_seen)
                else:
                    self.assertEqual(len(inps), 0)

    def test_dtype_mismatch_issue(self):
        def fn(x):
            attn = torch.nn.functional.pad(x, [0, 1])
            return attn.softmax(dim=-1)

        x = torch.rand(128, 32, 63)
        res_ref = fn(x)
        res = torch._dynamo.optimize("inductor")(fn)(x)
        self.assertEqual(res, res_ref)

    def test_kwargs(self):
        if self.device == "cuda":
            raise unittest.SkipTest("histogramdd only supports cpu")

        def fn(x, y):
            return torch.histogramdd(
                x,
                bins=[3, 3],
                weight=y,
            )

        self.common(
            fn,
            [torch.randn((4, 2)), torch.randn(4)],
        )

    # Shape padding causes the inputs to all get specialized, so the codegen
    # test fails
    @expectedFailureCodegenDynamic
    @requires_cuda()
    @torch._inductor.config.patch("shape_padding", True)
    def test_shape_padding(self):
        dtypes = [
            torch.float16,
            torch.float32,
        ]

        b, m, n, k = 7, 11, 13, 15

        def gen(*shape, dtype=torch.float32):
            return torch.randn(*shape, device="cuda", dtype=dtype) / k + 1.0

        for dtype in dtypes:
            x = gen(m, k, dtype=dtype)
            y = gen(k, n, dtype=dtype)
            z = gen(n, dtype=dtype)
            self.common(lambda x, y: torch.mm(x, y), (x, y))
            self.common(lambda x, y: torch.matmul(x, y), (x, y))
            self.common(lambda x, y, z: torch.addmm(z, x, y), (x, y, z))

        for dtype in dtypes:
            x = gen(b, m, k, dtype=dtype)
            y = gen(b, k, n, dtype=dtype)
            z = gen(n, dtype=dtype)
            self.common(lambda x, y: torch.bmm(x, y), (x, y))
            self.common(lambda x, y: torch.matmul(x, y), (x, y))
            self.common(lambda x, y, z: torch.baddbmm(z, x, y), (x, y, z))

    def test_int_input_dynamic_shapes(self):
        @torch.compile(dynamic=True)
        def fn(x, i):
            y = x * i
            return y

        # Constant must not get matched as constant
        self.common(fn, [torch.randn(3, 1, 1, 1, 1), 9132])

    def test_sqrt_dynamic_shapes(self):
        # TIMM convit_base model: https://github.com/pytorch/pytorch/issues/97877.
        # TODO: support cuda path.
        if self.device == "cuda":
            raise unittest.SkipTest("sqrt dynamic shapes only supports cpu")

        class Model(torch.nn.Module):
            def __init__(self):
                super().__init__()

            def forward(self, x):
                B, N, C = x.shape
                return self.get_rel_indices(N)

            def get_rel_indices(self, num_patches: int) -> torch.Tensor:
                img_size = int(num_patches**0.5)
                ind = torch.arange(img_size)
                return ind

        self.common(
            Model(),
            [
                torch.randn(8, 4, 4),
            ],
        )

    def test_rsqrt_dynamic_shapes(self):
        # From HF hf_BigBird model.
        @torch.compile(dynamic=True)
        def fn(a, b):
            r = 1 / math.sqrt(a.size(1))
            return torch.bmm(a, b) / r
            return (r,)

        self.common(
            fn,
            [
                torch.randn(2, 4, 4),
                torch.randn(2, 4, 4),
            ],
        )

    def test_index_dynamic_shapes(self):
        if self.device == "cuda":
            raise unittest.SkipTest("index dynamic shapes only supports cpu")

        # Repro from vision_maskrcnn
        def fn(arg0_1):
            unsqueeze = arg0_1.unsqueeze(0)
            sym_size = arg0_1.size(1)
            ceil = math.ceil(sym_size * 1.8735363483428955)
            iota = torch.ops.prims.iota.default(
                ceil,
                start=0,
                step=1,
                dtype=torch.int64,
                device="cpu",
                requires_grad=False,
            )
            convert_element_type_1 = iota.to(torch.float32)
            sym_size_1 = arg0_1.size(2)
            floor_1 = math.floor(sym_size_1 * 1.8735363483428955)
            ceil_1 = math.ceil(floor_1)
            iota_1 = torch.ops.prims.iota.default(
                ceil_1,
                start=0,
                step=1,
                dtype=torch.int64,
                device="cpu",
                requires_grad=False,
            )
            convert_element_type_3 = iota_1.to(torch.float32)
            sub_2 = (convert_element_type_1 + 0.5) * (sym_size / ceil) - 0.5
            clamp_min = sub_2.clamp_min(0.0)
            sub_3 = (convert_element_type_3 + 0.5) * (sym_size_1 / floor_1) - 0.5
            clamp_min_1 = sub_3.clamp_min(0.0)
            convert_element_type_4 = clamp_min.to(torch.int64)
            sub_4 = sym_size - 1
            clamp_max = clamp_min.ceil().clamp_max(sub_4)
            convert_element_type_5 = clamp_max.to(torch.int64)
            convert_element_type_6 = clamp_min_1.to(torch.int64)
            unsqueeze_2 = convert_element_type_4.unsqueeze(1)
            index = torch.ops.aten.index.Tensor(
                unsqueeze, [None, None, unsqueeze_2, convert_element_type_6]
            )
            index_1 = torch.ops.aten.index.Tensor(
                unsqueeze,
                [
                    None,
                    None,
                    convert_element_type_5.unsqueeze(1),
                    convert_element_type_6,
                ],
            )
            sub_6 = clamp_min.unsqueeze(1) - unsqueeze_2
            mul_10 = (index * (1.0 - sub_6) + index_1 * (sub_6)) * (
                1.0 - (clamp_min_1 - convert_element_type_6)
            )
            select = torch.ops.aten.select.int(mul_10, 0, 0)
            return (select,)

        x = torch.randn(15, 20, 3)
        self.common(
            fn,
            [x],
        )

    def test_setitem_with_int_parameter(self):
        x = torch.zeros(7)

        def fn(n, a):
            a[n] = -1
            return a

        cnts = CompileCounterWithBackend("inductor")
        opt_fn = torch._dynamo.optimize(cnts, nopython=True)(fn)

        for n in range(2, x.shape[0]):
            opt_fn(n, x)
            self.assertEqual(x[n], -1)

        # If assume_static_by_default is set, the calls above will trigger
        # 3 function compilation:
        #   1. assuming 'n' is static (equals 2)
        #   2. making 'n' dynamic, but with the guard 'end < x.shape[0]'
        #      (from: torch._inductor.ir.SliceView.create)
        #   3. when 'n' equals 6 (the above guard is violated)
        frame_count = 3 if torch._dynamo.config.assume_static_by_default else 2
        self.assertEqual(cnts.frame_count, frame_count)

        # Negative index triggers new compilation.
        opt_fn(-x.shape[0], x)
        self.assertEqual(x[0], -1)
        self.assertEqual(cnts.frame_count, frame_count + 1)

    @config.patch(profiler_mark_wrapper_call=True)
    def test_profiler_mark_wrapper_call(self):
        from torch.profiler import profile

        @torch._dynamo.optimize("inductor", nopython=True)
        def fn(a, b):
            return a + b

        a = torch.rand((100,))
        b = torch.rand((100,))
        with profile() as prof:
            fn(a, b)
        assert any(
            "inductor_wrapper_call" in e.name for e in prof.profiler.function_events
        )

    @unittest.skipIf(IS_X86 and not HAS_AVX2, "Requires AVX2")
    def test_pixel_shuffle_channels_last(self):
        def fn(x):
            x = torch.nn.functional.pixel_shuffle(x, 2)
            x = torch.nn.functional.relu(x)
            return x

        self.common(
            fn,
            (torch.randn(1, 16, 64, 72).to(memory_format=torch.channels_last),),
        )

    def test_where_broadcast(self):
        # https://github.com/pytorch/pytorch/issues/93374
        def fn(x, p1, p0):
            o = torch.where(x, p1, p0)
            return o

        # https://github.com/pytorch/pytorch/issues/94725
        class Repro(torch.nn.Module):
            def __init__(self):
                super().__init__()
                self.register_buffer(
                    "_tensor_constant0", torch.randn([], dtype=torch.float32)
                )

            def forward(self, arg0_1, arg1_1):
                convert_element_type = torch.ops.prims.convert_element_type.default(
                    arg1_1, torch.bool
                )
                bitwise_not = torch.ops.aten.bitwise_not.default(convert_element_type)
                _tensor_constant0 = self._tensor_constant0
                lift_fresh_copy = torch.ops.aten.lift_fresh_copy.default(
                    _tensor_constant0
                )
                where = torch.ops.aten.where.self(bitwise_not, lift_fresh_copy, arg0_1)
                return (where, bitwise_not)

        self.common(
            fn,
            (torch.tensor([[True]]), torch.rand(13, 7, 3), torch.rand(1, 1)),
        )

        args = [
            torch.randn(1, 4, 64, 64),
            torch.zeros(1, 1, 64, 64, dtype=torch.uint8),
        ]
        args[1][:, :, :32, :32] = 1
        eager_args = [x.clone() for x in args]
        eager_mod = Repro()
        mod = make_fx(eager_mod, tracing_mode="real")(*args)
        compiled = compile_fx_inner(mod, args)
        inductor_out = compiled(args)
        eager_out = eager_mod(*eager_args)
        self.assertEqual(inductor_out, eager_out)

    def test_where_with_logical_op(self):
        def fn_and(x, y):
            return torch.where(torch.logical_and(x, y), 1.0, 0.0)

        def fn_or(x, y):
            return torch.where(torch.logical_or(x, y), 1.0, 0.0)

        self.common(
            fn_and,
            (torch.randn(32), torch.randn(32)),
        )
        self.common(
            fn_or,
            (torch.randn(32), torch.randn(32)),
        )

    def test_conv_with_as_strided(self):
        class Model(nn.Module):
            def __init__(self):
                super().__init__()
                self.kv = torch.nn.Conv2d(
                    256, 384, kernel_size=(1, 1), stride=(1, 1), bias=False
                )

            def forward(self, x):
                convolution = self.kv(x)
                constant_pad_nd = torch.ops.aten.constant_pad_nd.default(
                    convolution, [2, 2, 2, 2], 0.0
                )
                # as_strided inputs are depend on input's size and stide.
                as_strided = torch.ops.aten.as_strided.default(
                    constant_pad_nd, [8, 384, 2, 20, 12], [153600, 400, 160, 1, 20]
                )
                as_strided_1 = torch.ops.aten.as_strided.default(
                    as_strided, [8, 384, 2, 2, 12, 12], [153600, 400, 160, 8, 20, 1]
                )
                clone = torch.ops.aten.clone.default(
                    as_strided_1, memory_format=torch.contiguous_format
                )
                return clone

        self.common(
            Model(),
            (torch.randn(8, 256, 16, 16),),
        )

    def test_inplace_where_pointwise(self):
        # https://github.com/pytorch/pytorch/issues/96446
        def fn(a, b):
            a[0] = 2
            return a * b

        self.common(fn, (torch.rand(1), torch.rand(2)))

    def test_view_on_aliased(self):
        # https://github.com/pytorch/pytorch/issues/96728
        def fn1(a, b):
            a = a.max(0).values
            c = torch.cat((a, b))
            c = c.round()
            b >= a[0]  # noqa: B015
            return c

        some_const = torch.tensor(6324)

        def fn2():
            a = torch.tensor([[0.6324]])
            ret = torch.cat((a, a), dim=0)
            some_const >= a[0]  # noqa: B015
            return ret

        self.common(fn1, (torch.tensor([[4.0]]), torch.tensor([5.0])))
        self.common(fn2, ())

    def test_argmax_to_float(self):
        # https://github.com/pytorch/pytorch/issues/97127
        def fn():
            a = torch.zeros([2, 2])
            b = a.argmax(0)
            return b.float().mean()

        self.common(fn, ())

    def test_const_int32_to_float(self):
        # https://github.com/pytorch/pytorch/issues/97124
        def fn():
            a = torch.zeros([1, 2], dtype=torch.int32)
            a = a + a
            b = a.to(dtype=torch.float32)
            return b * 0.8

        self.common(fn, ())

    def test_getitem(self):
        out_features = ["p3", "p4", "p5", "p6", "p7"]
        in_feature = "p5"

        def fn(a):
            return a[out_features.index(in_feature)]

        x = [
            torch.rand([1, 256, 100, 152]),
            torch.rand([1, 256, 50, 76]),
            torch.rand([1, 256, 25, 38]),
        ]
        opt_fn = torch._dynamo.optimize("inductor")(fn)
        same(fn(x), opt_fn(x))

    def test_pad_view(self):
        def fn(a):
            y = torch.nn.functional.pad(a, (0, 0, 0, 1))
            y = y.view(*y.size()[:-2], y.size(-1), y.size(-2))
            return y

        x = torch.rand(48, 3, 512, 512)
        opt_fn = torch._dynamo.optimize("inductor")(fn)
        same(fn(x), opt_fn(x))

    @unittest.skipIf(not HAS_CPU, "requires C++ compiler")
    def test_data_type_propogation(self):
        from torch._dynamo.utils import detect_fake_mode
        from torch._inductor.codegen.common import boolean_ops
        from torch._inductor.compile_fx import _shape_env_from_inputs
        from torch._inductor.debug import DebugContext
        from torch._inductor.graph import GraphLowering
        from torch._inductor.virtualized import V
        from torch.fx.passes.fake_tensor_prop import FakeTensorProp

        def get_data_type(node: torch.fx.Node):
            if OptimizationContext.key in node.meta:
                return node.meta[OptimizationContext.key].dtype
            else:
                return None

        def func(arg0_1):
            max_pool2d_with_indices = torch.ops.aten.max_pool2d_with_indices.default(
                arg0_1, [3, 3], [2, 2], [1, 1]
            )
            arg0_1 = None
            getitem = max_pool2d_with_indices[0]
            max_pool2d_with_indices = None
            return (getitem,)

        example_inputs = [
            torch.randn(10, 32, 20, 20, dtype=torch.bfloat16).to(
                memory_format=torch.channels_last
            )
        ]

        gm = torch.fx.symbolic_trace(func)

        shape_env = _shape_env_from_inputs(example_inputs)

        fake_mode = detect_fake_mode(example_inputs)
        if not fake_mode:
            fake_mode = torch._subclasses.FakeTensorMode(allow_non_fake_inputs=True)
            FakeTensorProp(gm, mode=fake_mode).propagate(*example_inputs)
        else:
            FakeTensorProp(gm, mode=fake_mode).propagate_dont_convert_inputs(
                *example_inputs
            )
        with V.set_fake_mode(fake_mode):
            graph = GraphLowering(
                gm,
                shape_env=shape_env,
                num_static_inputs=0,
            )
            with V.set_graph_handler(graph), V.set_debug_handler(DebugContext()):
                graph.run(*example_inputs)
                graph.compile_to_module()
                scheduler_node = graph.scheduler.nodes[0]
                DataTypePropagation.propagate_scheduler_node(scheduler_node)
                root_graph = scheduler_node._body.root_block.graph
                for node in root_graph.nodes:
                    if node.op == "placeholder":
                        self.assertEqual(get_data_type(node), None)
                    elif node.target in boolean_ops():
                        self.assertEqual(get_data_type(node), torch.bool)
                    elif node.target in (
                        "constant",
                        "to_dtype",
                        "index_expr",
                    ):
                        self.assertEqual(get_data_type(node), node.args[-1])
                    elif node.target in (
                        "get_index",
                        "index_expr",
                    ):
                        self.assertEqual(get_data_type(node), torch.int64)
                    elif node.target in (
                        "load",
                        "store",
                    ):
                        self.assertEqual(
                            get_data_type(node), V.graph.get_dtype(node.args[1])
                        )
                    elif node.target == "reduction":
                        _, _, dtype, _, _, _, _ = node.args
                        self.assertEqual(get_data_type(node), dtype)
                    elif node.target.startswith("masked_subblock"):
                        """
                        masked_subblocks:
                        opcode       name       target     args                        kwargs
                        -----------  ---------  ---------  --------------------------  --------
                        placeholder  ops        ops        ()                          {}
                        call_module  get_index  get_index  ('index2',)                 {}
                        call_method  load       load       (ops, 'arg0_1', get_index)  {}
                        call_method  to_dtype   to_dtype   (ops, load, torch.float32)  {}
                        output       output     output     (to_dtype,)                 {}
                        """
                        self.assertEqual(get_data_type(node), torch.float)
                    elif node.target == "and_":
                        """
                        and_'s input is boolean_ops:
                        -----------  ---------  ---------  --------------------------  --------
                        call_method  and__22           and_              (ops, ge_15, lt_15)
                        -----------  ---------  ---------  --------------------------  --------
                        """
                        self.assertEqual(get_data_type(node), torch.bool)
                    elif node.target == "maximum":
                        """
                        maximum's input is maximum or masked_subblock:
                        -----------  ---------  ---------  --------------------------  --------
                        call_method  maximum_6         maximum           (ops, masked_subblock8, maximum_5)
                        -----------  ---------  ---------  --------------------------  --------
                        """
                        self.assertEqual(get_data_type(node), torch.float)
                    elif node.target == "output":
                        self.assertEqual(get_data_type(node), torch.bfloat16)

    def test_AllenaiLongformerBase_repro(self):
        def fn(query, scores, window_overlap):
            batch_size, seq_len, num_heads, _ = query.size()
            chunks_count = torch.div(seq_len, window_overlap, rounding_mode="trunc") - 1
            diagonal_attention_scores = scores.new_zeros(
                (
                    batch_size * num_heads,
                    chunks_count + 1,
                    window_overlap,
                    window_overlap * 2 + 1,
                )
            )
            diagonal_attention_scores[:, :-1, :, window_overlap:] = scores[
                :, :, :window_overlap, : window_overlap + 1
            ]
            input_tensor = diagonal_attention_scores.view(
                batch_size, num_heads, seq_len, 2 * window_overlap + 1
            ).transpose(2, 1)
            beginning_input = input_tensor[:, :window_overlap, :, : window_overlap + 1]
            input_tensor[:, :window_overlap, :, : window_overlap + 1] = torch.full_like(
                beginning_input, -float("inf")
            )
            return input_tensor

        args = [
            ((4, 1024, 12, 64), (768, 3072, 64, 1), torch.float32, "cpu"),
            ((48, 3, 512, 513), (787968, 262656, 513, 1), torch.float32, "cpu"),
        ]
        args = [rand_strided(sh, st, dt, dev) for (sh, st, dt, dev) in args]
        opt_fn = torch._dynamo.optimize("inductor")(fn)
        same(fn(*args, 256), opt_fn(*args, 256))

    def test_cumsum_pattern_matcher_issue(self):
        def fn(input_ids) -> torch.Tensor:
            input_shape = input_ids.size()
            input_ids = input_ids.view(-1, input_shape[-1])
            batch_size, seq_length = input_shape
            past_key_values_length = 0
            mask_seq_length = past_key_values_length + seq_length
            attention_mask = torch.ones(batch_size, mask_seq_length)
            attention_mask = attention_mask.long()
            return torch.cumsum(attention_mask, dim=1)

        torch._dynamo.reset()
        x = torch.randn(2, 2)
        opt = torch._dynamo.optimize("inductor")(fn)
        res = opt(x)
        ref = fn(x)
        self.assertEqual(res, ref, atol=0, rtol=0)

    def test_slice(self):
        def fn(a, b):
            return torch.ops.aten.slice.Tensor(a, 0, 0, -b)

        torch._dynamo.reset()
        x = torch.rand(48, 3, 512, 512)
        opt_fn = torch._dynamo.optimize("inductor")(fn)
        same(fn(x, 2), opt_fn(x, 2))

    def test_inplace_resize_as(self):
        def fn(x, y):
            x.resize_as_(y)
            return x

        x = torch.randn(2, 3)
        y = torch.randn(200, 300)
        x_clone = x.clone()
        opt_fn = torch._dynamo.optimize("inductor")(fn)
        same(fn(x, y), opt_fn(x_clone, y))

    def test_erfc(self):
        def fn(x):
            return torch.erfc(x)

        self.common(fn, (torch.randn(8, 8),))

    def test_erfinv(self):
        def fn(x):
            return torch.erfinv(x)

        # domain for erfinv is (-1, 1)
        x = torch.empty(8, 8).uniform_(-1, 1)
        self.common(fn, (x,))

    def test_uint(self):
        def fn(z):
            x = torch.tensor(5, device=z.device, dtype=torch.uint8)
            y = torch.neg(x)
            return x < y

        self.common(fn, (torch.randn(26),))

    @skipIfRocm
    def test_scaled_dot_product_efficient_attention(self):
        if self.device == "cpu":
            raise unittest.SkipTest("requires CUDA")

        # The first two values should be the same, attention output
        # and logsumexp since dropout is not being set
        def fn(q, k, v, attn_bias, compute_log_sumexp):
            return aten._scaled_dot_product_efficient_attention(
                q, k, v, attn_bias, compute_log_sumexp
            )[:2]

        self.common(
            fn,
            (
                torch.randn(4, 4, 36, 36),
                torch.randn(4, 4, 36, 36),
                torch.randn(4, 4, 36, 36),
                torch.randn(4, 4, 36, 36),
                False,
            ),
            check_lowp=False,
        )

    def test_fft_real_input(self):
        def fn(x):
            return torch.fft.fftn(x)

        self.common(fn, (torch.randn((16, 16, 16)),), check_lowp=False)

    def test_fft_real_input_real_output(self):
        def fn(x):
            return torch.fft.fftn(x).real

        self.common(fn, (torch.randn((16, 16, 16)),), check_lowp=False)

    def test_bucketize(self):
        def fn(input, boundaries, out_int32, right):
            return torch.bucketize(input, boundaries, out_int32=out_int32, right=right)

        input = torch.rand((64, 64)) * 2 - 1
        boundaries = torch.tensor([-0.9, -0.8, 0.1, 0.2, 0.5, 0.9])

        for out_int32 in [True, False]:
            for right in [True, False]:
                out_int32 = True
                right = False
                self.common(fn, (input, boundaries, out_int32, right), check_lowp=False)

    def test_bucketize_default_kwargs(self):
        def fn(input, offsets):
            return torch.bucketize(input, offsets)

        input = torch.tensor(
            [-1.0, -0.9, -0.8, -0.5, 0.0, 0.1, 0.2, 0.4, 0.5, 0.6, 0.9, 0.91]
        )
        offsets = torch.tensor([-0.9, -0.8, 0.1, 0.2, 0.5, 0.9])

        self.common(fn, (input, offsets), check_lowp=False)

    def test_bucketize_int(self):
        def fn(input, offsets, out_int32, right):
            return torch.bucketize(input, offsets, out_int32=out_int32, right=right)

        input = torch.randint(0, 102, (64, 64))
        offsets = torch.arange(10, dtype=torch.int32) ** 2 + 1

        for out_int32 in [True, False]:
            for right in [True, False]:
                self.common(fn, (input, offsets, out_int32, right), check_lowp=False)

    @patch.object(config.triton, "autotune_pointwise", True)
    def test_bucketize_add_autotune(self):
        # Causes a @pointwise(size_hints) where size_hints is 2D

        def fn(input, offsets, add_value):
            return torch.bucketize(input, offsets) + add_value

        input = torch.rand((16, 16, 64, 64))
        boundaries = torch.tensor([-0.9, -0.8, 0.1, 0.2, 0.5, 0.9])
        add_value = torch.randint(0, 1024, (16, 16, 64, 64)).to(
            memory_format=torch.channels_last
        )

        self.common(fn, (input, boundaries, add_value), check_lowp=False)

        self.assertEqual(torch._inductor.metrics.generated_kernel_count, 1)

    def test_bucketize_computed_offsets(self):
        def fn(inp, offsets):
            return torch.bucketize(inp, offsets + 0.01)

        inp = torch.tensor(
            [-1.0, -0.9, -0.8, -0.5, 0.0, 0.1, 0.2, 0.4, 0.5, 0.6, 0.9, 0.91]
        )
        offsets = torch.tensor([-0.9, -0.8, 0.1, 0.2, 0.5, 0.9]) - 0.01

        self.common(fn, (inp, offsets), check_lowp=False)

    @config.patch(implicit_fallbacks=True)
    def test_custom_op(self):
        import torch.library

        def foo_cpu(x):
            return 3 * x

        def foo_cuda(x):
            return 3 * x

        def foo_meta(x):
            return torch.empty_like(x)

        global libfoo
        if libfoo is None:
            libfoo = torch.library.Library("foo", "DEF")
            libfoo.define("custom(Tensor self) -> Tensor")
            libfoo.impl("custom", foo_cpu, "CPU")
            libfoo.impl("custom", foo_cuda, "CUDA")
            libfoo.impl("custom", foo_meta, "Meta")

        def fn(x):
            a = torch.nn.functional.relu(x)
            b = torch.ops.foo.custom(a)
            c = torch.cos(b)
            return c

        self.common(fn, (torch.randn((16, 32)),), check_lowp=False)

    def test_buffer_use_after_remove(self):
        # https://github.com/pytorch/pytorch/issues/102857

        def rotvec_to_rotmat(rotvec) -> torch.Tensor:
            """Simplified rotvec to rotmat code from RoMa
            (https://github.com/naver/roma/blob/06e4b0cdc1c802a60a012bb19c581d6600c63358/roma/mappings.py#L371)
            """
            theta = torch.norm(rotvec, dim=-1)
            axis = rotvec / theta[..., None]
            kx, ky, kz = axis[:, 0], axis[:, 1], axis[:, 2]
            sin_theta = torch.sin(theta)
            cos_theta = torch.cos(theta)
            one_minus_cos_theta = 1 - cos_theta
            xs = kx * sin_theta
            ys = ky * sin_theta
            zs = kz * sin_theta
            xyc = kx * ky * one_minus_cos_theta
            xzc = kx * kz * one_minus_cos_theta
            yzc = ky * kz * one_minus_cos_theta
            xxc = kx**2 * one_minus_cos_theta
            yyc = ky**2 * one_minus_cos_theta
            zzc = kz**2 * one_minus_cos_theta
            R_rodrigues = torch.stack(
                [
                    1 - yyc - zzc,
                    xyc - zs,
                    xzc + ys,
                    xyc + zs,
                    1 - xxc - zzc,
                    -xs + yzc,
                    xzc - ys,
                    xs + yzc,
                    1 - xxc - yyc,
                ],
                dim=-1,
            ).reshape(-1, 3, 3)
            R = R_rodrigues
            return R

        def f(coord, rot, trans):
            rot_mat = rotvec_to_rotmat(rot)
            coord = torch.einsum("...ij,...bj->...bi", rot_mat, coord) + trans
            return coord.sum()

        foo_c = torch.compile(f, dynamic=True)

        def run(fn):
            coord = torch.ones((2, 3), device=self.device)
            rot = nn.Parameter(torch.ones((2, 3), device=self.device))
            trans = nn.Parameter(torch.ones((2, 3), device=self.device))

            U = fn(coord, rot, trans)
            U.backward()

            return U, rot, trans

        U_e, rot_e, trans_e = run(f)
        U, rot, trans = run(foo_c)

        self.assertEqual(U, U_e)
        self.assertEqual(rot.grad, rot_e.grad)
        self.assertEqual(trans.grad, trans_e.grad)

    def test_inner_fn_str_and_stride(self):
        def f(x):
            x = x + 1
            x = test_operators.realize(x)
            x = x * 2
            x = test_operators.realize(x)
            return x

        x = torch.rand(3, 2, device=self.device).t()
        ref = f(x)
        called = False

        def hook_fn(scheduler, nodes):
            nonlocal called
            called = True

            if self.device != "cpu":
                self.assertEqual(len(nodes), 3)
                _, mul_buf, _ = nodes
                self.assertTrue(
                    all(
                        V.graph.sizevars.size_hints(buf.get_stride()) == (1, 2)
                        for buf in nodes
                    )
                )
                # before the fix, the wrong index expression
                # 'i1 + 3 * i0' is cached.
                self.assertTrue(
                    "i0 + 2 * i1" in mul_buf.data.inner_fn_str()
                    or "i0 + i1 * s0" in mul_buf.data.inner_fn_str()
                )

        with add_scheduler_init_hook(hook_fn):
            actual = torch.compile(f, fullgraph=True)(x)
        self.assertEqual(ref, actual)
        self.assertTrue(called)


@dataclasses.dataclass
class TestFailure:
    suffixes: Tuple[str]
    is_skip: bool = False
    __test__: bool = False


def copy_tests(
    my_cls, other_cls, suffix, test_failures=None, xfail_prop=None
):  # noqa: B902
    for name, value in my_cls.__dict__.items():
        if name.startswith("test_"):
            # You cannot copy functions in Python, so we use closures here to
            # create objects with different ids. Otherwise, unittest.skip
            # would modify all methods sharing the same object id. Also, by
            # using a default argument, we create a copy instead of a
            # reference. Otherwise, we would lose access to the value.

            @functools.wraps(value)
            def new_test(self, value=value):
                return value(self)

            # Copy __dict__ which may contain test metadata
            new_test.__dict__ = copy.deepcopy(value.__dict__)

            if xfail_prop is not None and hasattr(value, xfail_prop):
                new_test = unittest.expectedFailure(new_test)

            tf = test_failures and test_failures.get(name)
            if tf is not None and suffix in tf.suffixes:
                skip_func = (
                    unittest.skip("Skipped!")
                    if tf.is_skip
                    else unittest.expectedFailure
                )
                new_test = skip_func(new_test)

            setattr(other_cls, f"{name}_{suffix}", new_test)


if HAS_CPU and not torch.backends.mps.is_available():

    class SweepInputsCpuTest(SweepInputs2, TestCase):
        gen = InputGen(10, "cpu")

    SweepInputsCpuTest.populate()

    class CpuTests(TestCase):
        common = check_model
        device = "cpu"

    copy_tests(CommonTemplate, CpuTests, "cpu")

if HAS_CUDA and not TEST_WITH_ASAN:

    class SweepInputsCudaTest(SweepInputs2, TestCase):
        gen = InputGen(10, "cuda")

    SweepInputsCudaTest.populate()

    class CudaTests(TestCase):
        common = check_model_cuda
        device = "cuda"

    copy_tests(CommonTemplate, CudaTests, "cuda")

    class TritonCodeGenTests(TestCase):
        from torch._inductor.triton_heuristics import CachingAutotuner

        class NoOpCompilerBackend:
            def __init__(self):
                self.example_args = None
                self.model = None

            def noop_backend(
                self,
                model_: torch.fx.GraphModule,
                example_inputs_: typing.List[torch.Tensor],
            ):
                """
                The Noop backend does not compile the fx graph it is given.
                Instead, it transforms the fx graph so that its functions are
                aten operations. It then saves this graph.
                """
                from torch._functorch.aot_autograd import Interpreter
                from torch._inductor.decomposition import select_decomp_table
                from torch._subclasses import FakeTensorMode

                fake_mode = FakeTensorMode()

                def interpret(*args, **kwargs):
                    return Interpreter(model_).run(*args[0:], **kwargs)

                fake_flat_tensor_args = [
                    fake_mode.from_tensor(x) for x in example_inputs_
                ]
                fw_module = make_fx(interpret, select_decomp_table())(
                    *fake_flat_tensor_args
                )
                self.model = fw_module
                self.example_args = fake_flat_tensor_args
                return lambda x: example_inputs_

        def get_kernels(self, fn, args) -> typing.List[CachingAutotuner]:
            from torch._inductor.debug import DebugContext
            from torch._inductor.graph import GraphLowering
            from torch._inductor.virtualized import V

            cxt = TritonCodeGenTests.NoOpCompilerBackend()
            torch._dynamo.optimize(backend=cxt.noop_backend)(fn)(*args)
            graph = GraphLowering(cxt.model)
            graph.num_static_inputs = 0
            kernels = []
            with V.set_graph_handler(graph), V.set_debug_handler(DebugContext()):
                graph.run(*(cxt.example_args))
                mod = graph.compile_to_module()

                for val in mod.__dict__.values():
                    if isinstance(
                        val, torch._inductor.triton_heuristics.CachingAutotuner
                    ):
                        kernels.append(val)

            return kernels

        def test_divisibile_by_16_covers_numel_args(self):
            torch._dynamo.reset()

            def fn(a: torch.Tensor) -> torch.Tensor:
                return torch.sum(a)

            kernels = self.get_kernels(fn, [torch.randn([256, 256], device="cuda")])
            self.assertTrue(len(kernels) == 2, "SUM should result in two kernels")

            # kernel0 reduces from 256 to (xnumel=8, rnumel=8192), which means it reduces 256 by 256 into an array of
            # size 8 by accumulating 8192 elements at once note that rnumel is equal to 512 * 16, so rnumel which is
            # at slot 3 should be in the divisible by 16 descriptor
            arguments_that_are_divisible_by_16_in_kernel0 = (
                kernels[0].meta["configs"][0].divisible_by_16
            )
            self.assertEqual(arguments_that_are_divisible_by_16_in_kernel0, (0, 1, 3))

            # kernel1 reduces from 8 elements to a single scalar.
            arguments_that_are_divisible_by_16_in_kernel1 = (
                kernels[1].meta["configs"][0].divisible_by_16
            )
            self.assertEqual(arguments_that_are_divisible_by_16_in_kernel1, (0, 1))
            torch._dynamo.reset()

        def test_optimize_indexing_dtype(self):
            def fn(x: torch.Tensor) -> torch.Tensor:
                return aten.upsample_bilinear2d.vec(x, None, True, [2.0, 2.0])

            fn_opt = torch._dynamo.optimize("inductor")(fn)
            inps = [torch.randn(2, 4, 16, 16, device="cuda")]
            code = run_and_get_triton_code(fn_opt, *inps)
            self.assertTrue("to(tl.int32)" in code)
            self.assertFalse("to(tl.int64)" in code)

            self.assertEqual(fn_opt(*inps), fn(*inps))

        def test_optimize_indexing_dtype_with_constraint(self):
            def fn1(a: torch.Tensor, b: torch.Tensor) -> torch.Tensor:
                x = torch.arange(0, b.shape[0], device="cuda")
                y = ((x + x) / 3).int()
                return a[y.to(torch.int64)]

            def fn2(a: torch.Tensor, b: torch.Tensor) -> torch.Tensor:
                constrain_as_size(b.shape[0], 2, 100)
                return fn1(a, b)

            fn1_opt = torch._dynamo.optimize("inductor")(fn1)
            fn2_opt = torch._dynamo.optimize("inductor")(fn2)

            a = torch.rand([100, 100], device="cuda")
            b = torch.rand([100], device="cuda")
            torch._dynamo.mark_dynamic(b, 0)
            inps = [a, b]

            code1 = run_and_get_triton_code(fn1_opt, *inps)
            code2 = run_and_get_triton_code(fn2_opt, *inps)

            # The function with the constrained tensor should be optimized, but
            # the other should not:
            self.assertTrue("to(tl.int64)" in code1)
            self.assertTrue("to(tl.int32)" in code2)
            self.assertFalse("to(tl.int64)" in code2)

            self.assertEqual(fn1_opt(*inps), fn1(*inps))
            self.assertEqual(fn2_opt(*inps), fn1(*inps))

        def test_constant_folding_deallocation(self):
            import torch._inductor

            def fn():
                x = torch.empty([100])
                for _ in range(10):
                    x = x + 1

                return x

            mod = make_fx(fn)()

            live_tensors = WeakTensorKeyDictionary()
            max_live_tensors = 0

            class LiveTensors(TorchDispatchMode):
                def __torch_dispatch__(self, func, types, args=(), kwargs=None):
                    nonlocal live_tensors
                    nonlocal max_live_tensors

                    kwargs = kwargs if kwargs else {}
                    for arg in tree_flatten((args, kwargs))[0]:
                        if isinstance(arg, torch.Tensor):
                            live_tensors[arg] = True

                    out = func(*args, **kwargs)

                    live_tensors[out] = True
                    max_live_tensors = max(max_live_tensors, len(live_tensors))

                    return out

            mode = LiveTensors()
            from torch._inductor.freezing import ConstantFolder

            with mode:
                ConstantFolder(mod).run()

            self.assertTrue(max_live_tensors == 2)

        # See https://github.com/pytorch/pytorch/issues/100348
        def test_inductor_detach_view(self):
            def fn(x: torch.Tensor) -> torch.Tensor:
                a = x * 2
                return a, a.detach()

            fn_opt = torch._dynamo.optimize("inductor")(fn)
            inp = torch.ones(2, 2, requires_grad=True, device="cuda")
            inp_ref = inp.clone().detach().requires_grad_(True)
            out_ref = fn(inp_ref)
            out = fn_opt(inp)
            out_ref[0].sum().backward()
            out[0].sum().backward()
            self.assertEqual(inp.grad, inp_ref.grad)

        @skipIfRocm  # asserts not implemented in Rocm yet
        def test_optimize_indexing_assert(self):
            def has_indirect(code, tl_fn: str):
                self.assertTrue(
                    tl_fn in code,
                    msg=f"{tl_fn} not present:\n{code}",
                )
                for line in code.split("\n"):
                    if tl_fn in line:
                        stmt = line.split("=")[-1]
                        # indirect indexing involves a `tmp` variable
                        self.assertTrue(
                            "tmp" in stmt,
                            msg=f"Indirect indexing not present in code:\n{line}",
                        )

            def has_assert(code, lower: bool, upper: bool):
                self.assertIn(
                    "device_assert", code, msg=f"No device asert found:\n{code}"
                )
                for line in code.split("\n"):
                    if "device_assert" in line:
                        self.assertTrue(
                            ("0 <= " in line) is lower,
                            msg=f"Lower bound {'' if lower else 'not '}elided:{line}",
                        )
                        self.assertTrue(
                            (" < " in line) is upper,
                            msg=f"Upper bound {'' if upper else 'not '}elided:{line}",
                        )

            def fn(x: torch.Tensor) -> torch.Tensor:
                s = 1.0 * torch.arange(x.shape[0], device=x.device)
                return x[s.long()]

            # aten.index
            for dynamic in (False, True):
                fn_opt = torch.compile(fn, dynamic=dynamic)

                x = torch.randn(8, device="cuda")
                code = run_and_get_triton_code(fn_opt, x)
                self.assertEqual(fn_opt(x), fn(x), msg=f"{dynamic=}")

                # Check that there's indirect indexing...
                has_indirect(code, tl_fn="tl.load")
                if not dynamic:
                    # We elide the assert for static shapes
                    self.assertNotIn("device_assert", code)
                else:
                    # ...but we generate an upper bound for dynamic shapes
                    has_assert(code, lower=False, upper=True)

            def fn(a, z, b, idx0, idx1):
                idx2 = torch.arange(a.shape[-1], device=a.device)
                a.index_put_((z, idx0, idx1, idx2), b, accumulate=True)
                return a

            # aten.index_put
            for dynamic in (False, True):
                fn_opt = torch.compile(fn, dynamic=dynamic)
                a = torch.randn(1, 32, 32, 4, device="cuda")
                z = torch.zeros((), dtype=torch.int64, device="cuda")
                b = torch.randn(33, 1, device="cuda")
                idx0 = torch.randint(32, (33,), device="cuda").view(33, 1, 1)
                idx1 = torch.randint(32, (33,), device="cuda").view(33, 1)
                inps = (a.clone(), z, b, idx0, idx1)
                code = run_and_get_triton_code(fn_opt, *inps)

                # Correctness
                out_opt = fn_opt(a.clone(), z, b, idx0, idx1)
                out = fn(a.clone(), z, b, idx0, idx1)
                self.assertEqual(out_opt, out, msg=f"{dynamic=}")

                # We have an indirect store via atomic_add
                has_indirect(code, tl_fn="tl.atomic_add")
                # We cannot elide he assert in this case
                has_assert(code, lower=True, upper=True)

        def test_not_materialize_pointwise_reduction(self):
            def fn(a, b):
                return (a - b).sum(dim=-1).amax(dim=-1)

            N = 16
            K = 7
            fn_opt = torch._dynamo.optimize("inductor")(fn)
            inps = [
                torch.randn(N, 1, K, device="cuda"),
                torch.randn(1, N, K, device="cuda"),
            ]
            code = run_and_get_triton_code(fn_opt, *inps)
            self.assertEqual(code.count("tl.store"), 1)
            self.assertTrue("out_ptr1" in code)
            self.assertFalse("out_ptr0" in code)
            self.assertEqual(fn_opt(*inps), fn(*inps))

        def test_numpy_on_cuda(self):
            x = np.arange(10, dtype=np.float32)

            @torch.compile
            def fn(x):
                return np.sin(x)

            def fn_cuda(x):
                with torch.device("cuda"):
                    return fn(x)

            r = fn_cuda(x)
            code = run_and_get_triton_code(fn_cuda, x)
            self.assertIn("tl.sin", code)
            self.assertEqual(type(r), np.ndarray)
            self.assertEqual(r, np.sin(x))

        # Disable constant propagation, so we isolate value range analysis
        @patch.object(config, "constant_and_index_propagation", False)
        @patch.object(config, "joint_graph_constant_folding", False)
        def test_cant_optimize_compute(self):
            def ones():
                return torch.ones([4], device="cuda")

            def suffix(inp):
                return (inp.to(torch.int64) + 1).to(torch.float64)

            ten = torch.rand([4], device="cuda")

            for foo in (
                lambda x: x + 2147483657,
                lambda x: torch.where(x < 0, ones(), ones() - 2) * (-(2 ** (40))),
                lambda x: x + ten,
                lambda x: x + ten.sum(),
            ):

                def fn():
                    return suffix(foo(ones()))

                fn_opt = torch._dynamo.optimize("inductor")(fn)
                code = run_and_get_triton_code(fn_opt)

                # this cannot be optimized away, value too large
                self.assertTrue("to(tl.int64)" in code)
                self.assertEqual(fn_opt(), fn())

        # Disable constant propagation, so we isolate value range analysis
        @patch.object(config, "constant_and_index_propagation", False)
        @patch.object(config, "joint_graph_constant_folding", False)
        def test_optimize_compute(self):
            def ones():
                return torch.ones([4], device="cuda")

            def suffix(inp):
                return (inp.to(torch.int64) + 1).to(torch.float64)

            for foo in (
                lambda x: x + 500,
                lambda x: torch.where(x < 0, ones(), ones() - 2) * (-(2 ** (20))),
                lambda x: x / 30,
            ):

                def fn():
                    return suffix(foo(ones()))

                fn_opt = torch._dynamo.optimize("inductor")(fn)
                code = run_and_get_triton_code(fn_opt)

                # this can be optimized away, value too large
                self.assertTrue("to(tl.int64)" not in code)
                self.assertTrue("to(tl.int32)" in code)

                self.assertEqual(fn_opt(), fn())

        # Disable index propagation, so the indirect indexing isn't optimized away
        @patch.object(config, "constant_and_index_propagation", False)
        def test_computed_indirect_mask(self):
            def fn(x, n):
                tmp = torch.arange(n, device=x.device)
                return x[tmp] + 1

            x = torch.randn(8, device="cuda")
            fn_opt = torch.compile(fn)
            code = run_and_get_triton_code(fn_opt, x, 8)
            # load should be masked
            self.assertTrue("tl.load(in_ptr0 + (tmp0), xmask)" in code)
            self.assertEqual(fn(x, 8), fn_opt(x, 8))

        def test_kernel_names_descriptive(self):
            @torch._dynamo.optimize("inductor")
            def fn1(x):
                return x.cos().sin()

            @torch._dynamo.optimize("inductor")
            def fn2(x):
                x = torch.mm(x, x)
                x = torch.softmax(x, dim=1)
                return x

            mod = nn.Sequential(
                nn.Linear(4, 4),
                nn.LayerNorm(4),
                nn.ReLU(),
            ).cuda()

            @torch._dynamo.optimize("inductor")
            def fn3(x):
                return mod(x)

            func_and_kernel_aten = [
                (fn1, "triton_poi_fused_cos_sin", (torch.randn(8, device="cuda"),)),
                (fn2, "triton_poi_fused__softmax", (torch.randn(4, 4, device="cuda"),)),
                (
                    fn3,
                    "triton_poi_fused_native_layer_norm_relu",
                    (torch.randn(4, 4, device="cuda"),),
                ),
            ]
            func_and_kernel_torch = [
                (fn1, "triton_poi_fused_cos_sin", (torch.randn(8, device="cuda"),)),
                (fn2, "triton_poi_fused_softmax", (torch.randn(4, 4, device="cuda"),)),
                (
                    fn3,
                    "triton_poi_fused_LayerNorm_ReLU",
                    (torch.randn(4, 4, device="cuda"),),
                ),
            ]

            def test_funcs(func_and_kernel):
                with torch.no_grad():
                    for fn, kernel_name, inps in func_and_kernel:
                        code = run_and_get_triton_code(fn, *inps)
                        if kernel_name not in code:
                            print(code)
                        self.assertTrue(kernel_name in code)

            test_funcs(func_and_kernel_aten)
            patch.object(config.triton, "descriptive_names", "torch")(test_funcs)(
                func_and_kernel_torch
            )

        @patch.object(config, "profile_bandwidth", True)
        def test_bandwidth_profiler(self):
            @torch._dynamo.optimize("inductor")
            def fn(x):
                x = x.cos()
                x = x.cos()
                x = torch.mm(x, x)
                x = x.sin()
                x = x.relu()
                return x

            inp = torch.randn(4, 4, device="cuda")
            code = run_and_get_triton_code(fn, inp)
            fn(inp)
            self.assertTrue("start_graph" in code)
            self.assertTrue("end_graph" in code)

        def test_split_op_with_sym(self):
            def fn(x: torch.Tensor) -> torch.Tensor:
                # split(tensor, sympy.Integer), split(tensor, sympy.Expr)
                return torch.split(x, x.shape[0]), torch.split(x, x.shape[0] // 2)

            for dynamic_shapes in [True, False]:
                with torch._dynamo.config.patch(dynamic_shapes=dynamic_shapes):
                    torch._dynamo.reset()
                    fn_opt = torch._dynamo.optimize("inductor", dynamic=dynamic_shapes)(
                        fn
                    )
                    inps = torch.randn([5, 5])
                    fn_opt(inps)

        @skipIfRocm
        @unittest.skipIf(IS_FBCODE, "fbcode system python does not provide torch")
        def test_indirect_device_assert(self):
            dir_path = os.path.dirname(os.path.realpath(__file__))
            test_path = os.path.join(dir_path, "indirect_assert_helper.py")
            fns = ("first_arg", "store", "second_arg", "same_pm_one", "same_pp_one")

            for fn, ndims, dyn_shape in itertools.product(fns, (2, 3), (True, False)):
                proc = subprocess.Popen(
                    [
                        sys.executable,
                        test_path,
                        fn,
                        str(ndims),
                        str(dyn_shape),
                        "False",
                    ],
                    stdout=subprocess.PIPE,
                    stderr=subprocess.PIPE,
                )
                stderr = proc.communicate()[1]
                self.assertTrue(
                    any(
                        "index out of bounds" in err.decode("utf-8")
                        for err in stderr.splitlines()
                    ),
                    f"{fn}, {ndims}, {dyn_shape}, False",
                )
            proc = subprocess.Popen(
                [sys.executable, test_path, "first_arg", "2", "False", "True"],
                stdout=subprocess.PIPE,
                stderr=subprocess.PIPE,
            )
            stderr = proc.communicate()[1]
            self.assertTrue(
                any(
                    "index out of bounds" in err.decode("utf-8")
                    for err in stderr.splitlines()
                ),
                "first_arg 2 False True",
            )

    class RNNTest(TestCase):
        class Model(torch.nn.Module):
            def __init__(self):
                super().__init__()
                self.gru = torch.nn.GRU(16, 16, batch_first=True)

            def forward(self, x):
                return self.gru(x)

        def test_rnn_compile_safe(self):
            device = torch.device("cuda")
            model = RNNTest.Model().to(device)
            model = torch._dynamo.optimize("inductor")(model)
            x = torch.rand(1024, 20, 16).to(device)
            model(x)


if HAS_CPU:

    class TestFull(TestCase):
        def test_full_dtype(self):
            pytypes = (
                bool,
                int,
                float,
                # TODO: Triton's JITFunction._type_of has no support for complex
                # complex,
            )

            dtypes = (
                torch.bool,
                torch.int32,
                torch.int64,
                torch.float32,
                torch.float64,
                None,
                # torch.complex64,
                # torch.complex128,
            )

            def fn(pytype, dtype):
                if pytype is bool:
                    fill_value = True
                elif pytype is int:
                    fill_value = 42
                elif pytype is float:
                    fill_value = 42.0
                else:
                    raise AssertionError(f"Unexpected Python type: {pytype}")

                return torch.full(
                    (4, 6), fill_value, dtype=dtype, device=torch.device("cpu")
                )

            fn_opt = torch._dynamo.optimize("inductor")(fn)

            for pytype, dtype in itertools.product(pytypes, dtypes):
                with enable_python_dispatcher():
                    with torch.no_grad():
                        ret_opt = fn_opt(pytype, dtype)

                self.assertEqual(ret_opt, fn(pytype, dtype))


if __name__ == "__main__":
    from torch._dynamo.test_case import run_tests

    if HAS_CPU or HAS_CUDA:
        run_tests(needs="filelock")<|MERGE_RESOLUTION|>--- conflicted
+++ resolved
@@ -931,14 +931,6 @@
 
         self.common(fn, ((torch.rand((10, 3, 352, 352), dtype=torch.float16),)))
 
-<<<<<<< HEAD
-    def test_multilayer_var(self):
-        def fn(a):
-            return torch.var(a)
-
-        self.common(fn, ((torch.rand((10, 3, 352, 352), dtype=torch.float32),)))
-        self.common(fn, ((torch.rand((14923), dtype=torch.float32),)))
-=======
     def test_multilayer_prime_size(self):
         def fn(a):
             return torch.max(a), torch.sum(a)
@@ -947,7 +939,13 @@
         sample = torch.full((3999971,), 0, dtype=torch.int64)
         sample[-1] = 1
         self.common(fn, (sample,))
->>>>>>> e926d6a0
+
+    def test_multilayer_var(self):
+        def fn(a):
+            return torch.var(a)
+
+        self.common(fn, ((torch.rand((10, 3, 352, 352), dtype=torch.float32),)))
+        self.common(fn, ((torch.rand((14923), dtype=torch.float32),)))
 
     def test_expanded_reduction(self):
         if self.device == "cpu":
