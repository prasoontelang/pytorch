# Owner(s): ["module: inductor"]
import contextlib
import copy
import itertools

import torch
import torch._dynamo as torchdynamo
import torch.ao.quantization.quantizer.x86_inductor_quantizer as xiq

from torch._dynamo import config as dynamo_config
from torch._dynamo.test_case import run_tests, TestCase
from torch._dynamo.utils import counters
from torch._inductor import config
from torch._inductor.utils import run_and_get_code
from torch.ao.quantization.quantize_pt2e import convert_pt2e, prepare_pt2e
from torch.ao.quantization.quantizer import X86InductorQuantizer
from torch.nn import functional as F
from torch.testing._internal.common_quantization import (
    skipIfNoDynamoSupport,
    skipIfNoONEDNN,
)
from torch.testing._internal.common_utils import IS_LINUX
from torch.testing._internal.inductor_utils import HAS_CPU

# The dict value is match_nodes(computation_op+unary_op)

unary_list = {
    torch.nn.ReLU(): 2,
    torch.nn.Sigmoid(): 2,
    torch.nn.Tanh(): 2,
    torch.nn.Hardswish(): 6,
    torch.nn.LeakyReLU(0.1, inplace=False): 4,
    torch.nn.Hardtanh(min_val=-0.5, max_val=4, inplace=False): 3,
    torch.nn.Hardtanh(min_val=-0.5, max_val=float("inf"), inplace=False): 3,
    torch.nn.GELU(approximate="none"): 6,
    torch.nn.GELU(approximate="tanh"): 10,
    torch.nn.ReLU6(): 3,
    torch.nn.SiLU(): 3,
    torch.nn.Hardsigmoid(): 5,
}

non_decomposed_unary_list = [
    torch.nn.ReLU,
    torch.nn.Sigmoid,
    torch.nn.Tanh,
]

quantization_unary_list = {
    None: 0,
    torch.nn.ReLU(): 1,
}

# The dict value is (match_count, match_nodes, inplace)
binary_list = {
    lambda x, y: torch.add(x, y): (1, 2, False),  # call_function
    lambda x, y: torch.add(y, x): (1, 2, False),  # call_function
    lambda x, y: x.add(y): (1, 2, False),  # call_method
    lambda x, y: x.add_(y): (1, 2, True),  # call_method
    lambda x, y: torch.sub(x, y): (1, 2, False),  # call_function
    lambda x, y: x.sub(y): (1, 2, False),  # call_method
    lambda x, y: x.sub_(y): (1, 2, True),  # call_method
}

quantization_binary_list = [
    lambda x, y: torch.add(x, y),
    lambda x, y: x.add(y),
    lambda x, y: x.add_(y),
]


@config.patch({"freezing": True})
class TestPatternMatcherBase(TestCase):
    def _check_unary_is_decomposed(self, unary_fn):
        return not any(
            isinstance(unary_fn, fn)
            for fn in [torch.nn.ReLU, torch.nn.Sigmoid, torch.nn.Tanh]
        )

    def _clone_inputs(self, inputs):
        def clone(x):
            if not isinstance(x, torch.Tensor):
                return x
            return x.clone()

        return tuple(clone(x) for x in inputs)

    def _test_common(
        self,
        mod,
        inputs,
        matcher_count,
        matcher_nodes,
        atol=1e-5,
        rtol=1.3e-6,
        check_autocast=False,
        check_quantization=False,
    ):
        counters.clear()
        maybe_autocast = contextlib.nullcontext()
        if check_autocast and torch.ops.mkldnn._is_mkldnn_bf16_supported():
            maybe_autocast = torch.cpu.amp.autocast()
            atol, rtol = 1e-2, 1e-2
        if check_quantization:
            with torch.no_grad():
                export_model, guards = torchdynamo.export(
                    mod,
                    *copy.deepcopy(inputs),
                    aten_graph=True,
                )
                quantizer = X86InductorQuantizer()
                quantizer.set_global(xiq.get_default_x86_inductor_quantization_config())
                prepare_model = prepare_pt2e(export_model, quantizer)
                prepare_model(*inputs)
                convert_model = convert_pt2e(prepare_model).eval()
                _ = torch.compile(convert_model)(*inputs)
                self.assertEqual(
                    counters["inductor"]["pattern_matcher_count"], matcher_count
                )
                self.assertEqual(
                    counters["inductor"]["pattern_matcher_nodes"],
                    matcher_nodes,
                )
        else:
            with torch.no_grad(), maybe_autocast:
                clone_inputs = self._clone_inputs(inputs)
                expected = mod(*inputs)
                actual = torch.compile(mod)(*clone_inputs)
                torch.testing.assert_close(actual, expected, atol=atol, rtol=rtol)
                self.assertEqual(
                    counters["inductor"]["pattern_matcher_count"], matcher_count
                )
                self.assertEqual(
                    counters["inductor"]["pattern_matcher_nodes"],
                    matcher_nodes,
                )

    def _test_code_common(
        self, mod, inputs, include_ops, exclude_ops, atol=1e-5, rtol=1.3e-6
    ):
        with torch.no_grad():
            clone_inputs = self._clone_inputs(inputs)
            expected = mod(*inputs)
            actual, (source_code,) = run_and_get_code(
                torch.compile(mod, fullgraph=True), *clone_inputs
            )
            torch.testing.assert_close(actual, expected, atol=atol, rtol=rtol)
            for op in include_ops:
                self.assertIn(op, source_code)
            for op in exclude_ops:
                self.assertNotIn(op, source_code)


class TestPatternMatcher(TestPatternMatcherBase):
    def test_conv2d_unary_cpu(self):
        class M(torch.nn.Module):
            def __init__(
                self,
                unary_fn,
                **kwargs,
            ):
                super().__init__()
                self.conv = torch.nn.Conv2d(3, 16, kernel_size=3, stride=1)
                self.unary_fn = unary_fn

            def forward(self, x):
                x = self.conv(x)
                return self.unary_fn(x)

        options = itertools.product(
            unary_list.keys(),
            [torch.contiguous_format, torch.channels_last],
            [True, False] if torch.ops.mkldnn._is_mkldnn_bf16_supported() else [False],
        )

        for (
            unary_fn,
            memory_format,
            check_autocast,
        ) in options:
            x_shape = (1, 3, 56, 56)
            mod = M(unary_fn).to(memory_format=memory_format).eval()

            v = (
                torch.randn(x_shape, dtype=torch.float32)
                .add(1)
                .to(memory_format=memory_format)
            )
            # Add 1 for weight packing pass.
            match_nodes = unary_list[unary_fn] + 1
            if check_autocast and self._check_unary_is_decomposed(unary_fn):
                # Has extra dtype conversion nodes for autocast.
                match_nodes += 2
            self._test_common(mod, (v,), 2, match_nodes, check_autocast=check_autocast)

    def test_linear_unary(self):
        class M(torch.nn.Module):
            def __init__(
                self,
                unary_fn,
                in_features,
                out_features,
                bias,
                **kwargs,
            ):
                super().__init__()
                self.linear = torch.nn.Linear(
                    in_features,
                    out_features,
                    bias,
                    **kwargs,
                )
                self.unary_fn = unary_fn

            def forward(self, x):
                x = self.linear(x)
                return self.unary_fn(x)

        options = itertools.product(unary_list, [True, False])
        dtype = torch.bfloat16
        if torch.ops.mkldnn._is_mkldnn_bf16_supported():
            for unary_fn, bias in options:
                mod = M(unary_fn, 10, 30, bias=bias).eval()
                # only fuse for linear when the dtype is bf16
                mod = mod.to(dtype)
                v = torch.randn(2, 10).to(dtype)
                # packing pass + unary fusion.
                matcher_count = 2
                # Add 1 for weight packing pass.
                matcher_nodes = unary_list[unary_fn] + 1
                if self._check_unary_is_decomposed(unary_fn):
                    # Has extra dtype conversion nodes for autocast.
                    matcher_nodes += 2
                self._test_common(
                    mod, (v,), matcher_count, matcher_nodes, check_autocast=True
                )

    def test_linear_fp32(self):
        class M(torch.nn.Module):
            def __init__(self, bias):
                super().__init__()
                self.linear = torch.nn.Linear(10, 30, bias)

            def forward(self, x):
                return self.linear(x)

        for bias in [True, False]:
            mod = M(bias=bias).eval()
            v = torch.randn(2, 10)
            # packing pass.
            matcher_count = 1
            matcher_nodes = 1
            self._test_common(mod, (v,), matcher_count, matcher_nodes)

    def test_conv_transpose2d_unary(self):
        class M(torch.nn.Module):
            def __init__(
                self,
                unary_fn,
                **kwargs,
            ):
                super().__init__()
                self.conv_transpose2d = torch.nn.ConvTranspose2d(
                    3, 16, 3, stride=2, padding=1
                )
                self.unary_fn = unary_fn

            def forward(self, x):
                x = self.conv_transpose2d(x)
                return self.unary_fn(x)

        options = itertools.product(
            unary_list,
            [torch.contiguous_format, torch.channels_last],
            [True, False] if torch.ops.mkldnn._is_mkldnn_bf16_supported() else [False],
        )

        for unary_fn, memory_format, check_autocast in options:
            x_shape = (1, 3, 28, 28)
            mod = M(unary_fn).eval()

            v = torch.randn(x_shape, dtype=torch.float32).to(
                memory_format=memory_format
            )
            # Add 1 for weight packing pass.
            match_nodes = unary_list[unary_fn] + 1
            if check_autocast and self._check_unary_is_decomposed(unary_fn):
                # Has extra dtype conversion nodes for autocast.
                match_nodes += 2
            self._test_common(mod, (v,), 2, match_nodes, check_autocast=check_autocast)

    def test_conv2d_binary(self):
        class M(torch.nn.Module):
            def __init__(
                self,
                binary_fn,
                has_relu,
                **kwargs,
            ):
                super().__init__()
                self.conv1 = torch.nn.Conv2d(3, 16, kernel_size=3, stride=1)
                self.conv2 = torch.nn.Conv2d(3, 16, kernel_size=3, stride=1)
                self.binary_fn = binary_fn
                self.has_relu = has_relu

            def forward(self, x):
                x1 = self.conv1(x)
                x2 = self.conv2(x)
                if has_relu:
                    return self.binary_fn(x1, x2).relu()
                else:
                    return self.binary_fn(x1, x2)

        test_memory_format = [torch.contiguous_format, torch.channels_last]
        options = itertools.product(
            binary_list,
            [True, False],
            test_memory_format,
        )

        for (
            binary_fn,
            has_relu,
            memory_format,
        ) in options:
            x_shape = (1, 3, 56, 56)
            mod = M(binary_fn, has_relu).eval()
            v = (
                torch.randn(x_shape, dtype=torch.float32, requires_grad=True)
                .add(1)
                .to(memory_format=memory_format)
            )
            match_count = binary_list[binary_fn][0] + 2
            match_nodes = binary_list[binary_fn][1]
            if has_relu:
                match_nodes += 1
            self._test_common(mod, (v,), match_count, match_nodes + 2)

    def test_linear_binary(self):
        class M(torch.nn.Module):
            def __init__(self, binary_fn, in_channels, out_channels, bias, **kwargs):
                super().__init__()
                self.linear = torch.nn.Linear(
                    in_channels, out_channels, bias=bias, **kwargs
                )
                self.binary_fn = binary_fn

            def forward(self, x, y):
                x = self.linear(x)
                x = self.binary_fn(x, y.clone())
                return x

        options = itertools.product(binary_list, [[2, 3, 10], [2, 10]], [True, False])
        dtype = torch.bfloat16
        out_feature = 30
        if torch.ops.mkldnn._is_mkldnn_bf16_supported():
            for binary_fn, input_shape, bias in options:
                torch._dynamo.reset()
                # addmm(mm) + (linear+add)
                match_count = 2
                match_nodes = 3
                if len(input_shape) == 3:
                    is_inplace = binary_list[binary_fn][2]
                    # view + linear + view(joint_graph+freeze pass)
                    match_count = match_count + 5 if is_inplace else match_count + 3
                    match_nodes = match_nodes + 7 if is_inplace else match_nodes + 5
                mod = M(binary_fn, input_shape[-1], out_feature, bias).to(dtype).eval()
                v = torch.randn(input_shape).to(dtype)
                other = torch.randn(input_shape[:-1] + [out_feature]).to(dtype)
                self._test_common(
                    mod, (v, other), match_count, match_nodes, rtol=1e-2, atol=1e-2
                )

    @skipIfNoDynamoSupport
    @skipIfNoONEDNN
    def test_qconv2d_binary(self):
        class M(torch.nn.Module):
            def __init__(
                self,
                binary_fn,
                has_relu,
                **kwargs,
            ):
                super().__init__()
                self.conv1 = torch.nn.Conv2d(3, 6, kernel_size=3, stride=1)
                self.conv2 = torch.nn.Conv2d(3, 6, kernel_size=3, stride=1)
                self.binary_fn = binary_fn
                self.has_relu = has_relu
                self.relu = torch.nn.ReLU()

            def forward(self, x):
                x1 = self.conv1(x)
                x2 = self.conv2(x)
                if self.has_relu:
                    return self.relu(self.binary_fn(x1, x2))
                else:
                    return self.binary_fn(x1, x2)

        options = itertools.product(
            quantization_binary_list,
            [True, False],  # has_relu
        )

        for binary_fn, has_relu in options:
            mod = M(binary_fn, has_relu=has_relu).eval()
            v = torch.randn((1, 3, 8, 8), dtype=torch.float32, requires_grad=False).add(
                1
            )
            # Totally 9 pattern_matcher_count, 39 pattern_matcher_nodes + 1 optional(unary post op)
            # 1. Pair of to_int8 and to_fp32 at conv input * 2, extra input of add * 1, and graph output * 1
            #    matched in pointless_convert pass at
            #    torch/_inductor/fx_passes/joint_graph.py: [convert_element_type, convert_element_type_1]
            # 2. Dequant pattern matcher for dequant promotion * 1
            #    [convert_element_type_3, sub_1, mul_3]
            # 3. Dequant-conv pattern matched in quantization weight prepack * 2
            #    [convert_element_type_1, sub, mul_1, dequantize_per_channel, convolution]
            # 4. Quantization fusion in post-grad fusion pass * 1
            #    [qconv2d_pointwise_default, div_1, round_2, add_1, clamp_min_1, clamp_max_1, convert_element_type_2]
            # 5. Qconv2d_add * 1
            #    [qconv2d_pointwise_default_1, convert_element_type_5, sub_2, mul_5, add_3, optional(relu),
            #     mul_6, round_4, add_4, clamp_min_3, clamp_max_3, convert_element_type_6]
            self._test_common(
                mod,
                (v,),
                9,
                40 if has_relu else 39,
                check_quantization=True,
            )

    @skipIfNoDynamoSupport
    @skipIfNoONEDNN
    def test_qconv2d_unary(self):
        class M(torch.nn.Module):
            def __init__(
                self,
                unary_fn,
                **kwargs,
            ):
                super().__init__()
                if (
                    "auto_insert_channel_last_node" in kwargs
                    and kwargs["auto_insert_channel_last_node"]
                ):
                    self.conv = torch.nn.Conv2d(3, 128, kernel_size=3, stride=1)
                else:
                    self.conv = torch.nn.Conv2d(3, 6, kernel_size=3, stride=1)
                self.unary_fn = unary_fn

            def forward(self, x):
                x = self.conv(x)
                return self.unary_fn(x) if self.unary_fn else x

        options = itertools.product(
            quantization_unary_list.keys(),
            [True, False],  # auto_insert_channel_last_node
        )

        for unary_fn, auto_insert_channel_last_node in options:
            if auto_insert_channel_last_node and unary_fn is not None:
                # Skip trivial test combinations to reduce test time.
                continue
            mod = M(
                unary_fn, auto_insert_channel_last_node=auto_insert_channel_last_node
            ).eval()
            v = torch.randn((1, 3, 8, 8), dtype=torch.float32, requires_grad=False).add(
                1
            )

            # Totally pattern_matcher_count 4,
            # pattern_matcher_nodes 17 + 1 for optional(unary_post_op)
            # 1. pair of to_int8 and to_fp32 at conv input matched in pointless_convert pass
            #    at torch/_inductor/fx_passes/joint_graph.py: [convert_element_type, convert_element_type_1]
            # 2. dequant-conv pattern matched in quantization weight prepack
            #    [convert_element_type_1, sub, mul_1, dequantize_per_channel, clone, convolution]
            # 3. pair of to_int8 and to_fp32 at conv output matched in pointless_convert pass
            #    at torch/_inductor/fx_passes/joint_graph.py: [convert_element_type_2, convert_element_type_3]
            # 4. Quantization fusion in post-grad fusion pass
            #    [qconv2d_pointwise_default, optional(unary_post_op), div_1, round_2, add_1,
            #     clamp_min_1, clamp_max_1, convert_element_type_2]
            self._test_common(
                mod,
                (v,),
                4,
                17 + quantization_unary_list[unary_fn],
                check_quantization=True,
            )

    @skipIfNoDynamoSupport
    @skipIfNoONEDNN
    def test_dequant_promotion(self):
        class M(torch.nn.Module):
            def __init__(
                self,
            ):
                super().__init__()
                self.conv1 = torch.nn.Conv2d(3, 6, kernel_size=3, stride=1)
                self.conv2 = torch.nn.Conv2d(6, 6, kernel_size=3, stride=1)
                self.conv3 = torch.nn.Conv2d(6, 6, kernel_size=3, stride=1)

            def forward(self, x):
                temp = self.conv1(x)
                temp = self.conv2(temp) + self.conv3(temp)
                return temp

        mod = M().eval()
        v = torch.randn((1, 3, 8, 8), dtype=torch.float32, requires_grad=False).add(1)
<<<<<<< HEAD
        # Totally 11 pattern_matcher_count, 51 pattern_matcher_nodes
=======
        # For now, we have annotated conv_add in x86InductorQuantizer. But we didn't implement the lowering.
        # TODO <leslie>: Modify the pattern matcher count after we implement the qconv2d_add lowering.
        # Totally 10 pattern_matcher_count, 43 pattern_matcher_nodes
>>>>>>> 7908af33
        # 1. Pair of to_int8 and to_fp32 at conv input * 2, extra input of add * 1, and graph output * 1
        #    matched in pointless_convert pass at
        #    torch/_inductor/fx_passes/joint_graph.py: [convert_element_type, convert_element_type_1]
        # 2. Dequant pattern matcher for dequant promotion * 1
        #    [convert_element_type_3, sub_1, mul_3]
        # 3. Dequant-conv pattern matched in quantization weight prepack * 3
        #    [convert_element_type_1, sub, mul_1, dequantize_per_channel, clone, convolution]
        # 4. Quantization fusion in post-grad fusion pass * 2
        #    [qconv2d_pointwise_default, div_1, round_2, add_1, clamp_min_1, clamp_max_1, convert_element_type_2]
        # 5. Qconv2d_add * 1
        #    [qconv2d_pointwise_default_1, convert_element_type_5, sub_2, mul_5, add_3, mul_6, round_4, add_4,
        #     clamp_min_3, clamp_max_3, convert_element_type_6]
        self._test_common(
            mod,
            (v,),
<<<<<<< HEAD
            11,
            51,
=======
            10,
            43,
>>>>>>> 7908af33
            check_quantization=True,
        )

    # https://github.com/pytorch/pytorch/issues/99841.
    def test_hardtanh_pattern_fallback(self):
        class Model(torch.nn.Module):
            def __init__(self):
                super().__init__()
                self.conv_transpose = torch.nn.ConvTranspose2d(
                    in_channels=3, out_channels=32, kernel_size=3, stride=1, padding=1
                )

            def forward(self, x, min_value, max_value):
                conv_transpose_output = self.conv_transpose(x)
                clamp_min_output = torch.clamp_min(conv_transpose_output, min_value)
                clamp_max_output = torch.clamp_max(clamp_min_output, max_value)
                return clamp_max_output

        # check works for min_value > max_value.
        min_values = [3, torch.randn(1, 32, 28, 28)]
        max_values = [0, torch.randn(1, 32, 28, 28)]
        v = torch.randn(1, 3, 28, 28)
        for min_value, max_value in zip(min_values, max_values):
            mod = Model().eval()
            self._test_common(mod, (v, min_value, max_value), 2, 4)

    def test_leaky_relu_pattern_fallback(self):
        class Model(torch.nn.Module):
            def __init__(self):
                super().__init__()
                self.conv = torch.nn.Conv2d(
                    in_channels=3, out_channels=32, kernel_size=3, stride=1, padding=1
                )

            def forward(self, x, negative_slope):
                conv_out = self.conv(x)
                return torch.where(conv_out > 0, conv_out, conv_out * negative_slope)

        negative_slopes = [0.1, torch.randn(1, 32, 28, 28)]
        with torch.no_grad():
            v = torch.randn(1, 3, 28, 28)
            for negative_slope in negative_slopes:
                mod = Model().eval()
                self._test_common(mod, (v, negative_slope), 2, 5)

    # https://github.com/pytorch/pytorch/issues/99838.
    def test_conv2d_add_scalar(self):
        class Model(torch.nn.Module):
            def __init__(self):
                super().__init__()
                self.conv = torch.nn.Conv2d(
                    in_channels=3, out_channels=32, kernel_size=3, stride=1, padding=1
                )

            def forward(self, x):
                out_conv = self.conv(x)
                out = torch.add(out_conv, 1.0)
                return out

        with torch.no_grad():
            mod = Model().eval()
            v = torch.randn(1, 3, 28, 28)
            self._test_common(mod, (v,), 1, 1)

    def test_conv2d_binary_inplace_fusion_pass_cpu(
        self, include_ops=None, exclude_ops=None
    ):
        class Model(torch.nn.Module):
            def __init__(self):
                super().__init__()
                self.conv = torch.nn.Conv2d(
                    in_channels=3, out_channels=32, kernel_size=3, stride=1, padding=1
                )

            def forward(self, x, other):
                conv_out = self.conv(x)
                return torch.add(conv_out, other.relu())

        inputs = [
            torch.randn(1, 3, 28, 28).to(memory_format=torch.channels_last),
            torch.randn(1, 32, 28, 28).to(memory_format=torch.channels_last),
        ]
        mod = Model().to(memory_format=torch.channels_last).eval()

        if include_ops is None:
            include_ops = ["mkldnn._convolution_pointwise_.binary"]
        if exclude_ops is None:
            exclude_ops = ["mkldnn._convolution_pointwise.binary"]

        self._test_code_common(mod, inputs, include_ops, exclude_ops)

    def test_conv2d_binary_inplace_fusion_failed_cpu(
        self, include_ops=None, exclude_ops=None
    ):
        # Written buffer is graph input, we can't fuse inplace.
        class Model_v1(torch.nn.Module):
            def __init__(self):
                super().__init__()
                self.conv = torch.nn.Conv2d(
                    in_channels=3, out_channels=32, kernel_size=3, stride=1, padding=1
                )

            def forward(self, x, other):
                conv_out = self.conv(x)
                return torch.add(conv_out, other)

        # Written buffer is an alias tensor, we can't fuse inplace.
        class Model_v2(torch.nn.Module):
            def __init__(self):
                super().__init__()
                self.conv = torch.nn.Conv2d(
                    in_channels=3, out_channels=32, kernel_size=3, stride=1, padding=1
                )

            def forward(self, x, other):
                conv_out = self.conv(x)
                return torch.add(conv_out, other[1:2, :, :, :]), other

        input = torch.randn(1, 3, 28, 28).to(memory_format=torch.channels_last)
        others = [
            torch.randn(1, 32, 28, 28).to(memory_format=torch.channels_last),
            torch.randn(2, 32, 28, 28).to(memory_format=torch.channels_last),
        ]
        mod_v1 = Model_v1().to(memory_format=torch.channels_last).eval()
        mod_v2 = Model_v2().to(memory_format=torch.channels_last).eval()

        if include_ops is None:
            include_ops = ["mkldnn._convolution_pointwise.binary"]
        if exclude_ops is None:
            exclude_ops = ["mkldnn._convolution_pointwise_.binary"]

        for other, mod in zip(others, [mod_v1, mod_v2]):
            self._test_code_common(mod, (input, other), include_ops, exclude_ops)

    def test_conv2d_binary_fusion_failed(self):
        # we don't support alpha !=1 case or other has different size with conv's output.
        class Model(torch.nn.Module):
            def __init__(self):
                super().__init__()
                self.conv = torch.nn.Conv2d(
                    in_channels=3, out_channels=32, kernel_size=3, stride=1, padding=1
                )

            def forward(self, x, other, alpha):
                conv_out = self.conv(x)
                return torch.add(conv_out, other, alpha=alpha)

        # https://github.com/pytorch/pytorch/issues/100802.
        # we can't do the fusion when add's inputs are same tensor.
        class Model2(torch.nn.Module):
            def __init__(self):
                super().__init__()
                self.conv = torch.nn.Conv2d(
                    in_channels=3, out_channels=16, kernel_size=3, stride=1, padding=1
                )

            def forward(self, x):
                out = self.conv(x)
                out = torch.add(out, out)
                return out

        # https://github.com/pytorch/pytorch/issues/101374.
        # we can't do the fusion when add's inputs are mixed dtype.
        class Model3(torch.nn.Module):
            def __init__(self):
                super().__init__()
                self.conv = torch.nn.Conv2d(
                    in_channels=3, out_channels=16, kernel_size=3, stride=1, padding=1
                )

            def forward(self, x):
                temp = self.conv(x)
                other = torch.ones(temp.shape, dtype=torch.double)
                out = torch.add(temp, other)
                return out

        input = torch.randn(1, 3, 28, 28).to(memory_format=torch.channels_last)
        others = [
            torch.randn(1, 32, 28, 28).to(memory_format=torch.channels_last),
            torch.randn(32, 28, 28),
        ]
        include_ops = ["mkldnn._convolution_pointwise"]
        exclude_ops = [
            "mkldnn._convolution_pointwise.binary",
            "mkldnn._convolution_pointwise_.binary",
        ]

        # case1
        for other, alpha in zip(others, [0.1, 1.0]):
            mod = Model().to(memory_format=torch.channels_last).eval()
            self._test_code_common(mod, (input, other, alpha), include_ops, exclude_ops)
        # case2:
        mod = Model2().to(memory_format=torch.channels_last).eval()
        self._test_code_common(mod, (input,), include_ops, exclude_ops)
        # case3:
        mod = Model3().to(memory_format=torch.channels_last).eval()
        self._test_code_common(mod, (input,), include_ops, exclude_ops)

    def test_reproduce_99842_issue(self):
        class Model(torch.nn.Module):
            def __init__(self):
                super().__init__()
                self.conv = torch.nn.Conv2d(3, 64, kernel_size=3, stride=1, padding=1)

            def forward(self, input_tensor):
                x = self.conv(input_tensor)
                x = F.relu(x + torch.ones(x.size()))
                return x

        input = torch.randn(1, 3, 14, 14)
        mod = Model().eval()
        include_ops = ["mkldnn._convolution_pointwise_.binary"]
        self._test_code_common(mod, (input,), include_ops, [])


@dynamo_config.patch({"dynamic_shapes": True, "assume_static_by_default": False})
class TestDynamicPatternMatcher(TestPatternMatcherBase):
    test_conv2d_unary_dynamic_shapes = TestPatternMatcher.test_conv2d_unary_cpu
    test_conv2d_binary_dynamic_shapes = TestPatternMatcher.test_conv2d_binary
    test_linear_unary_dynamic_shapes = TestPatternMatcher.test_linear_unary

    def test_conv_transpose2d_dynamic_shapes(self):
        # We don't support conv_transpose2d for now.
        class M(torch.nn.Module):
            def __init__(self):
                super().__init__()
                self.conv_transpose2d = torch.nn.ConvTranspose2d(
                    3, 16, 3, stride=2, padding=1
                )

            def forward(self, x):
                return self.conv_transpose2d(x)

        x_shape = (1, 3, 28, 28)
        mod = M().eval()
        v = torch.randn(x_shape, dtype=torch.float32)
        self._test_common(mod, (v,), 0, 0)


if __name__ == "__main__":
    if IS_LINUX and HAS_CPU and torch.backends.mkldnn.is_available():
        run_tests()<|MERGE_RESOLUTION|>--- conflicted
+++ resolved
@@ -405,14 +405,14 @@
             v = torch.randn((1, 3, 8, 8), dtype=torch.float32, requires_grad=False).add(
                 1
             )
-            # Totally 9 pattern_matcher_count, 39 pattern_matcher_nodes + 1 optional(unary post op)
+            # Totally 9 pattern_matcher_count, 41 pattern_matcher_nodes + 1 optional(unary post op)
             # 1. Pair of to_int8 and to_fp32 at conv input * 2, extra input of add * 1, and graph output * 1
             #    matched in pointless_convert pass at
             #    torch/_inductor/fx_passes/joint_graph.py: [convert_element_type, convert_element_type_1]
             # 2. Dequant pattern matcher for dequant promotion * 1
             #    [convert_element_type_3, sub_1, mul_3]
             # 3. Dequant-conv pattern matched in quantization weight prepack * 2
-            #    [convert_element_type_1, sub, mul_1, dequantize_per_channel, convolution]
+            #    [convert_element_type_1, sub, mul_1, dequantize_per_channel, clone, convolution]
             # 4. Quantization fusion in post-grad fusion pass * 1
             #    [qconv2d_pointwise_default, div_1, round_2, add_1, clamp_min_1, clamp_max_1, convert_element_type_2]
             # 5. Qconv2d_add * 1
@@ -422,7 +422,7 @@
                 mod,
                 (v,),
                 9,
-                40 if has_relu else 39,
+                42 if has_relu else 41,
                 check_quantization=True,
             )
 
@@ -503,13 +503,8 @@
 
         mod = M().eval()
         v = torch.randn((1, 3, 8, 8), dtype=torch.float32, requires_grad=False).add(1)
-<<<<<<< HEAD
-        # Totally 11 pattern_matcher_count, 51 pattern_matcher_nodes
-=======
-        # For now, we have annotated conv_add in x86InductorQuantizer. But we didn't implement the lowering.
-        # TODO <leslie>: Modify the pattern matcher count after we implement the qconv2d_add lowering.
-        # Totally 10 pattern_matcher_count, 43 pattern_matcher_nodes
->>>>>>> 7908af33
+
+        # Totally 11 pattern_matcher_count, 54 pattern_matcher_nodes
         # 1. Pair of to_int8 and to_fp32 at conv input * 2, extra input of add * 1, and graph output * 1
         #    matched in pointless_convert pass at
         #    torch/_inductor/fx_passes/joint_graph.py: [convert_element_type, convert_element_type_1]
@@ -525,13 +520,8 @@
         self._test_common(
             mod,
             (v,),
-<<<<<<< HEAD
             11,
-            51,
-=======
-            10,
-            43,
->>>>>>> 7908af33
+            54,
             check_quantization=True,
         )
 
