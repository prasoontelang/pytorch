--- conflicted
+++ resolved
@@ -37,27 +37,6 @@
 
 REPO_ROOT = pathlib.Path(__file__).resolve().parent.parent
 
-<<<<<<< HEAD
-try:
-    # using tools/ to optimize test run.
-    sys.path.insert(0, str(REPO_ROOT))
-    from tools.stats.export_test_times import TEST_TIMES_FILE
-    from tools.stats.upload_metrics import emit_metric
-    from tools.testing.test_selections import (
-        calculate_shards,
-        get_reordered_tests,
-        get_test_case_configs,
-        NUM_PROCS,
-        ShardedTest,
-        THRESHOLD,
-    )
-
-    HAVE_TEST_SELECTION_TOOLS = True
-except ImportError as e:
-
-    class ShardedTest:
-        pass
-=======
 # using tools/ to optimize test run.
 sys.path.insert(0, str(REPO_ROOT))
 from tools.stats.export_test_times import TEST_TIMES_FILE
@@ -70,7 +49,6 @@
     ShardedTest,
     THRESHOLD,
 )
->>>>>>> de8a91f4
 
 HAVE_TEST_SELECTION_TOOLS = True
 # Make sure to remove REPO_ROOT after import is done
