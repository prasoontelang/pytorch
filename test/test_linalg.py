--- conflicted
+++ resolved
@@ -2937,7 +2937,7 @@
     @skipCPUIfNoLapack
     @onlyNativeDeviceTypes   # TODO: XLA doesn't raise exception
     @skipCUDAIfRocm
-    @skipCUDAVersionIn([(11, 3), (11, 5)])  # https://github.com/pytorch/pytorch/issues/57482
+    @skipCUDAVersionIn([(11, 3), (11, 5), (11, 6)])  # https://github.com/pytorch/pytorch/issues/57482
     @dtypes(*floating_and_complex_types())
     def test_inverse_errors_large(self, device, dtype):
         # Test batched inverse of singular matrices reports errors without crashing (gh-51930)
@@ -3700,6 +3700,9 @@
             result = torch.linalg.matrix_rank(a, atol=tol_value, rtol=tol_value)
             self.assertEqual(result, 2)  # there are 2 singular values above max(0.81, 1.5*0.81)
 
+    # CUDA 11.6 issue failure https://github.com/pytorch/pytorch/issues/75391
+    @skipCUDAIf(torch.version.cuda is not None
+                and torch.version.cuda.split(".") == ["11", "6"], "There's a bug in CUDA 11.6")
     @skipCUDAIfNoMagma
     @skipCPUIfNoLapack
     @dtypes(*floating_and_complex_types())
@@ -4427,7 +4430,7 @@
     @onlyCUDA
     @skipCUDAIfNoMagma  # Magma needed for the PLU decomposition
     @skipCUDAIfRocm  # There is a memory access bug in rocBLAS in the (non-batched) solve_triangular
-    @skipCUDAVersionIn([(11, 3), (11, 5)])  # Tracked in https://github.com/pytorch/pytorch/issues/70111
+    @skipCUDAVersionIn([(11, 3), (11, 5), (11, 6)])  # Tracked in https://github.com/pytorch/pytorch/issues/70111
     @dtypes(*floating_and_complex_types())
     @precisionOverride({torch.float32: 1e-2, torch.complex64: 1e-2,
                         torch.float64: 1e-8, torch.complex128: 1e-8})
@@ -5698,7 +5701,7 @@
 ---(input size: {:4}, eigenpairs:{:2}, units: relative error, maxiter={:4})---
 '''.format(tol, eq_err, eq_err_general, iters1, eq_err_scipy, eq_err_general_scipy, iters2, m, k, niter))
 
-    def _test_addmm_addmv(self, f, t, m, v, *, alpha=None, beta=None, transpose_out=False):
+    def _test_addmm_addmv(self, f, t, m, v, *, alpha=None, beta=None, transpose_out=False, activation=None):
         dtype = t.dtype
         numpy_dtype = dtype
         if dtype in {torch.bfloat16}:
@@ -5717,6 +5720,10 @@
         res3 = alpha * (m.to(numpy_dtype).cpu().numpy() @ v.to(numpy_dtype).cpu().numpy())
         if beta != 0:
             res3 += (beta * t).to(numpy_dtype).cpu().numpy()
+        if activation == "relu":
+            res3 = res3 * (res3 > 0)
+        else:
+            assert activation is None, f"unsupported activation {activation}"
         res3 = torch.from_numpy(res3).to(dtype)
         self.assertEqual(res1, res2)
         self.assertEqual(res1, res3)
@@ -5790,29 +5797,23 @@
         for row_major, incx, incy, lda_tail in itertools.product((False, True), (1, 2), (1, 2), (0, 1)):
             _test(row_major, incx, incy, lda_tail)
 
-    @precisionOverride({torch.double: 1e-8, torch.float: 1e-4, torch.bfloat16: 0.6,
-                        torch.half: 1e-1, torch.cfloat: 1e-4, torch.cdouble: 1e-8})
-    @dtypesIfCUDA(*floating_and_complex_types_and(
-                  *[torch.bfloat16] if TEST_WITH_ROCM or (CUDA11OrLater and SM53OrLater) else []))
-    @dtypes(*floating_and_complex_types_and(torch.half, torch.bfloat16))
-    @tf32_on_and_off(0.05)
-    def test_addmm(self, device, dtype):
+    def _test_addmm_impl(self, func, activation, device, dtype):
         M = torch.randn(10, 25, device=device).to(dtype)
         m1 = torch.randn(10, 50, device=device).to(dtype)
         m2 = torch.randn(50, 25, device=device).to(dtype)
-        self._test_addmm_addmv(torch.addmm, M, m1, m2)
+        self._test_addmm_addmv(func, M, m1, m2, activation=activation)
 
         # Test 0-strided
         M = torch.randn(10, 1, device=device).to(dtype).expand(10, 25)
         m1 = torch.randn(10, 1, device=device).to(dtype).expand(10, 50)
         m2 = torch.randn(50, 25, device=device).to(dtype)
-        self._test_addmm_addmv(torch.addmm, M, m1, m2)
+        self._test_addmm_addmv(func, M, m1, m2, activation=activation)
 
         # Test beta=0, M=nan
         M = torch.full((10, 25), math.nan, device=device).to(dtype)
         m1 = torch.randn(10, 50, device=device).to(dtype)
         m2 = torch.randn(50, 25, device=device).to(dtype)
-        self._test_addmm_addmv(torch.addmm, M, m1, m2, beta=0)
+        self._test_addmm_addmv(func, M, m1, m2, beta=0, activation=activation)
 
         # Test transpose
         for t1, t2, t3, t4 in itertools.product([True, False], repeat=4):
@@ -5824,16 +5825,13 @@
             M = maybe_transpose(t1, torch.randn(10, 25, device=device).to(dtype))
             m1 = maybe_transpose(t2, torch.randn(10, 50, device=device).to(dtype))
             m2 = maybe_transpose(t3, torch.randn(50, 25, device=device).to(dtype))
-<<<<<<< HEAD
-            self._test_addmm_addmv(torch.addmm, M, m1, m2, transpose_out=t4)
-=======
             self._test_addmm_addmv(func, M, m1, m2, transpose_out=t4, activation=activation)
 
     @precisionOverride({torch.double: 1e-8, torch.float: 1e-4, torch.bfloat16: 0.6,
                         torch.half: 1e-1, torch.cfloat: 1e-4, torch.cdouble: 1e-8})
     @dtypesIfCUDA(*floating_and_complex_types_and(
                   *[torch.bfloat16] if TEST_WITH_ROCM or (CUDA11OrLater and SM53OrLater) else []))
-    @dtypes(*floating_and_complex_types_and(torch.bfloat16))
+    @dtypes(*floating_and_complex_types_and(torch.half, torch.bfloat16))
     @tf32_on_and_off(0.05)
     def test_addmm(self, device, dtype):
         self._test_addmm_impl(torch.addmm, None, device, dtype)
@@ -5846,7 +5844,6 @@
     @tf32_on_and_off(0.05)
     def test_addmm_activation(self, device, dtype):
         self._test_addmm_impl(torch._addmm_activation, "relu", device, dtype)
->>>>>>> b34b192d
 
     @dtypes(torch.float, torch.double)
     @dtypesIfCUDA(*floating_and_complex_types())
@@ -6046,8 +6043,9 @@
         self.compare_with_numpy(torch_fn, np_fn, sx[0])
 
     @precisionOverride({torch.half: 0.05, torch.bfloat16: 0.05})
+    @skipCUDAIf(torch.version.cuda == "10.1", "flaky on CUDA 10.1")
     @onlyNativeDeviceTypes
-    @dtypes(*floating_and_complex_types_and(torch.bfloat16))
+    @dtypes(*floating_and_complex_types_and(torch.half, torch.bfloat16))
     @tf32_on_and_off(0.05)
     def test_bmm(self, device, dtype):
         if self.device_type == 'cuda' and dtype is torch.bfloat16 and CUDA11OrLater and not SM53OrLater:
@@ -6159,7 +6157,7 @@
 
     @precisionOverride({torch.half: 0.05, torch.bfloat16: 0.05})
     @onlyNativeDeviceTypes
-    @dtypes(*floating_and_complex_types_and(torch.bfloat16))
+    @dtypes(*floating_and_complex_types_and(torch.half, torch.bfloat16))
     @tf32_on_and_off(0.05)
     def test_addbmm(self, device, dtype):
         if self.device_type == 'cuda' and dtype is torch.bfloat16 and CUDA11OrLater and not SM53OrLater:
@@ -6232,7 +6230,7 @@
 
     @precisionOverride({torch.half: 0.1, torch.bfloat16: 0.5})
     @onlyNativeDeviceTypes
-    @dtypes(*floating_and_complex_types_and(torch.bfloat16))
+    @dtypes(*floating_and_complex_types_and(torch.half, torch.bfloat16))
     @tf32_on_and_off(0.05)
     def test_baddbmm(self, device, dtype):
         if self.device_type == 'cuda' and dtype is torch.bfloat16 and CUDA11OrLater and not SM53OrLater:
