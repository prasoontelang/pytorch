# Owner(s): ["module: ProxyTensor"]

from torch.testing._internal.common_utils import TestCase, run_tests
import torch
import unittest
import warnings
import torch.nn.utils._stateless as stateless
import operator
from collections.abc import Iterable
from torch.testing._internal.common_device_type import instantiate_device_type_tests
from torch.testing._internal.common_methods_invocations import DecorateInfo
from torch.testing._internal.common_methods_invocations import op_db, wrapper_set_seed
from torch._subclasses.fake_tensor import DynamicOutputShapeException

from torch._decomp import decomposition_table
from torch.testing._internal.common_device_type import ops
from torch._C import _disabled_torch_function_impl
from torch.fx.experimental.proxy_tensor import make_fx, DecompositionInterpreter, get_isolated_graphmodule, has_proxy
from torch.utils._pytree import tree_map
from torch import nn
import re

import types
import functools

aten = torch.ops.aten

try:
    import sympy  # noqa: F401
    HAS_SYMPY = True
except ImportError:
    HAS_SYMPY = False
skipIfNoSympy = unittest.skipIf(not HAS_SYMPY, "no sympy")
HAS_CUDA = torch.cuda.is_available()


def process_failures():
    """
    Takes file containing failures like

    FAILED test/test_proxy_tensor.py::TestProxyTensorOpInfoCPU::test_make_fx_symbolic_exhaustive___getitem___cpu_float32 - RuntimeError: aten.size.default - couldn't find symbolic meta function/decomposition  # noqa: B950

    and processes them into a list of opinfo xfails
    """
    f = open('pytest_failures')
    failures = f.readlines()
    failures = [i.strip() for i in failures]

    def process_failure_string(s, matcher):
        out = re.search(matcher, s)
        return out.groups()

    SYMBOLIC_TRACE_MATCH = r'exhaustive_(.*)_cpu.*: (.*)'
    failures = [process_failure_string(s, SYMBOLIC_TRACE_MATCH) for s in failures]

    def create_normalized_name(op):
        if op.variant_test_name == '':
            s = op.name
        else:
            s = f"{op.name}.{op.variant_test_name}"
        return s.replace('.', '_')

    remap_opinfo = {create_normalized_name(op): (op.name, op.variant_test_name) for op in op_db}

    print("symbolic_tensor_failures = {")
    for failure, reason in failures:
        print(f"    xfail{remap_opinfo[failure]},  # {reason}")
    print("}")


def copy_func(f):
    """Based on http://stackoverflow.com/a/6528148/190597 (Glenn Maynard)"""
    g = types.FunctionType(f.__code__, f.__globals__, name=f.__name__,
                           argdefs=f.__defaults__,
                           closure=f.__closure__)
    g = functools.update_wrapper(g, f)
    g.__kwdefaults__ = f.__kwdefaults__
    return g


# Copied from functorch
def xfail(op_name, variant_name='', *, device_type=None, dtypes=None):
    return (op_name, variant_name, device_type, dtypes, True)


def skip(op_name, variant_name='', *, device_type=None, dtypes=None):
    return (op_name, variant_name, device_type, dtypes, False)


def skipOps(test_case_name, base_test_name, to_skip):
    all_opinfos = op_db
    for xfail in to_skip:
        op_name, variant_name, device_type, dtypes, expected_failure = xfail
        matching_opinfos = [o for o in all_opinfos
                            if o.name == op_name and o.variant_test_name == variant_name]
        assert len(matching_opinfos) >= 1, f"Couldn't find OpInfo for {xfail}"
        for opinfo in matching_opinfos:
            decorators = list(opinfo.decorators)
            if expected_failure:
                decorator = DecorateInfo(unittest.expectedFailure,
                                         test_case_name, base_test_name,
                                         device_type=device_type, dtypes=dtypes)
                decorators.append(decorator)
            else:
                decorator = DecorateInfo(unittest.skip("Skipped!"),
                                         test_case_name, base_test_name,
                                         device_type=device_type, dtypes=dtypes)
                decorators.append(decorator)
            opinfo.decorators = tuple(decorators)

    # This decorator doesn't modify fn in any way
    def wrapped(fn):
        return fn
    return wrapped


USE_TORCHVISION = False
try:
    import torchvision
    USE_TORCHVISION = True
except ImportError:
    warnings.warn("Couldn't import torchvision. Some of our tests use it, try "
                  "to install it with commands from pytorch.org, post-fixed with "
                  "`--no-deps` to avoid overwriting the pytorch installation",
                  UserWarning)


def _create_new_input(x):
    if not isinstance(x, torch.Tensor):
        return x
    if x.dtype != torch.float:
        return x + 1
    if x.is_leaf:
        return torch.rand_like(x, requires_grad=x.requires_grad)
    else:
        return torch.rand_like(x)

"""
Delays a cos being executed on the unwraptensor until its used. Simulates a CommTensor used
"""
class UnwrapTensor(torch.Tensor):
    @staticmethod
    def __new__(cls, tensor: torch.Tensor):
        r = torch.Tensor._make_wrapper_subclass(
            cls,
            tensor.size(),
            dtype=tensor.dtype,
            device=tensor.device,
            layout=tensor.layout,
            requires_grad=tensor.requires_grad,
        )
        r._tensor = tensor
        return r

    def __repr__(self):
        # TODO: consider all_gather the local tensors for better debugging
        return f"UnwrapTensor({self._tensor})"

    __torch_function__ = _disabled_torch_function_impl

    @classmethod
    def __torch_dispatch__(cls, func, types, args=(), kwargs=None):
        def unwrap(e):
            ret = e
            if isinstance(e, UnwrapTensor):
                ret = e._tensor.cos()

            return ret

        args = tree_map(unwrap, args)
        kwargs = tree_map(unwrap, kwargs)
        return func(*args, **kwargs)

class TestGenericProxyTensor(TestCase):
    # WARNING: if any of your inputs are index tensors, DO NOT use this
    # function
    def _test(self, f, inps):
        fx_f = make_fx(f, tracing_mode=self.tracing_mode)(*inps)
        new_inps = tree_map(_create_new_input, inps)
        r1 = fx_f(*new_inps)
        r2 = f(*new_inps)
        self.assertEqual(r1, r2)

    def test_make_fx_simple(self):
        def f(x):
            return torch.sin(x)
        self._test(f, (torch.randn(3),))

    def test_scalar_device(self, device='cpu'):
        def f(a, b):
            return a + b
        self._test(f, [torch.randn(3, device=device), torch.tensor(5)])

    def test_isolated_graphmodule(self):
        def is_any_sum(gm):
            return any(node.target == torch.ops.aten.sum.default for node in gm.graph.nodes)

        def is_any_digamma(gm):
            return any(node.target == torch.ops.aten.digamma.default for node in gm.graph.nodes)

        def is_any_sigmoid(gm):
            return any(node.target == torch.ops.aten.sigmoid.default for node in gm.graph.nodes)

        def inner(x):
            return torch.sum(x)

        def f(x):
            gm = get_isolated_graphmodule(inner, (x,), {})
            self.assertTrue(is_any_sum(gm))
            return x + torch.randn(x.shape)

        # get_isolated_graphmodule uses make_fx internally that shouldn't be traced
        # by the outer make_fx call
        traced = make_fx(f)(torch.randn(3))
        self.assertFalse(is_any_sum(traced))

        # When factory functions are used, they should not be traced
        # by the outer make_fx call
        def inner_with_factory():
            val = torch.tensor(float(1))
            val.add_(2)
            return torch.full((10, 10), val).sum()

        def f1(x):
            gm = get_isolated_graphmodule(inner_with_factory, (), {})
            self.assertTrue(is_any_sum(gm))
            return torch.sigmoid(x)

        def f2(x):
            gm = get_isolated_graphmodule(f1, (x,), {})
            self.assertFalse(is_any_sum(gm))
            self.assertTrue(is_any_sigmoid(gm))
            return torch.digamma(x)

        traced = make_fx(f2)(torch.randn(3))
        self.assertFalse(is_any_sum(traced))
        self.assertFalse(is_any_sigmoid(traced))
        self.assertTrue(is_any_digamma(traced))

        # Verify nested make_fx calls don't make factory functions to be leaked
        # into the outer graph
        def f2(x):
            gm = make_fx(f1)(x)
            self.assertFalse(is_any_sum(gm))
            self.assertTrue(is_any_sigmoid(gm))
            return torch.digamma(x)

        traced = make_fx(f2)(torch.randn(3))
        self.assertFalse(is_any_sum(traced))
        self.assertTrue(is_any_sigmoid(traced))
        self.assertTrue(is_any_digamma(traced))

        # Verify interaction with non-ProxyTensor modes
        from torch.testing._internal.logging_tensor import LoggingTensorMode

        def f1_logging(x):
            with LoggingTensorMode():
                gm = get_isolated_graphmodule(inner_with_factory, (), {})
            self.assertTrue(is_any_sum(gm))
            return torch.sigmoid(x)

        def f2_logging(x):
            with LoggingTensorMode(), LoggingTensorMode():
                gm = get_isolated_graphmodule(f1_logging, (x,), {})
            self.assertFalse(is_any_sum(gm))
            self.assertTrue(is_any_sigmoid(gm))
            return torch.digamma(x)

        traced = make_fx(f2_logging)(torch.randn(3))
        self.assertFalse(is_any_sum(traced))
        self.assertFalse(is_any_sigmoid(traced))
        self.assertTrue(is_any_digamma(traced))

        # Verify interaction with another tensor subclass
        # This case currently doesn't work and should raise an error
        # See: https://github.com/pytorch/pytorch/pull/81764#issuecomment-1200472068
        from torch.testing._internal.logging_tensor import LoggingTensor

        def f1_logging_tensor(x):
            gm = get_isolated_graphmodule(inner_with_factory, (), {})
            self.assertTrue(is_any_sum(gm))
            return torch.sigmoid(x)

        def f2_logging_tensor(x):
            x = LoggingTensor(x)
            gm = get_isolated_graphmodule(f1_logging_tensor, (x,), {})
            self.assertFalse(is_any_sum(gm))
            self.assertTrue(is_any_sigmoid(gm))
            return torch.digamma(x)

        traced = make_fx(f2_logging_tensor)(torch.randn(3))
        self.assertFalse(is_any_sum(traced))
        self.assertFalse(is_any_sigmoid(traced))  # this fails, sigmoid is traced with LoggingTensor
        self.assertTrue(is_any_digamma(traced))

    def test_proxy_tensor_mode_with_decomp_table_preserves_proxy(self):
        def f(x):
            y = x.new_zeros(x.size())
            y.copy_(x)
            return y

        def _new_zeros_decomp(inp, size, dtype=None, layout=None, device=None, pin_memory=None):
            return torch.zeros(size, dtype=inp.dtype, device=inp.device)

        factory_func_decomp = {torch.ops.aten.new_zeros.default: _new_zeros_decomp}

        # When new_zeros() decomposes into torch.zero(), we expect ProxyTensorMode
        # to still be (re-entrantly) enabled, so that the `torch.zero()` call
        # returns a ProxyTensor.
        out = make_fx(f, decomposition_table=factory_func_decomp)(torch.ones(2))
        self.assertExpectedInline(out.code, """\



def forward(self, x_1):
    zeros = torch.ops.aten.zeros.default([2], dtype = torch.float32, device = device(type='cpu'), pin_memory = False)
    copy_ = torch.ops.aten.copy_.default(zeros, x_1);  zeros = x_1 = None
    return copy_
    """)

    def test_make_fx_reentrant_dispatch(self):
        def f(x):
            return torch.ops.aten.norm.Scalar(x, 2.0)

        def norm_decomp(x, p=2.0):
            if p != 2.0:
                raise RuntimeError("can't handle with p != 2")
            return torch.sqrt(torch.sum(torch.square(x)))

        decomp = {torch.ops.aten.norm.Scalar: norm_decomp}

        traced = make_fx(f, decomposition_table=decomp, tracing_mode=self.tracing_mode)(torch.rand(3))

        for n in traced.graph.nodes:
            self.assertTrue("square" not in str(n.target))
            self.assertTrue("norm" not in str(n.target))

    @unittest.skipIf(not USE_TORCHVISION, "test requires torchvision")
    def test_resnet18_backward_trace(self):
        mod = torchvision.models.resnet18()

        # An old version of this test called the module directly.  This works
        # for tracing_mode == "real", but for fake tensors, we also have to
        # ensure that the parameters and buffers get wrapped in fake tensors
        # because free fake tensors are not supported.  Fortunately stateless
        # does precisely this for us.
        def f(x, params, buffers):
            for p in params.values():
                p.grad = None
            loss = stateless.functional_call(mod, {**params, **buffers}, (x,)).sum()
            # I could have done this with the functional API, but there is
            # plenty of exercising this; I want to show mutating API still
            # works
            loss.backward()
            return [p.grad for p in params.values()]

        inp = torch.randn(3, 3, 250, 250)
        self._test(f, [inp, dict(mod.named_parameters()), dict(mod.named_buffers())])

    def test_varargs(self):
        def f(*args):
            return sum(args)

        self._test(f, [torch.randn(2), torch.randn(2)])

    def test_proxy_tensor(self):
        def f_grad(x):
            val = x.cos().cos().sum()
            return torch.autograd.grad(val, x)

        def f_backward(x):
            val = x.cos().cos().sum()
            val.backward()
            return x.grad

        for f in [f_grad, f_backward]:
            self._test(f, [torch.randn(3, requires_grad=True)])

    def test_inplace_metadata(self):
        def f(x):
            x = x.clone()
            x.unsqueeze_(-1)
            assert x.shape[-1] == 1
            return x

        self._test(f, [torch.randn(5)])

    def test_mode_tracing_factory_function(self):
        def f(x):
            return x + torch.randn(x.shape)

        # default behavior should trace factory functions
        traced = make_fx(f, tracing_mode=self.tracing_mode)(torch.randn(3))
        self.assertTrue(
            any(
                node.target == aten.randn.default
                for node in traced.graph.nodes
            )
        )

    def test_make_fx_overloads(self):
        def f(x):
            return x.cos() + torch.randn(x.shape)

        traced = make_fx(f, tracing_mode=self.tracing_mode)(torch.randn(3))

        self.assertTrue(all([isinstance(node.target, torch._ops.OpOverload)
                             for node in traced.graph.nodes if node.op == 'call_function']))

    def test_tensor_constants(self):
        def f():
            val = torch.tensor(float('inf'))
            return torch.full((100, 100), val)

        self._test(f, [])

    def test_allclose(self):
        def f(a, b):
            return torch.allclose(a, b)

        self.assertRaisesRegex(
            RuntimeError, "data-dependent",
            lambda: make_fx(f, tracing_mode=self.tracing_mode)(
                torch.zeros(3), torch.zeros(3)
            )
        )

    def test_constant_proxy_tensor_mut(self):
        def f():
            val = torch.tensor(float(1))
            val.add_(2)
            return torch.full((100, 100), val)

        g = make_fx(f, tracing_mode=self.tracing_mode)()
        self.assertEqual(g(), f())
        # In case we mutated shared state in the g graph!
        self.assertEqual(g(), f())

    def test_constant_unbind(self):
        def f():
            val = torch.tensor([2])
            r, = torch.unbind(val, 0)
            return r.item()

        g = make_fx(f, tracing_mode=self.tracing_mode)()
        self.assertEqual(g(), f())

    def test_constant_blowup(self):
        def f():
            val = torch.tensor([2])
            blowup = val.repeat(1000)
            return blowup.sum().item()

        self.assertRaisesRegex(
            RuntimeError, "data-dependent",
            lambda: make_fx(f, tracing_mode=self.tracing_mode)()
        )

    def test_constant_random(self):
        def f():
            val = torch.tensor([2.0])
            val.normal_()
            return val.item()

        self.assertRaisesRegex(
            RuntimeError, "data-dependent",
            lambda: make_fx(f, tracing_mode=self.tracing_mode)()
        )

    def test_decomposition_interpreter(self):
        def fn(x):
            return torch.nn.functional.silu(x)

        x = torch.rand((4, 4))
        fx_module = make_fx(fn, tracing_mode=self.tracing_mode, decomposition_table=None)(x)

        found_silu = False
        for n in fx_module.graph.nodes:
            if n.target == torch.ops.aten.silu or n.target == torch.ops.aten.silu.default:
                found_silu = True

        self.assertTrue(found_silu)

        new_graph = torch.fx.Graph()
        silu_decomp_table = {torch.ops.aten.silu.default: decomposition_table[torch.ops.aten.silu.default]}
        DecompositionInterpreter(
            fx_module,
            new_graph=new_graph,
            decomposition_table=silu_decomp_table,
        ).run(x)

        decomposed_module = torch.fx.GraphModule(fx_module, new_graph)

        for n in decomposed_module.graph.nodes:
            self.assertTrue(n.target != torch.ops.aten.silu)
            self.assertTrue(n.target != torch.ops.aten.silu.default)

        self.assertEqual(fx_module(x), decomposed_module(x))

    def test_make_fx_model_fwd_bwd(self):
        class Foo(torch.nn.Module):
            def __init__(self):
                super().__init__()
                self.linear = torch.nn.Linear(5, 5)

            def forward(self, x):
                return self.linear(x).relu()

        model = Foo()

        def f(x, params):
            out = stateless.functional_call(model, params, x).sum()
            out.backward()
            return list(params.values())
        input = torch.randn(3, 5, requires_grad=True)
        params = dict(model.named_parameters())
        fx_f = make_fx(f, tracing_mode=self.tracing_mode)(input, params)
        # fx may change the order of parameters in list, so using set() to compare
        self.assertTrue(
            torch.allclose(fx_f(input, params)[0], f(input, params)[0])
            or
            torch.allclose(fx_f(input, params)[0], f(input, params)[1])
        )
        self.assertTrue(
            torch.allclose(fx_f(input, params)[1], f(input, params)[0])
            or
            torch.allclose(fx_f(input, params)[1], f(input, params)[1])
        )

    def test_make_fx_model_double_param(self):
        class Emformer(torch.nn.Module):
            def __init__(
                self,
                input_dim: int = 256,
            ) -> None:
                super().__init__()

                self.layer_norm = torch.nn.LayerNorm(input_dim)

            def forward(mod_self, x):  # noqa: B902
                self.assertTrue(isinstance(mod_self.layer_norm.weight, torch.Tensor))
                y = mod_self.layer_norm(x)
                self.assertTrue(isinstance(mod_self.layer_norm.weight, torch.Tensor))
                z = mod_self.layer_norm(y)
                return z


        gm = make_fx(Emformer())(torch.randn(16, 1, 256))
        ops = set([n.target for n in gm.graph.nodes if n.op == 'call_function'])
        self.assertEqual(len(ops), 2)


    def test_make_fx_model_fwd_bwd_wgtupdate(self):
        class Foo(torch.nn.Module):
            def __init__(self):
                super().__init__()
                self.linear = torch.nn.Linear(5, 5)

            def forward(self, x):
                return self.linear(x).relu()

        model = Foo()

        def f(args, params, buffers):
            for p in params.values():
                p.grad = None
            if not isinstance(args, Iterable):
                args = [args]
            params_and_buffers = {**params, **buffers}
            out = stateless.functional_call(model, params_and_buffers, args)
            out.sum().backward()
            return [p - 1e-4 * p.grad for p in params.values()]

        input = torch.randn(3, 5, requires_grad=True)
        params = dict(model.named_parameters())
        buffers = dict(model.named_buffers())
        fx_f = make_fx(f, tracing_mode=self.tracing_mode)(input, params, buffers)
        # fx may change the order of parameters in list, so using set() to compare
        # also there is a numerical difference in results so changing atol from 1e-08 to 1e-03
        self.assertTrue(
            torch.allclose(fx_f(input, params, buffers)[0], f(input, params, buffers)[0], atol=1e-03)
            or
            torch.allclose(fx_f(input, params, buffers)[0], f(input, params, buffers)[1], atol=1e-03)
        )
        self.assertTrue(
            torch.allclose(fx_f(input, params, buffers)[1], f(input, params, buffers)[0], atol=1e-03)
            or
            torch.allclose(fx_f(input, params, buffers)[1], f(input, params, buffers)[1], atol=1e-03)
        )

    def test_trace_subclasses(self):
        def f1(x):
            x = UnwrapTensor(x)
            y = x * 2
            return y

        def f2(x):
            wrapped = UnwrapTensor(x)
            y = x * wrapped
            return y

        inp = [torch.randn(5)]
        self._test(f1, inp)
        self._test(f2, inp)

    def test_partial_decomp(self):
        def f(a, b, c):
            x = torch.addmm(a, b, c)
            y = torch.addmm(a, b, c, beta=2, alpha=1)
            return x + y
        inps = [torch.randn(5, 5), torch.randn(5, 5), torch.randn(5, 5)]
        fx_g = make_fx(f)(*inps)

        def addmm(a, b, c, beta=1, alpha=1):
            if beta == 1 and alpha == 1:
                return NotImplemented
            return beta * a + alpha * (b @ c)

        decomposed_fx = make_fx(f, {aten.addmm.default: addmm})(*inps)

        self.assertEqual(fx_g(*inps), decomposed_fx(*inps))
        self.assertEqual(len([n for n in fx_g.graph.nodes if n.target == aten.addmm.default]), 2)
        self.assertEqual(len([n for n in decomposed_fx.graph.nodes if n.target == aten.addmm.default]), 1)

    def test_decomp_of_capture(self):
        val = torch.randn(5)

        def f(x):
            return x.t() + val.t()

        def nop(x):
            return x.cos()

        traced = make_fx(f, decomposition_table={torch.ops.aten.t.default: nop})(torch.randn(5))
        self.assertEqual(len([n for n in traced.graph.nodes if n.target == torch.ops.aten.t.default]), 0)


    @unittest.skipIf(not HAS_CUDA, 'CUDA-only test')
    def test_amp_cache(self):
        layer = torch.nn.Conv2d(3, 3, 3).cuda()

        def f(x, w):
            return torch.nn.functional.conv2d(x, w, stride=layer.stride)

        inp = torch.randn(4, 3, 10, 10, device='cuda')
        with torch.autocast('cuda'):
            out_graph = make_fx(f)(inp, layer.weight).graph
            out_graph2 = make_fx(f)(inp, layer.weight).graph

        self.assertEqual(len(out_graph.nodes), len(out_graph2.nodes))
        for a, b in zip(out_graph.nodes, out_graph2.nodes):
            self.assertEqual(a.op, b.op)

    def test_has_proxy(self):
        foo = torch.randn(5)

        def f(x):
            self.assertFalse(has_proxy(foo))
            self.assertTrue(has_proxy(x))
            y = x.cos()
            self.assertTrue(has_proxy(y))
            return y

        self.assertFalse(has_proxy(torch.randn(5)))
        make_fx(f)(torch.randn(5))

    def test_strides(self):
        def f(x):
            self.assertTrue(x.is_contiguous())
            self.assertFalse(x.is_contiguous(memory_format=torch.channels_last))
            x = x.permute(0, 3, 1, 2)
            self.assertFalse(x.is_contiguous())
            self.assertTrue(x.is_contiguous(memory_format=torch.channels_last))
            return x
        make_fx(f)(torch.randn(2, 3, 4, 5))

        def f(x):
            self.assertTrue(x.is_contiguous())
            y = x[:, 1]
            self.assertFalse(y.is_contiguous())
            y = x[:, ::2]
            self.assertFalse(y.is_contiguous())
            return x.cos()

        make_fx(f)(torch.randn(2, 3, 4, 5))

class TestGenericProxyTensorReal(TestGenericProxyTensor):
    tracing_mode = "real"


class TestGenericProxyTensorFake(TestGenericProxyTensor):
    tracing_mode = "fake"


def xfail_inherited_tests(tests):
    """
    Given a list of test names which are defined by a superclass of the
    class this decorates, mark them as expected failure.  This is useful
    if you are doing poor man's parameterized tests by subclassing a generic
    test class.
    """
    def deco(cls):
        for t in tests:
            # NB: expectedFailure operates by mutating the method in question,
            # which is why you have to copy the function first
            setattr(cls, t, unittest.expectedFailure(copy_func(getattr(cls, t))))
        return cls
    return deco


@skipIfNoSympy
@xfail_inherited_tests([
    "test_inplace_metadata",
    "test_mode_tracing_factory_function",
    "test_make_fx_overloads",
    "test_make_fx_model_fwd_bwd_wgtupdate",
    "test_make_fx_model_fwd_bwd",
    "test_proxy_tensor",
    "test_resnet18_backward_trace",
    "test_trace_subclasses",
])
class TestGenericProxyTensorSymbolic(TestGenericProxyTensor):
    tracing_mode = "symbolic"


del TestGenericProxyTensor


class TestRealProxyTensor(TestCase):
    pass

class TestFakeProxyTensor(TestCase):
    def test_issue82547(self):
        x = nn.Parameter(torch.randn(3, 3))

        def f():
            return torch.ops.aten.t.default(x)
        self.assertRaisesRegex(Exception, "non-Fake Tensor", lambda: make_fx(f, tracing_mode="fake")())

        class A(torch.Tensor):
            pass

        x = A(torch.randn(3, 3))
        self.assertRaisesRegex(TypeError, "no implementation found", lambda: make_fx(f, tracing_mode="fake")())

    def test_use_fake_and_tensor(self):
        def f(x, y):
            z = torch.tensor([2.0, 3.0])
            return x + y + z

        g = make_fx(f, tracing_mode="fake")(torch.randn(2), torch.randn(2))
        x, y = torch.randn(2), torch.randn(2)
        self.assertEqual(g(x, y), f(x, y))

    def test_alias(self):
        def f(x):
            return torch.ops.aten.alias(x)

        r = str(make_fx(f, tracing_mode="fake")(torch.randn(2)).code).strip()
        # NB: this should not have a detach call
        self.assertExpectedInline(r, """\
def forward(self, x_1):
    alias = torch.ops.aten.alias.default(x_1);  x_1 = None
    return alias""")

def _get_node(fx_g, cond):
    for n in fx_g.graph.nodes:
        if cond(n):
            return n
    raise AssertionError

# TODO: Need to test the guards themselves specifically as well
@skipIfNoSympy
class TestSymbolicTracing(TestCase):
    def _test_dynamic(self, fn, trace_inputs, test_inputs, assert_eq=True):
        """
        Tests fn traced with trace_inputs against test_inputs
        Also returns shape env
        """
        trace_inputs = [torch.randn(shape) for shape in trace_inputs]
        traced_f = make_fx(fn, tracing_mode="symbolic")(*trace_inputs)
        for input in test_inputs:
            input = [torch.randn(shape) for shape in input]
            rx, ry = traced_f(*input), fn(*input)
            if assert_eq:
                self.assertEqual(rx, ry)
        return traced_f.shape_env


    def test_unary(self):
        def f(x):
            assert x.shape[0] < 20
            return x.cos()
        test_inputs = []
        test_inputs.append([(2, 5)])
        test_inputs.append([(6, 8)])
        shape_env = self._test_dynamic(f, [(3, 4)], test_inputs)
        self.assertTrue(shape_env.evaluate_guards_for_args(torch.randn(4, 5)))
        self.assertFalse(shape_env.evaluate_guards_for_args(torch.randn(25, 5)))
        assert len(shape_env.guards) == 1

    def test_binary_broadcast(self):
        def f(a, b):
            c = a * b
            return c

        test_inputs = []
        test_inputs.append([(1, 5), (3, 1)])
        test_inputs.append([(1, 4), (4, 1)])
        shape_env = self._test_dynamic(f, [(1, 2), (3, 1)], test_inputs)
        assert len(shape_env.guards) == 0

    def test_multiply_shape(self):
        def f(a):
            return torch.empty(a.shape[0] * 2)

        g = make_fx(f, tracing_mode="symbolic")(torch.empty(4))
        g.graph.eliminate_dead_code()
        g.recompile()
        r = str(g.code).strip()
        self.assertExpectedInline(r, """\
def forward(self, a_1):
    sym_size = torch.ops.aten.sym_size(a_1, 0);  a_1 = None
    mul = sym_size * 2;  sym_size = None
    empty = torch.ops.aten.empty.memory_format([mul], device = device(type='cpu'), pin_memory = False);  mul = None
    detach = torch.ops.aten.detach.default(empty);  empty = None
    return detach""")

    def test_symint_to_tensor(self):
        def f(a):
            return a / a.shape[0]

        g = make_fx(f, tracing_mode="symbolic")(torch.empty(4))
        g.graph.eliminate_dead_code()
        g.recompile()
        r = str(g.code).strip()
        self.assertExpectedInline(r, """\
def forward(self, a_1):
    sym_size = torch.ops.aten.sym_size(a_1, 0)
    div = torch.ops.aten.div.Tensor(a_1, sym_size);  a_1 = sym_size = None
    return div""")

        g = make_fx(f, tracing_mode="symbolic", decomposition_table=decomposition_table)(torch.empty(4))
        g.graph.eliminate_dead_code()
        g.recompile()
        r = str(g.code).strip()
        self.assertExpectedInline(r, """\
def forward(self, a_1):
    sym_size = torch.ops.aten.sym_size(a_1, 0)
    sym_float = torch.fx.experimental.symbolic_shapes.sym_float(sym_size);  sym_size = None
    div = torch.ops.prims.div.default(a_1, sym_float);  a_1 = sym_float = None
    return div""")

    def test_cat(self):
        def f(a, b):
            val = torch.mul(a, b)
            out = torch.cat([val, val])
            if out.shape[0] * out.shape[1] > 20:
                out = out.cos()
            return out

        test_inputs = []
        test_inputs.append([(1, 5), (6, 1)])
        test_inputs.append([(1, 4), (3, 1)])
        shape_env = self._test_dynamic(f, [(1, 6), (8, 1)], test_inputs)
        self.assertTrue(shape_env.evaluate_guards_for_args(torch.randn(1, 10), torch.randn(6, 1)))
        self.assertFalse(shape_env.evaluate_guards_for_args(torch.randn(1, 2), torch.randn(4, 1)))
        assert len(shape_env.guards) == 1

    def test_new_empty(self):
        def f(a, b):
            return a.new_empty(b.shape[0], b.shape[1] * 2)

        self._test_dynamic(f, [(2, 4), (4, 5)], [[(2, 3), (5, 7)], [(3, 7), (9, 3)]], assert_eq=False)


    def test_expand(self):
        def f(a):
            b = torch.mul(a, a)
            c = b.expand(a.shape)
            return c

        self._test_dynamic(f, [(3,)], [[(3,)], [(4,)], [(2,)]])
        self._test_dynamic(f, [(5, 1)], [[(4, 1)], [(3, 1)], [(6, 1)]])

    def test_symbolic_meta(self):
        def f(a, b):
            d = a.new_empty(a.shape[0] + b.shape[0])
            return d
        fx_g = make_fx(f, tracing_mode="symbolic")(torch.randn(5), torch.randn(4))
        fx_g.graph.eliminate_dead_code()
        fx_g.recompile()
        meta_c = _get_node(fx_g, lambda x: x.target == aten.new_empty.default)
        meta_d = _get_node(fx_g, lambda x: x.target == operator.add)
        self.assertTrue(meta_c.meta['val'].shape[0].get_pyobj() == meta_d.meta['val'].expr)

    def test_backwards(self):
        def get_fw_bw(fn, *extra_args, **extra_kwargs):
            def tmp(*args):
                new_args = tuple(t.detach().requires_grad_(True) for t in args)
                out = fn(*new_args, *extra_args, **extra_kwargs)
                # TODO Use ones_like once it supports symints
                go = torch.empty(out.size()) * 0. + 1.
                res = torch.autograd.grad(out, new_args, go, allow_unused=True)
                return res
            return tmp

        # torch.diag
        shape_env = self._test_dynamic(get_fw_bw(torch.diag), [(2, 2)], [[(3, 3)], [(4, 4)]])
        self.assertTrue(shape_env.evaluate_guards_for_args(torch.randn(5, 5)))
        self.assertFalse(shape_env.evaluate_guards_for_args(torch.randn(6, 5)))
        assert len(shape_env.guards) == 3

        shape_env = self._test_dynamic(get_fw_bw(torch.diag, diagonal=1), [(2, 2)], [[(3, 3)], [(4, 4)]])
        self.assertTrue(shape_env.evaluate_guards_for_args(torch.randn(5, 5)))
        self.assertFalse(shape_env.evaluate_guards_for_args(torch.randn(6, 5)))
        assert len(shape_env.guards) == 3

        shape_env = self._test_dynamic(get_fw_bw(torch.diag, diagonal=1), [(2, 3)], [[(3, 4)], [(4, 5)]])
        self.assertTrue(shape_env.evaluate_guards_for_args(torch.randn(5, 6)))
        self.assertFalse(shape_env.evaluate_guards_for_args(torch.randn(6, 5)))
        self.assertFalse(shape_env.evaluate_guards_for_args(torch.randn(5, 5)))
        assert len(shape_env.guards) == 2

        shape_env = self._test_dynamic(get_fw_bw(torch.diag, diagonal=1), [(3, 2)], [[(4, 3)], [(5, 4)]])
        self.assertTrue(shape_env.evaluate_guards_for_args(torch.randn(6, 5)))
        self.assertFalse(shape_env.evaluate_guards_for_args(torch.randn(5, 6)))
        self.assertFalse(shape_env.evaluate_guards_for_args(torch.randn(5, 5)))
        assert len(shape_env.guards) == 2

        # TODO alban for tomorrow
        # # torch.diagonal
        # shape_env = self._test_dynamic(get_fw_bw(torch.diagonal), [(2, 2)], [[(3, 3)], [(4, 4)]])
        # self.assertTrue(shape_env.evaluate_guards_for_args(torch.randn(5, 5)))
        # self.assertFalse(shape_env.evaluate_guards_for_args(torch.randn(6, 5)))
        # assert len(shape_env.guards) == 3


make_fx_failures = {
    # unknown
    xfail('allclose'),
    xfail('equal'),
    # empty
    skip('new_empty'),
    skip('empty_like'),
    skip('empty'),
    # flaky
    skip('linalg.lstsq', 'grad_oriented'),
    skip('nn.functional.max_unpool1d', '', device_type='cpu'),
    skip('nn.functional.max_unpool2d', '', device_type='cpu'),
    skip('nn.functional.max_unpool3d', '', device_type='cpu'),
    skip('linalg.lstsq'),  # flaky, probably just a precision issue

    # data-dependent control flow
    xfail('cov'),
    xfail('istft'),
    xfail('nn.functional.gaussian_nll_loss'),
    xfail('tensor_split'),
    xfail('corrcoef'),
    xfail('quantile'),
    xfail('nanquantile'),
    xfail('narrow'),

    # Seems like it's creating a sparse tensor that isn't captured by tensor.is_sparse
    xfail('sparse.sampled_addmm'),

    # ???
    xfail('nn.functional.ctc_loss'),
    # proxy tensor doesn't support sparse correctly right now
    skip('to_sparse'),
    # segfaults
    skip('block_diag'),
}

fake_tensor_failures = {
    # FakeTensor fallback doesn't work
    xfail('segment_reduce', 'lengths'),
    xfail('multinomial'),
    xfail('mvlgamma', 'mvlgamma_p_1'),
    xfail('mvlgamma', 'mvlgamma_p_3'),
    xfail('mvlgamma', 'mvlgamma_p_5'),
    xfail('cholesky'),
    xfail('cholesky_inverse'),
    # cannot do these as they rely on tensor data
    xfail('repeat_interleave'),
    # ASAN failures due to divide by 0
    skip('nn.functional.nll_loss'),
}

symbolic_tensor_failures = {
    # This is some sort of branch specific failure, investigate!
    xfail('nn.functional.elu'),
    xfail('nn.functional.selu'),
    # Needs complex-value support
    xfail('polar'),
    xfail('linalg.eig'),
    xfail('linalg.eigvals'),
    xfail('__getitem__', ''),  # aten.size.default - couldn't find symbolic meta function/decomposition
    xfail('_masked.amax', ''),  # aten._to_copy.default - couldn't find symbolic meta function/decomposition
    xfail('_masked.amin', ''),  # aten._to_copy.default - couldn't find symbolic meta function/decomposition
    xfail('_masked.argmax', ''),  # aten.argmax.default - couldn't find symbolic meta function/decomposition
    xfail('_masked.argmin', ''),  # aten.argmin.default - couldn't find symbolic meta function/decomposition
    xfail('_masked.cumprod', ''),  # aten._to_copy.default - couldn't find symbolic meta function/decomposition
    xfail('_masked.cumsum', ''),  # aten._to_copy.default - couldn't find symbolic meta function/decomposition
    xfail('_masked.log_softmax', ''),  # aten._to_copy.default - couldn't find symbolic meta function/decomposition
    xfail('_masked.logaddexp', ''),  # aten.logaddexp.default - couldn't find symbolic meta function/decomposition
    xfail('_masked.mean', ''),  # ones() received an invalid combination of arguments - got (torch.Size, device=torch.device, ...
    xfail('_masked.median', ''),  # aten.nanmedian.dim - couldn't find symbolic meta function/decomposition
    xfail('_masked.norm', ''),  # aten.linalg_vector_norm.default - couldn't find symbolic meta function/decomposition
    xfail('_masked.normalize', ''),  # aten.linalg_vector_norm.default - couldn't find symbolic meta function/decomposition
    xfail('_masked.prod', ''),  # aten._to_copy.default - couldn't find symbolic meta function/decomposition
    xfail('_masked.softmax', ''),  # aten._to_copy.default - couldn't find symbolic meta function/decomposition
    xfail('_masked.softmin', ''),  # aten._to_copy.default - couldn't find symbolic meta function/decomposition
    xfail('_masked.std', ''),  # ones() received an invalid combination of arguments - got (torch.Size, device=torch.device, d...
    xfail('_masked.sum', ''),  # aten._to_copy.default - couldn't find symbolic meta function/decomposition
    xfail('_masked.var', ''),  # ones() received an invalid combination of arguments - got (torch.Size, device=torch.device, d...
    xfail('addmv', ''),  # aten.addmv.default - couldn't find symbolic meta function/decomposition
    xfail('addr', ''),  # aten.size.default - couldn't find symbolic meta function/decomposition
    xfail('aminmax', ''),  # aten.aminmax.default - couldn't find symbolic meta function/decomposition
    xfail('argmax', ''),  # aten.argmax.default - couldn't find symbolic meta function/decomposition
    xfail('argmin', ''),  # aten.argmin.default - couldn't find symbolic meta function/decomposition
    xfail('argsort', ''),  # aten.sort.default - couldn't find symbolic meta function/decomposition
    xfail('argwhere', ''),  # aten.nonzero.default - couldn't find symbolic meta function/decomposition
    xfail('as_strided_scatter', ''),  # aten.as_strided_scatter.default - couldn't find symbolic meta function/decomposition
    xfail('baddbmm', ''),  # aten.baddbmm.default - couldn't find symbolic meta function/decomposition
    xfail('bernoulli', ''),  # aten.bernoulli.default - couldn't find symbolic meta function/decomposition
<<<<<<< HEAD
    xfail('bfloat16', ''),  # aten._to_copy.default - couldn't find symbolic meta function/decomposition
    xfail('bool', ''),  # aten._to_copy.default - couldn't find symbolic meta function/decomposition
=======
    xfail('bmm', ''),  # aten.bmm.default - couldn't find symbolic meta function/decomposition
>>>>>>> de1d085f
    xfail('bucketize', ''),  # aten.bucketize.Tensor - couldn't find symbolic meta function/decomposition
    xfail('cartesian_prod', ''),  # Tensors of type TensorImpl do not have numel
    xfail('cdist', ''),  # aten.size.default - couldn't find symbolic meta function/decomposition
    xfail('cholesky_solve', ''),  # Could not run 'aten::_cholesky_solve_helper' with arguments from the 'Meta' back...
    xfail('chunk', ''),  # aten.size.default - couldn't find symbolic meta function/decomposition
    xfail('column_stack', ''),  # Tensors of type TensorImpl do not have numel
    xfail('constant_pad_nd', ''),  # aten.fill.Scalar - couldn't find symbolic meta function/decomposition
    xfail('count_nonzero', ''),  # Could not run 'aten::count_nonzero.dim_IntList' with arguments from the 'Meta' ba...
    xfail('cross', ''),  # aten.linalg_cross.default - couldn't find symbolic meta function/decomposition
    xfail('cummax', ''),  # aten.cummax.default - couldn't find symbolic meta function/decomposition
    xfail('cummin', ''),  # aten.cummin.default - couldn't find symbolic meta function/decomposition
    xfail('cumprod', ''),  # aten.cumprod.default - couldn't find symbolic meta function/decomposition
    xfail('cumsum', ''),  # aten.cumsum.default - couldn't find symbolic meta function/decomposition
    xfail('cumulative_trapezoid', ''),  # aten.slice.Tensor - couldn't find symbolic meta function/decomposition
    xfail('deg2rad', ''),  # aten.deg2rad.default - couldn't find symbolic meta function/decomposition
    xfail('diag_embed', ''),  # aten.diag_embed.default - couldn't find symbolic meta function/decomposition
    xfail('diagonal', ''),  # aten.diagonal.default - couldn't find symbolic meta function/decomposition
    xfail('diff', ''),  # aten.empty_like.default - couldn't find symbolic meta function/decomposition
    xfail('dist', ''),  # aten.dist.default - couldn't find symbolic meta function/decomposition
    xfail('dsplit', ''),  # aten.slice.Tensor - couldn't find symbolic meta function/decomposition
    xfail('einsum', ''),  # aten.size.default - couldn't find symbolic meta function/decomposition
    xfail('fft.fft2', ''),  # aten.size.default - couldn't find symbolic meta function/decomposition
    xfail('fft.fft', ''),  # aten.size.default - couldn't find symbolic meta function/decomposition
    xfail('fft.fftn', ''),  # aten.size.default - couldn't find symbolic meta function/decomposition
    xfail('fft.fftshift', ''),  # aten.size.default - couldn't find symbolic meta function/decomposition
    xfail('fft.hfft2', ''),  # aten.size.default - couldn't find symbolic meta function/decomposition
    xfail('fft.hfft', ''),  # aten._to_copy.default - couldn't find symbolic meta function/decomposition
    xfail('fft.hfftn', ''),  # aten.size.default - couldn't find symbolic meta function/decomposition
    xfail('fft.ifft2', ''),  # aten.size.default - couldn't find symbolic meta function/decomposition
    xfail('fft.ifft', ''),  # aten.size.default - couldn't find symbolic meta function/decomposition
    xfail('fft.ifftn', ''),  # aten.size.default - couldn't find symbolic meta function/decomposition
    xfail('fft.ifftshift', ''),  # aten.size.default - couldn't find symbolic meta function/decomposition
    xfail('fft.ihfft2', ''),  # aten.size.default - couldn't find symbolic meta function/decomposition
    xfail('fft.ihfft', ''),  # aten.size.default - couldn't find symbolic meta function/decomposition
    xfail('fft.ihfftn', ''),  # aten.size.default - couldn't find symbolic meta function/decomposition
    xfail('fft.irfft2', ''),  # aten.size.default - couldn't find symbolic meta function/decomposition
    xfail('fft.irfft', ''),  # aten._to_copy.default - couldn't find symbolic meta function/decomposition
    xfail('fft.irfftn', ''),  # aten.size.default - couldn't find symbolic meta function/decomposition
    xfail('fft.rfft2', ''),  # aten.size.default - couldn't find symbolic meta function/decomposition
    xfail('fft.rfft', ''),  # aten.size.default - couldn't find symbolic meta function/decomposition
    xfail('fft.rfftn', ''),  # aten.size.default - couldn't find symbolic meta function/decomposition
    xfail('fill', ''),  # The underlying op of 'aten.stride' has no overload name '_schema'
    xfail('flatten', ''),  # aten.size.default - couldn't find symbolic meta function/decomposition
    xfail('unflatten', ''),  # RuntimeError: Trying to call aten.size on a tensor with symbolic shapes...
    xfail('frexp', ''),  # aten.frexp.Tensor - couldn't find symbolic meta function/decomposition
    xfail('gather', ''),  # aten.gather.default - couldn't find symbolic meta function/decomposition
    xfail('geqrf', ''),  # aten.geqrf.default - couldn't find symbolic meta function/decomposition
    xfail('gradient', ''),  # aten.size.default - couldn't find symbolic meta function/decomposition
    xfail('histc', ''),  # Could not run 'aten::histc' with arguments from the 'Meta' backend. This could be because...
    xfail('histogram', ''),  # Could not run 'aten::histogram.bin_ct' with arguments from the 'Meta' backend. This c...
    xfail('histogramdd', ''),  # aten._histogramdd_bin_edges.default - couldn't find symbolic meta function/decomposition
    xfail('hsplit', ''),  # aten.size.default - couldn't find symbolic meta function/decomposition
    xfail('i0', ''),  # aten.i0.default - couldn't find symbolic meta function/decomposition
    xfail('index_add', ''),  # Float
    xfail('index_copy', ''),  # Expected a long tensor for index, but got Float
    xfail('index_fill', ''),  # aten.index_fill.int_Scalar - couldn't find symbolic meta function/decomposition
    xfail('index_reduce', ''),  # Float
    xfail('inner', ''),  # aten.size.default - couldn't find symbolic meta function/decomposition
    xfail('isclose', ''),  # The underlying op of 'aten.stride' has no overload name '_schema'
    xfail('isin', ''),  # aten.isin.Tensor_Tensor - couldn't find symbolic meta function/decomposition
    xfail('isreal', ''),  # aten.empty_like.default - couldn't find symbolic meta function/decomposition
    xfail('kron', ''),  # aten.size.default - couldn't find symbolic meta function/decomposition
    xfail('kthvalue', ''),  # aten.kthvalue.default - couldn't find symbolic meta function/decomposition
    xfail('lerp', ''),  # aten.lerp.Scalar - couldn't find symbolic meta function/decomposition
    xfail('linalg.cholesky', ''),  # aten.linalg_cholesky_ex.default - couldn't find symbolic meta function/decomposition
    xfail('linalg.cholesky_ex', ''),  # aten.linalg_cholesky_ex.default - couldn't find symbolic meta function/decomposition
    xfail('linalg.cond', ''),  # Tensors of type TensorImpl do not have numel
    xfail('linalg.cross', ''),  # aten.linalg_cross.default - couldn't find symbolic meta function/decomposition
    xfail('linalg.det', ''),  # aten._linalg_det.default - couldn't find symbolic meta function/decomposition
    xfail('linalg.det', 'singular'),  # aten._linalg_det.default - couldn't find symbolic meta function/decomposition
    xfail('linalg.eigh', ''),  # aten._linalg_eigh.default - couldn't find symbolic meta function/decomposition
    xfail('linalg.eigvalsh', ''),  # aten._linalg_eigh.default - couldn't find symbolic meta function/decomposition
    xfail('linalg.householder_product', ''),  # aten.linalg_householder_product.default - couldn't find symbolic meta funct...
    xfail('linalg.inv', ''),  # aten.linalg_inv_ex.default - couldn't find symbolic meta function/decomposition
    xfail('linalg.inv_ex', ''),  # aten.linalg_inv_ex.default - couldn't find symbolic meta function/decomposition
    xfail('linalg.ldl_factor', ''),  # aten.linalg_ldl_factor_ex.default - couldn't find symbolic meta function/decomposition
    xfail('linalg.ldl_factor_ex', ''),  # aten.linalg_ldl_factor_ex.default - couldn't find symbolic meta function/decompos...
    xfail('linalg.ldl_solve', ''),  # aten.linalg_ldl_solve.default - couldn't find symbolic meta function/decomposition
    xfail('linalg.lu', ''),  # aten.linalg_lu.default - couldn't find symbolic meta function/decomposition
    xfail('linalg.lu_factor', ''),  # aten.linalg_lu_factor_ex.default - couldn't find symbolic meta function/decomposition
    xfail('linalg.lu_factor_ex', ''),  # aten.linalg_lu_factor_ex.default - couldn't find symbolic meta function/decomposition
    xfail('linalg.lu_solve', ''),  # aten.linalg_lu_solve.default - couldn't find symbolic meta function/decomposition
    xfail('linalg.matrix_power'),  # RuntimeError: Trying to call aten.size on a tensor with symbolic shape
    xfail('linalg.matrix_norm', ''),  # aten.linalg_vector_norm.default - couldn't find symbolic meta function/decomposition
    xfail('linalg.matrix_rank', ''),  # aten.size.default - couldn't find symbolic meta function/decomposition
    xfail('linalg.matrix_rank', 'hermitian'),  # aten.size.default - couldn't find symbolic meta function/decomposition
    xfail('linalg.multi_dot', ''),  # aten.size.default - couldn't find symbolic meta function/decomposition
    xfail('linalg.norm', ''),  # TensorImpl do not have numel
    xfail('linalg.norm', 'subgradients_at_zero'),  # TensorImpl do not have numel
    xfail('linalg.pinv', ''),  # aten.linalg_pinv.atol_rtol_tensor - couldn't find symbolic meta function/decomposition
    xfail('linalg.pinv', 'singular'),  # aten.linalg_cholesky_ex.default - couldn't find symbolic meta function/decomposition
    xfail('linalg.pinv', 'hermitian'),  # aten.linalg_pinv.atol_rtol_tensor - couldn't find symbolic meta function/decompo...
    xfail('linalg.qr', ''),  # aten.linalg_qr.default - couldn't find symbolic meta function/decomposition
    xfail('linalg.slogdet', ''),  # aten._linalg_slogdet.default - couldn't find symbolic meta function/decomposition
    xfail('linalg.solve', ''),  # aten._linalg_solve_ex.default - couldn't find symbolic meta function/decomposition
    xfail('linalg.solve_ex', ''),  # aten._linalg_solve_ex.default - couldn't find symbolic meta function/decomposition
    xfail('linalg.solve_triangular', ''),  # aten.linalg_solve_triangular.default - couldn't find symbolic meta function/de...
    xfail('linalg.svd', ''),  # aten._linalg_svd.default - couldn't find symbolic meta function/decomposition
    xfail('linalg.svdvals', ''),  # aten._linalg_svd.default - couldn't find symbolic meta function/decomposition
    xfail('linalg.tensorinv', ''),  # aten.size.default - couldn't find symbolic meta function/decomposition
    xfail('linalg.tensorsolve', ''),  # aten.size.default - couldn't find symbolic meta function/decomposition
    xfail('linalg.vander', ''),  # aten.size.default - couldn't find symbolic meta function/decomposition
    xfail('linalg.vector_norm', ''),  # TensorImpl do not have numel
    xfail('logaddexp2', ''),  # aten.logaddexp2.default - couldn't find symbolic meta function/decomposition
    xfail('logaddexp', ''),  # aten.logaddexp.default - couldn't find symbolic meta function/decomposition
    xfail('logcumsumexp', ''),  # aten.logcumsumexp.default - couldn't find symbolic meta function/decomposition
    xfail('logdet', ''),  # aten.size.default - couldn't find symbolic meta function/decomposition
    xfail('long', ''),  # aten._to_copy.default - couldn't find symbolic meta function/decomposition
    xfail('lu', ''),  # aten.linalg_lu_factor_ex.default - couldn't find symbolic meta function/decomposition
    xfail('lu_solve', ''),  # aten.linalg_lu_solve.default - couldn't find symbolic meta function/decomposition
    xfail('lu_unpack', ''),  # aten.lu_unpack.default - couldn't find symbolic meta function/decomposition
    xfail('masked_fill', ''),  # expected predicate to be bool, got torch.float32
    xfail('masked_scatter', ''),  # aten.masked_scatter.default - couldn't find symbolic meta function/decomposition
    xfail('masked_select', ''),  # aten.masked_select.default - couldn't find symbolic meta function/decomposition
    xfail('matrix_exp', ''),  # aten.linalg_matrix_exp.default - couldn't find symbolic meta function/decomposition
    xfail('median', ''),  # Could not run 'aten::median' with arguments from the 'Meta' backend. This could be becau...
    xfail('meshgrid', 'list_of_tensors'),  # Tensors of type TensorImpl do not have numel
    xfail('meshgrid', 'variadic_tensors'),  # Tensors of type TensorImpl do not have numel
    xfail('min', 'reduction_with_dim'),  # aten.min.dim - couldn't find symbolic meta function/decomposition
    xfail('mode', ''),  # aten.mode.default - couldn't find symbolic meta function/decomposition
    xfail('msort', ''),  # aten.sort.default - couldn't find symbolic meta function/decomposition
    xfail('nanquantile', ''),  # Could not run 'aten::equal' with arguments from the 'Meta' backend.
    xfail('narrow', ''),  # aten.size.default - couldn't find symbolic meta function/decomposition
    xfail('nn.functional.adaptive_avg_pool1d', ''),  # aten.size.default - couldn't find symbolic meta function/decomposition
    xfail('nn.functional.adaptive_avg_pool2d', ''),  # argument 'size' must be tuple of ints, but found element o...
    xfail('nn.functional.adaptive_avg_pool3d', ''),  # aten._adaptive_avg_pool3d.default - couldn't find symbolic meta func...
    xfail('nn.functional.adaptive_max_pool1d', ''),  # aten.size.default - couldn't find symbolic meta function/decomposition
    xfail('nn.functional.adaptive_max_pool2d', ''),  # aten.adaptive_max_pool2d.default - couldn't find symbolic meta funct...
    xfail('nn.functional.adaptive_max_pool3d', ''),  # argument 'output_size' (position 2) must be tupl...
    xfail('nn.functional.avg_pool1d', ''),  # aten.size.default - couldn't find symbolic meta function/decomposition
    xfail('nn.functional.avg_pool2d', ''),  # aten.avg_pool2d.default - couldn't find symbolic meta function/decomposition
    xfail('nn.functional.avg_pool3d', ''),  # aten.avg_pool3d.default - couldn't find symbolic meta function/decomposition
    xfail('nn.functional.batch_norm', ''),  # aten.size.default - couldn't find symbolic meta function/decomposition
    xfail('nn.functional.bilinear', ''),  # aten.size.default - couldn't find symbolic meta function/decomposition
    xfail('nn.functional.binary_cross_entropy', ''),  # aten.new_empty.default - couldn't find symbolic meta function/decom...
    xfail('nn.functional.conv1d', ''),  # aten.convolution.default - couldn't find symbolic meta function/decomposition
    xfail('nn.functional.conv2d', ''),  # aten.convolution.default - couldn't find symbolic meta function/decomposition
    xfail('nn.functional.cosine_embedding_loss', ''),  # The underlying op of 'aten.stride' has no overload name '_schema'
    xfail('nn.functional.cosine_similarity', ''),  # aten.size.default - couldn't find symbolic meta function/decomposition
    xfail('nn.functional.cross_entropy', ''),  # aten.size.default - couldn't find symbolic meta function/decomposition
    xfail('nn.functional.dropout2d', ''),  # Tensors of type TensorImpl do not have numel
    xfail('nn.functional.dropout3d', ''),  # Tensors of type TensorImpl do not have numel
    xfail('nn.functional.dropout', ''),  # Tensors of type TensorImpl do not have numel
    xfail('nn.functional.embedding_bag', ''),  # aten._embedding_bag_forward_only.default - couldn't find symbolic meta fun...
    xfail('nn.functional.embedding', ''),  # argument 'size' must be tuple of ints, but found element of type tor...
    xfail('nn.functional.feature_alpha_dropout', 'with_train'),  # Tensors of type TensorImpl do not have numel
    xfail('nn.functional.fractional_max_pool2d', ''),  # argument 'size' must be tuple of ints, but found element of t...
    xfail('nn.functional.fractional_max_pool3d', ''),  # argument 'size' must be tuple of ints, but found element of t...
    xfail('nn.functional.glu', ''),  # aten.glu.default - couldn't find symbolic meta function/decomposition
    xfail('nn.functional.grid_sample', ''),  # aten.grid_sampler_2d.default - couldn't find symbolic meta function/decompos...
    xfail('nn.functional.group_norm', ''),  # 'torch._C.SymIntNode' and 'int'
    xfail('nn.functional.hinge_embedding_loss', ''),  # aten.empty_like.default - couldn't find symbolic meta function/deco...
    xfail('nn.functional.instance_norm', ''),  # aten.size.default - couldn't find symbolic meta function/decomposition
    xfail('nn.functional.interpolate', 'area'),  # aten.size.default - couldn't find symbolic meta function/decomposition
    xfail('nn.functional.interpolate', 'bicubic'),  # aten.upsample_bicubic2d.vec - couldn't find symbolic meta function/d...
    xfail('nn.functional.interpolate', 'bilinear'),  # aten.upsample_bilinear2d.vec - couldn't find symbolic meta function...
    xfail('nn.functional.interpolate', 'linear'),  # aten.upsample_linear1d.vec - couldn't find symbolic meta function/dec...
    xfail('nn.functional.interpolate', 'nearest'),  # aten.upsample_nearest1d.vec - couldn't find symbolic meta function/d...
    xfail('nn.functional.interpolate', 'trilinear'),  # aten.upsample_trilinear3d.vec - couldn't find symbolic meta functi...
    xfail('nn.functional.linear', ''),  # aten.mv.default - couldn't find symbolic meta function/decomposition
    xfail('nn.functional.local_response_norm', ''),  # Tensors of type TensorImpl do not have numel
    xfail('nn.functional.margin_ranking_loss', ''),  # The underlying op of 'aten.stride' has no overload name '_schema'
    xfail('nn.functional.max_pool1d', ''),  # Trying to call aten.size on a tensor with symbolic shapes.
    xfail('nn.functional.max_pool2d', ''),  # aten.max_pool2d_with_indices.default - couldn't find symbolic meta function/d...
    xfail('nn.functional.max_pool3d', ''),  # aten.max_pool3d_with_indices.default - couldn't find symbolic meta function/d...
    xfail('nn.functional.max_unpool1d', 'grad'),  # aten.max_unpool2d.default - couldn't find symbolic meta function/decom...
    xfail('nn.functional.max_unpool2d', 'grad'),  # aten.max_unpool2d.default - couldn't find symbolic meta function/decom...
    xfail('nn.functional.max_unpool3d', 'grad'),  # aten.max_unpool3d.default - couldn't find symbolic meta function/decom...
    xfail('nn.functional.multi_margin_loss', ''),  # Could not run 'aten::multi_margin_loss' with arguments from the...
    xfail('nn.functional.multilabel_margin_loss', ''),  # Could not run 'aten::multilabel_margin_loss_forward' with ...
    xfail('nn.functional.pad', 'circular'),  # aten.size.default - couldn't find symbolic meta function/decomposition
    xfail('nn.functional.pad', 'constant'),  # aten.fill.Scalar - couldn't find symbolic meta function/decomposition
    xfail('nn.functional.pad', 'reflect'),  # aten.reflection_pad1d.default - couldn't find symbolic meta function/decompo...
    xfail('nn.functional.pad', 'replicate'),  # aten.replication_pad1d.default - couldn't find symbolic meta function/deco...
    xfail('nn.functional.pdist', ''),  # Could not run 'aten::_pdist_forward' with arguments from the 'Meta' backend...
    xfail('nn.functional.pixel_shuffle', ''),  # aten.pixel_shuffle.default - couldn't find symbolic meta function/decompos...
    xfail('nn.functional.pixel_unshuffle', ''),  # aten.pixel_unshuffle.default - couldn't find symbolic meta function/deco...
    xfail('nn.functional.poisson_nll_loss', ''),  # The underlying op of 'aten.stride' has no overload name '_schema'
    xfail('nn.functional.rrelu', ''),  # aten.empty_like.default - couldn't find symbolic meta function/decomposition
    xfail('nn.functional.smooth_l1_loss', ''),  # aten.size.default - couldn't find symbolic meta function/decomposition
    xfail('nn.functional.unfold', ''),  # aten.im2col.default - couldn't find symbolic meta function/decomposition
    xfail('nn.functional.upsample_bilinear', ''),  # aten.upsample_bilinear2d.vec - couldn't find symbolic meta function/de...
    xfail('nn.functional.upsample_nearest', ''),  # aten.upsample_nearest1d.vec - couldn't find symbolic meta function/deco...
    xfail('norm', ''),  # TensorImpl does not have numel
    xfail('norm', 'nuc'),  # aten._linalg_svd.default - couldn't find symbolic meta function/decomposition
    xfail('normal', ''),  # aten.normal.Tensor_Tensor - couldn't find symbolic meta function/decomposition
    xfail('normal', 'number_mean'),  # aten.normal.float_Tensor - couldn't find symbolic meta function/decomposition
    xfail('ones_like', ''),  # aten.ones_like.default - couldn't find symbolic meta function/decomposition
    xfail('ormqr', ''),  # aten.ormqr.default - couldn't find symbolic meta function/decomposition
    xfail('outer', ''),  # aten.size.default - couldn't find symbolic meta function/decomposition
    xfail('pca_lowrank', ''),  # aten.mm.default - couldn't find symbolic meta function/decomposition
    xfail('pinverse', ''),  # aten.linalg_pinv.atol_rtol_tensor - couldn't find symbolic meta function/decomposition
    xfail('polygamma', 'polygamma_n_0'),  # aten.polygamma.default - couldn't find symbolic meta function/decomposition
    xfail('polygamma', 'polygamma_n_1'),  # aten.polygamma.default - couldn't find symbolic meta function/decomposition
    xfail('polygamma', 'polygamma_n_2'),  # aten.polygamma.default - couldn't find symbolic meta function/decomposition
    xfail('polygamma', 'polygamma_n_3'),  # aten.polygamma.default - couldn't find symbolic meta function/decomposition
    xfail('polygamma', 'polygamma_n_4'),  # aten.polygamma.default - couldn't find symbolic meta function/decomposition
    xfail('put', ''),  # aten.clone.default - couldn't find symbolic meta function/decomposition
    xfail('quantile', ''),  # Could not run 'aten::equal' with arguments from the 'Meta' backend.
    xfail('qr', ''),  # aten.linalg_qr.default - couldn't find symbolic meta function/decomposition
    xfail('rad2deg', ''),  # aten.rad2deg.default - couldn't find symbolic meta function/decomposition
    xfail('rand_like', ''),  # aten.randn_like.default - couldn't find symbolic meta function/decomposition
    xfail('randint_like', ''),  # aten.randint_like.default - couldn't find symbolic meta function/decomposition
    xfail('randn_like', ''),  # aten.randn_like.default - couldn't find symbolic meta function/decomposition
    xfail('renorm', ''),  # aten.renorm.default - couldn't find symbolic meta function/decomposition
    xfail('reshape_as', ''),  # aten.size.default - couldn't find symbolic meta function/decomposition
    xfail('reshape', ''),  # Tensors of type TensorImpl do not have numel
    xfail('resize_', ''),  # aten.clone.default - couldn't find symbolic meta function/decomposition
    xfail('resize_as_', ''),  # aten.clone.default - couldn't find symbolic meta function/decomposition
    xfail('roll', ''),  # Tensors of type TensorImpl do not have numel
    xfail('round', ''),  # aten.round.default - couldn't find symbolic meta function/decomposition
    xfail('round', 'decimals_0'),  # aten.round.decimals - couldn't find symbolic meta function/decomposition
    xfail('round', 'decimals_3'),  # aten.round.decimals - couldn't find symbolic meta function/decomposition
    xfail('round', 'decimals_neg_3'),  # aten.round.decimals - couldn't find symbolic meta function/decomposition
    xfail('scatter_add', ''),  # aten.scatter_add.default - couldn't find symbolic meta function/decomposition
    xfail('scatter', ''),  # aten.scatter.src - couldn't find symbolic meta function/decomposition
    xfail('scatter_reduce', 'amax'),  # aten.scatter_reduce.two - couldn't find symbolic meta function/decomposition
    xfail('scatter_reduce', 'amin'),  # aten.scatter_reduce.two - couldn't find symbolic meta function/decomposition
    xfail('scatter_reduce', 'mean'),  # aten.scatter_reduce.two - couldn't find symbolic meta function/decomposition
    xfail('scatter_reduce', 'prod'),  # aten.scatter_reduce.two - couldn't find symbolic meta function/decomposition
    xfail('scatter_reduce', 'sum'),  # aten.scatter_reduce.two - couldn't find symbolic meta function/decomposition
    xfail('searchsorted', ''),  # Could not run 'aten::searchsorted.Tensor' with arguments from the 'Meta' backend. ...
    xfail('segment_reduce', 'offsets'),  # aten.segment_reduce.default - couldn't find symbolic meta function/decomposition
    xfail('select', ''),  # aten.select.int - couldn't find symbolic meta function/decomposition
    xfail('select_scatter', ''),  # aten.select_scatter.default - couldn't find symbolic meta function/decomposition
    xfail('sgn', ''),  # aten.sgn.default - couldn't find symbolic meta function/decomposition
    xfail('sinc', ''),  # aten.sinc.default - couldn't find symbolic meta function/decomposition
    xfail('slice_scatter', ''),  # aten.slice_scatter.default - couldn't find symbolic meta function/decomposition
    xfail('sort', ''),  # aten.sort.default - couldn't find symbolic meta function/decomposition
    xfail('special.airy_ai', ''),  # aten.special_airy_ai.default - couldn't find symbolic meta function/decomposition
    xfail('special.bessel_j0', ''),  # aten.special_bessel_j0.default - couldn't find symbolic meta function/decomposition
    xfail('special.bessel_j1', ''),  # aten.special_bessel_j1.default - couldn't find symbolic meta function/decomposition
    xfail('special.bessel_y0', ''),  # aten.special_bessel_y0.default - couldn't find symbolic meta function/decomposition
    xfail('special.bessel_y1', ''),  # aten.special_bessel_y1.default - couldn't find symbolic meta function/decomposition
    xfail('special.chebyshev_polynomial_t', ''),  # aten.special_chebyshev_polynomial_t.default - couldn't find symbolic me...
    xfail('special.chebyshev_polynomial_u', ''),  # aten.special_chebyshev_polynomial_u.default - couldn't find symbolic me...
    xfail('special.entr', ''),  # aten.special_entr.default - couldn't find symbolic meta function/decomposition
    xfail('special.erfcx', ''),  # aten.special_erfcx.default - couldn't find symbolic meta function/decomposition
    xfail('special.hermite_polynomial_h', ''),  # aten.special_hermite_polynomial_h.default - couldn't find symbolic meta f...
    xfail('special.hermite_polynomial_he', ''),  # aten.special_hermite_polynomial_he.default - couldn't find symbolic meta...
    xfail('special.laguerre_polynomial_l', ''),  # aten.special_laguerre_polynomial_l.default - couldn't find symbolic meta...
    xfail('special.log_ndtr', ''),  # aten.special_log_ndtr.default - couldn't find symbolic meta function/decomposition
    xfail('special.modified_bessel_i0', ''),  # aten.special_modified_bessel_i0.default - couldn't find symbolic meta funct...
    xfail('special.modified_bessel_i1', ''),  # aten.special_modified_bessel_i1.default - couldn't find symbolic meta funct...
    xfail('special.modified_bessel_k0', ''),  # aten.special_modified_bessel_k0.default - couldn't find symbolic meta funct...
    xfail('special.modified_bessel_k1', ''),  # aten.special_modified_bessel_k1.default - couldn't find symbolic meta funct...
    xfail('special.ndtri', ''),  # aten.special_ndtri.default - couldn't find symbolic meta function/decomposition
    xfail('special.polygamma', 'special_polygamma_n_0'),  # aten.polygamma.default - couldn't find symbolic meta function/...
    xfail('special.scaled_modified_bessel_k0', ''),  # aten.special_scaled_modified_bessel_k0.default - couldn't find symbo...
    xfail('special.scaled_modified_bessel_k1', ''),  # aten.special_scaled_modified_bessel_k1.default - couldn't find symbo...
    xfail('special.spherical_bessel_j0', ''),  # aten.special_spherical_bessel_j0.default - couldn't find symbolic meta fun...
    xfail('special.xlog1py', ''),  # aten.special_xlog1py.default - couldn't find symbolic meta function/decomposition
    xfail('split', ''),  # 'torch._C.SymIntNode' and 'int'
    xfail('split', 'list_args'),  # aten.size.default - couldn't find symbolic meta function/decomposition
    xfail('split_with_sizes', ''),  # aten.size.default - couldn't find symbolic meta function/decomposition
    xfail('stft', ''),  # argument 'size' must be tuple of ints, but found element of type torch._C.SymIntNode at...
    xfail('sum_to_size', ''),  # aten.size.default - couldn't find symbolic meta function/decomposition
    xfail('svd', ''),  # aten._linalg_svd.default - couldn't find symbolic meta function/decomposition
    xfail('svd_lowrank', ''),  # aten.mm.default - couldn't find symbolic meta function/decomposition
    xfail('symeig', ''),  # aten.symeig.default - couldn't find symbolic meta function/decomposition
    xfail('take_along_dim', ''),  # dtype of indices should be Long but got Float
    xfail('take', ''),  # aten.take.default - couldn't find symbolic meta function/decomposition
    xfail('tensordot', ''),  # aten.size.default - couldn't find symbolic meta function/decomposition
    xfail('topk', ''),  # aten.topk.default - couldn't find symbolic meta function/decomposition
    xfail('trapz', ''),  # aten.size.default - couldn't find symbolic meta function/decomposition
    xfail('trapezoid', ''),  # aten.size.default - couldn't find symbolic meta function/decomposition
    xfail('triangular_solve', ''),  # aten.triangular_solve.default - couldn't find symbolic meta function/decomposition
    xfail('tril', ''),  # aten.tril.default - couldn't find symbolic meta function/decomposition
    xfail('triu', ''),  # aten.triu.default - couldn't find symbolic meta function/decomposition
    xfail('unfold', ''),  # aten.unfold.default - couldn't find symbolic meta function/decomposition
    xfail('view_as_complex', ''),  # aten.view_as_complex.default - couldn't find symbolic meta function/decomposition
    xfail('view_as', ''),  # aten.size.default - couldn't find symbolic meta function/decomposition
    xfail('vsplit', ''),  # aten.size.default - couldn't find symbolic meta function/decomposition
    xfail('where', ''),  # expected predicate to be bool, got torch.float32
    xfail('zero_', ''),  # aten.clone.default - couldn't find symbolic meta function/decomposition
    xfail('zeros_like', ''),  # aten.zeros_like.default - couldn't find symbolic meta function/decomposition
    xfail('unbind', ''),  # aten.unbind.int - couldn't find symbolic meta function/decomposition
}
symbolic_tensor_segfaults = {
    skip('_masked.logsumexp', ''),  # Tensors of type TensorImpl do not have numel
}

symbolic_tensor_failures.update(symbolic_tensor_segfaults)

def _test_make_fx_helper(self, device, dtype, op, tracing_mode):
    def f(args, kwargs):
        return op.op(*args, **kwargs)
    sample_inputs_itr = op.sample_inputs(device, dtype, requires_grad=False)
    new_f = None
    for sample_input in sample_inputs_itr:
        args = [sample_input.input] + list(sample_input.args)
        kwargs = sample_input.kwargs

        try:
            new_f = make_fx(f, tracing_mode=tracing_mode)(args, kwargs)
        except DynamicOutputShapeException as e:
            self.skipTest("Dynamic output shape operation in trace")

        for arg in args:
            if isinstance(arg, torch.Tensor) and arg.dtype == torch.float:
                arg.uniform_(0, 1)
        try:
            old_out = f(args, kwargs)
        except Exception:
            continue
        new_out = wrapper_set_seed(new_f, args, kwargs)
        print(f"new_out {new_out}, old_out {old_out}")
        self.assertEqual(new_out, old_out)

class TestProxyTensorOpInfo(TestCase):
    @ops(op_db, allowed_dtypes=(torch.float,))
    @skipOps('TestProxyTensorOpInfo', 'test_make_fx_exhaustive', make_fx_failures)
    def test_make_fx_exhaustive(self, device, dtype, op):
        _test_make_fx_helper(self, device, dtype, op, "real")

    @ops(op_db, allowed_dtypes=(torch.float,))
    @skipOps('TestProxyTensorOpInfo', 'test_make_fx_fake_exhaustive', make_fx_failures.union(fake_tensor_failures))
    def test_make_fx_fake_exhaustive(self, device, dtype, op):
        _test_make_fx_helper(self, device, dtype, op, "fake")

    @skipIfNoSympy
    @ops(op_db, allowed_dtypes=(torch.float,))
    @skipOps('TestProxyTensorOpInfo', 'test_make_fx_symbolic_exhaustive',
             make_fx_failures | fake_tensor_failures | symbolic_tensor_failures)
    def test_make_fx_symbolic_exhaustive(self, device, dtype, op):
        _test_make_fx_helper(self, device, dtype, op, "symbolic")


class TestProxyTensorManual(TestCase): 
    def test_slice(self):
        class SampleInput:
            def __init__(self, input, args, kwargs={}):
                self.input = input
                self.args = args
                self.kwargs = kwargs

        class SliceOpInfo:
            def op(self, *args, **kwargs):
                return torch.ops.aten.slice(*args, **kwargs)

            def sample_inputs(self, device, dtype, requires_grad):
                for i in [
                    SampleInput(
                        input=torch.ones(3, device=device, dtype=dtype, requires_grad=requires_grad),
                        args=(0,),
                    ),
                    SampleInput(
                        input=torch.randn((2,3,4,5), device=device, dtype=dtype, requires_grad=requires_grad),
                        args=(),
                        kwargs={
                            'dim': 2,
                            'start': 1,
                        }
                    ),
                ]:
                    yield i
        slice = SliceOpInfo()
        _test_make_fx_helper(self, 'cpu', torch.float, slice, "real")
        _test_make_fx_helper(self, 'cpu', torch.float, slice, "fake")
        _test_make_fx_helper(self, 'cpu', torch.float, slice, "symbolic")


only_for = ("cpu")
instantiate_device_type_tests(TestProxyTensorOpInfo, globals(), only_for=only_for)


if __name__ == '__main__':
    run_tests()<|MERGE_RESOLUTION|>--- conflicted
+++ resolved
@@ -1024,12 +1024,6 @@
     xfail('as_strided_scatter', ''),  # aten.as_strided_scatter.default - couldn't find symbolic meta function/decomposition
     xfail('baddbmm', ''),  # aten.baddbmm.default - couldn't find symbolic meta function/decomposition
     xfail('bernoulli', ''),  # aten.bernoulli.default - couldn't find symbolic meta function/decomposition
-<<<<<<< HEAD
-    xfail('bfloat16', ''),  # aten._to_copy.default - couldn't find symbolic meta function/decomposition
-    xfail('bool', ''),  # aten._to_copy.default - couldn't find symbolic meta function/decomposition
-=======
-    xfail('bmm', ''),  # aten.bmm.default - couldn't find symbolic meta function/decomposition
->>>>>>> de1d085f
     xfail('bucketize', ''),  # aten.bucketize.Tensor - couldn't find symbolic meta function/decomposition
     xfail('cartesian_prod', ''),  # Tensors of type TensorImpl do not have numel
     xfail('cdist', ''),  # aten.size.default - couldn't find symbolic meta function/decomposition
