--- conflicted
+++ resolved
@@ -1,22 +1,16 @@
 # Owner(s): ["module: onnx"]
 
+import io
+import itertools
+
+import onnx
 from test_pytorch_common import TestCase, run_tests
 
 import torch
 import torch.onnx
 from torch.nn import Module
-<<<<<<< HEAD
-
-import onnx
-
-import io
-
-from torch.onnx.symbolic_helper import _export_onnx_opset_version
-from torch.onnx import producer_name, producer_version
-=======
 from torch.onnx import producer_name, producer_version
 from torch.onnx._globals import GLOBALS
->>>>>>> 4a57321a
 
 
 def check_onnx_opset_operator(
@@ -24,9 +18,10 @@
 ):
     # check_onnx_components
     assert (
-        model.producer_name == producer_name and
-        model.producer_version == producer_version and
-        model.opset_import[0].version == opset_version)
+        model.producer_name == producer_name
+        and model.producer_version == producer_version
+        and model.opset_import[0].version == opset_version
+    )
 
     # check the schema with the onnx checker
     onnx.checker.check_model(model)
@@ -41,36 +36,48 @@
     assert len(ops) == len(graph.node)
     for i in range(0, len(ops)):
         assert graph.node[i].op_type == ops[i]["op_name"]
-        if "attributes" in ops[i] :
+        if "attributes" in ops[i]:
             attributes = ops[i]["attributes"]
             assert len(attributes) == len(graph.node[i].attribute)
             for j in range(0, len(attributes)):
                 for attribute_field in attributes[j].keys():
-                    assert attributes[j][attribute_field] == getattr(graph.node[i].attribute[j], attribute_field)
-
-
-def check_onnx_opsets_operator(module, x, ops, opset_versions, training=torch.onnx.TrainingMode.EVAL,
-                               input_names=None, dynamic_axes=None):
+                    assert attributes[j][attribute_field] == getattr(
+                        graph.node[i].attribute[j], attribute_field
+                    )
+
+
+def check_onnx_opsets_operator(
+    module,
+    x,
+    ops,
+    opset_versions,
+    training=torch.onnx.TrainingMode.EVAL,
+    input_names=None,
+    dynamic_axes=None,
+):
     for opset_version in opset_versions:
         f = io.BytesIO()
-        torch.onnx.export(module, x, f,
-                          opset_version=opset_version,
-                          training=training,
-                          input_names=input_names,
-                          dynamic_axes=dynamic_axes)
+        torch.onnx.export(
+            module,
+            x,
+            f,
+            opset_version=opset_version,
+            training=training,
+            input_names=input_names,
+            dynamic_axes=dynamic_axes,
+        )
         model = onnx.load(io.BytesIO(f.getvalue()))
         check_onnx_opset_operator(model, ops[opset_version], opset_version)
 
 
 class TestONNXOpset(TestCase):
-
     def test_opset_fallback(self):
         class MyModule(Module):
             def forward(self, x):
                 return torch.isnan(x)
 
-        ops = [{"op_name" : "IsNaN"}]
-        ops = {9 : ops, 10 : ops}
+        ops = [{"op_name": "IsNaN"}]
+        ops = {9: ops, 10: ops}
         x = torch.tensor([1.0, float("nan"), 2.0])
         check_onnx_opsets_operator(MyModule(), x, ops, opset_versions=[9, 10])
 
@@ -79,11 +86,20 @@
             def forward(self, x):
                 return torch.topk(x, 3)
 
-        ops_9 = [{"op_name": "TopK", "attributes": [{"name": "axis", "i": -1, "type": 2},
-                 {"name": "k", "i": 3, "type": 2}]}]
-        ops_10 = [{"op_name": "TopK", "attributes": [{"name": "axis", "i": -1, "type": 2}]}]
+        ops_9 = [
+            {
+                "op_name": "TopK",
+                "attributes": [
+                    {"name": "axis", "i": -1, "type": 2},
+                    {"name": "k", "i": 3, "type": 2},
+                ],
+            }
+        ]
+        ops_10 = [
+            {"op_name": "TopK", "attributes": [{"name": "axis", "i": -1, "type": 2}]}
+        ]
         ops = {9: ops_9, 10: ops_10}
-        x = torch.arange(1., 6., requires_grad=True)
+        x = torch.arange(1.0, 6.0, requires_grad=True)
         check_onnx_opsets_operator(MyModule(), x, ops, opset_versions=[9, 10])
 
         # test with dynamic k
@@ -92,45 +108,61 @@
             def forward(self, input, k):
                 return torch.topk(input, k)
 
-        ops_10 = [{"op_name": "Constant", "attributes": [{"name": "value", "type": 4}]},
-                  {"op_name": "Reshape"},
-                  {"op_name": "TopK", "attributes": [{"name": "axis", "i": -1, "type": 2}]}]
+        ops_10 = [
+            {"op_name": "Constant", "attributes": [{"name": "value", "type": 4}]},
+            {"op_name": "Reshape"},
+            {"op_name": "TopK", "attributes": [{"name": "axis", "i": -1, "type": 2}]},
+        ]
         ops = {10: ops_10}
-        x = torch.arange(1., 6., requires_grad=True)
+        x = torch.arange(1.0, 6.0, requires_grad=True)
         k = torch.tensor(3)
         module = MyModuleDynamic()
-        check_onnx_opsets_operator(module, [x, k], ops,
-                                   opset_versions=[10])
+        check_onnx_opsets_operator(module, [x, k], ops, opset_versions=[10])
 
     def test_maxpool(self):
         module = torch.nn.MaxPool1d(2, stride=1)
 
-        ops_9 = [{"op_name" : "MaxPool",
-                  "attributes" :
-                  [{"name": "kernel_shape", "ints": [2], "type": 7},
-                   {"name": "pads", "ints": [0, 0], "type": 7},
-                   {"name": "strides", "ints": [1], "type": 7}]}]
-        ops_10 = [{"op_name" : "MaxPool",
-                   "attributes" :
-                   [{"name": "ceil_mode", "i": 0, "type": 2},
+        ops_9 = [
+            {
+                "op_name": "MaxPool",
+                "attributes": [
                     {"name": "kernel_shape", "ints": [2], "type": 7},
                     {"name": "pads", "ints": [0, 0], "type": 7},
-                    {"name": "strides", "ints": [1], "type": 7}]}]
-        ops = {9 : ops_9, 10 : ops_10}
+                    {"name": "strides", "ints": [1], "type": 7},
+                ],
+            }
+        ]
+        ops_10 = [
+            {
+                "op_name": "MaxPool",
+                "attributes": [
+                    {"name": "ceil_mode", "i": 0, "type": 2},
+                    {"name": "kernel_shape", "ints": [2], "type": 7},
+                    {"name": "pads", "ints": [0, 0], "type": 7},
+                    {"name": "strides", "ints": [1], "type": 7},
+                ],
+            }
+        ]
+        ops = {9: ops_9, 10: ops_10}
         x = torch.randn(20, 16, 50)
         check_onnx_opsets_operator(module, x, ops, opset_versions=[9, 10])
 
         # add test with dilations
         module = torch.nn.MaxPool1d(2, stride=1, dilation=2)
 
-        ops_10 = [{"op_name" : "MaxPool",
-                   "attributes" :
-                   [{"name": "ceil_mode", "i": 0, "type": 2},
+        ops_10 = [
+            {
+                "op_name": "MaxPool",
+                "attributes": [
+                    {"name": "ceil_mode", "i": 0, "type": 2},
                     {"name": "dilations", "ints": [2], "type": 7},
                     {"name": "kernel_shape", "ints": [2], "type": 7},
                     {"name": "pads", "ints": [0, 0], "type": 7},
-                    {"name": "strides", "ints": [1], "type": 7}]}]
-        ops = {10 : ops_10}
+                    {"name": "strides", "ints": [1], "type": 7},
+                ],
+            }
+        ]
+        ops = {10: ops_10}
         x = torch.randn(20, 16, 50)
         check_onnx_opsets_operator(module, x, ops, opset_versions=[10])
 
@@ -145,11 +177,23 @@
                 return torch.nn.functional.interpolate(x, size=size, mode="nearest")
 
         module = MyModule()
-        ops8 = [{"op_name" : "Upsample", "attributes" : [{"name": "mode", "s": ("nearest").encode(), "type": 3},
-                {"name": "scales", "floats": [1.0, 1.0, 2.0, 2.0], "type": 6}]}]
-        ops9 = [{"op_name" : "Constant"},
-                {"op_name" : "Upsample", "attributes" : [{"name": "mode", "s": ("nearest").encode(), "type": 3}]}]
-        ops = {8 : ops8, 9 : ops9}
+        ops8 = [
+            {
+                "op_name": "Upsample",
+                "attributes": [
+                    {"name": "mode", "s": ("nearest").encode(), "type": 3},
+                    {"name": "scales", "floats": [1.0, 1.0, 2.0, 2.0], "type": 6},
+                ],
+            }
+        ]
+        ops9 = [
+            {"op_name": "Constant"},
+            {
+                "op_name": "Upsample",
+                "attributes": [{"name": "mode", "s": ("nearest").encode(), "type": 3}],
+            },
+        ]
+        ops = {8: ops8, 9: ops9}
         x = torch.randn(2, 2, 2, 2)
         check_onnx_opsets_operator(module, x, ops, opset_versions=[8, 9])
 
@@ -162,11 +206,13 @@
                 return x - 1
 
         module = MyModule()
-        ops_8 = [{"op_name" : "Constant"},
-                 {"op_name" : "Cast", "attributes": [{"name": "to", "i": 7, "type": 2}]},
-                 {"op_name" : "Sub"}]
-        ops_9 = [{"op_name" : "Constant"}, {"op_name" : "Sub"}]
-        ops = {8 : ops_8, 9 : ops_9}
+        ops_8 = [
+            {"op_name": "Constant"},
+            {"op_name": "Cast", "attributes": [{"name": "to", "i": 7, "type": 2}]},
+            {"op_name": "Sub"},
+        ]
+        ops_9 = [{"op_name": "Constant"}, {"op_name": "Sub"}]
+        ops = {8: ops_8, 9: ops_9}
         x = torch.ones(5, 6, dtype=torch.long)
         check_onnx_opsets_operator(module, x, ops, opset_versions=[8, 9])
 
@@ -175,48 +221,63 @@
             def forward(self, x):
                 return x[0:1]
 
-        ops_9 = [{"op_name" : "Slice",
-                  "attributes" :
-                  [{"name": "axes", "ints": [0], "type": 7},
-                   {"name": "ends", "ints": [1], "type": 7},
-                   {"name": "starts", "ints": [0], "type": 7}]}]
-        ops_10 = [{"op_name" : "Constant"},
-                  {"op_name" : "Constant"},
-                  {"op_name" : "Constant"},
-                  {"op_name" : "Constant"},
-                  {"op_name" : "Slice",
-                   "attributes" : []}]
-        ops = {9 : ops_9, 10 : ops_10}
+        ops_9 = [
+            {
+                "op_name": "Slice",
+                "attributes": [
+                    {"name": "axes", "ints": [0], "type": 7},
+                    {"name": "ends", "ints": [1], "type": 7},
+                    {"name": "starts", "ints": [0], "type": 7},
+                ],
+            }
+        ]
+        ops_10 = [
+            {"op_name": "Constant"},
+            {"op_name": "Constant"},
+            {"op_name": "Constant"},
+            {"op_name": "Constant"},
+            {"op_name": "Slice", "attributes": []},
+        ]
+        ops = {9: ops_9, 10: ops_10}
         x = torch.randn(3)
         check_onnx_opsets_operator(MyModule(), x, ops, opset_versions=[9, 10])
 
         class DynamicSliceModel(torch.jit.ScriptModule):
             @torch.jit.script_method
             def forward(self, x):
-                return x[1:x.size(0)]
+                return x[1 : x.size(0)]
 
         module = DynamicSliceModel()
         x = torch.rand(1, 2)
-        ops_10 = [{"op_name" : "Shape"},
-                  {"op_name" : "Constant"},
-                  {"op_name" : "Gather",
-                   "attributes" : [{"name" : "axis", "i" : 0, "type" : 2}]},
-                  {"op_name" : "Unsqueeze",
-                   "attributes" : [{"name" : "axes", "i" : 0, "type" : 7}]},
-                  {"op_name": "Constant"},
-                  {"op_name" : "Slice",
-                   "attributes" : []}]
-        ops = {10 : ops_10}
-        check_onnx_opsets_operator(module, x, ops, opset_versions=[10],
-                                   input_names=['x'], dynamic_axes={"x": [0, 1]})
-
-        ops_10 = [{"op_name" : "Constant"},
-                  {"op_name" : "Constant"},
-                  {"op_name" : "Constant"},
-                  {"op_name" : "Constant"},
-                  {"op_name" : "Slice",
-                   "attributes" : []}]
-        ops = {10 : ops_10}
+        ops_10 = [
+            {"op_name": "Shape"},
+            {"op_name": "Constant"},
+            {"op_name": "Gather", "attributes": [{"name": "axis", "i": 0, "type": 2}]},
+            {
+                "op_name": "Unsqueeze",
+                "attributes": [{"name": "axes", "i": 0, "type": 7}],
+            },
+            {"op_name": "Constant"},
+            {"op_name": "Slice", "attributes": []},
+        ]
+        ops = {10: ops_10}
+        check_onnx_opsets_operator(
+            module,
+            x,
+            ops,
+            opset_versions=[10],
+            input_names=["x"],
+            dynamic_axes={"x": [0, 1]},
+        )
+
+        ops_10 = [
+            {"op_name": "Constant"},
+            {"op_name": "Constant"},
+            {"op_name": "Constant"},
+            {"op_name": "Constant"},
+            {"op_name": "Slice", "attributes": []},
+        ]
+        ops = {10: ops_10}
         check_onnx_opsets_operator(module, x, ops, opset_versions=[10])
 
     def test_flip(self):
@@ -224,14 +285,16 @@
             def forward(self, x):
                 return torch.flip(x, dims=[0])
 
-        ops_10 = [{"op_name" : "Constant"},
-                  {"op_name" : "Constant"},
-                  {"op_name" : "Constant"},
-                  {"op_name" : "Constant"},
-                  {"op_name" : "Slice",
-                   "attributes" : []}]
-        ops = {10 : ops_10}
+        ops_10 = [
+            {"op_name": "Constant"},
+            {"op_name": "Constant"},
+            {"op_name": "Constant"},
+            {"op_name": "Constant"},
+            {"op_name": "Slice", "attributes": []},
+        ]
+        ops = {10: ops_10}
         import numpy
+
         x = torch.tensor(numpy.arange(6.0).reshape(2, 3))
         check_onnx_opsets_operator(MyModule(), x, ops, opset_versions=[10])
 
@@ -249,110 +312,145 @@
         # we should only export the onnx Dropout op in training mode; test both modes
 
         # test training mode
-        ops = [{"op_name" : "Dropout", "attributes" : [{"name" : "ratio", "f" : 0.5, "type" : 1}]}]
-        ops = {9 : ops, 10 : ops}
-        check_onnx_opsets_operator(MyModule(), x, ops, opset_versions=[9, 10], training=torch.onnx.TrainingMode.TRAINING)
+        ops = [
+            {
+                "op_name": "Dropout",
+                "attributes": [{"name": "ratio", "f": 0.5, "type": 1}],
+            }
+        ]
+        ops = {9: ops, 10: ops}
+        check_onnx_opsets_operator(
+            MyModule(),
+            x,
+            ops,
+            opset_versions=[9, 10],
+            training=torch.onnx.TrainingMode.TRAINING,
+        )
 
         # test eval mode
-        ops = [{"op_name" : "Identity"}]
-        ops = {9 : ops, 10 : ops}
-        check_onnx_opsets_operator(MyModule(), x, ops, opset_versions=[9, 10], training=torch.onnx.TrainingMode.EVAL)
+        ops = [{"op_name": "Identity"}]
+        ops = {9: ops, 10: ops}
+        check_onnx_opsets_operator(
+            MyModule(),
+            x,
+            ops,
+            opset_versions=[9, 10],
+            training=torch.onnx.TrainingMode.EVAL,
+        )
 
     def test_full(self):
         class MyModule(Module):
             def forward(self, x):
                 return torch.full((3, 4), x)
 
-        ops = [{"op_name" : "Constant"},
-               {"op_name" : "ConstantOfShape"},
-               {"op_name" : "Add"}]
-        ops = {9 : ops, 10 : ops}
-        x = torch.tensor(12.)
+        ops = [
+            {"op_name": "Constant"},
+            {"op_name": "ConstantOfShape"},
+            {"op_name": "Add"},
+        ]
+        ops = {9: ops, 10: ops}
+        x = torch.tensor(12.0)
         check_onnx_opsets_operator(MyModule(), x, ops, opset_versions=[9, 10])
 
     def test_interpolate(self):
         class MyModel(torch.nn.Module):
             def forward(self, x):
                 size = [v * 2 for v in x.size()[2:]]
-                return torch.nn.functional.interpolate(x,
-                                                       size=size,
-                                                       mode="nearest")
-        ops_9 = [{"op_name" : "Shape"},
-                 {"op_name" : "Constant"},
-                 {"op_name" : "Gather"},
-                 {"op_name" : "Shape"},
-                 {"op_name" : "Constant"},
-                 {"op_name" : "Gather"},
-                 {"op_name" : "Constant"},
-                 {"op_name" : "Mul"},
-                 {"op_name" : "Constant"},
-                 {"op_name" : "Mul"},
-                 {"op_name" : "Unsqueeze"},
-                 {"op_name" : "Unsqueeze"},
-                 {"op_name" : "Concat"},
-                 {"op_name" : "Cast"},
-                 {"op_name" : "Shape"},
-                 {"op_name" : "Slice"},
-                 {"op_name" : "Cast"},
-                 {"op_name" : "Div"},
-                 {"op_name" : "Constant"},
-                 {"op_name" : "Concat"},
-                 {"op_name" : "Upsample",
-                  "attributes" :
-                  [{"name": "mode", "s": ("nearest").encode(), "type": 3}]}]
-        ops_10 = [{"op_name" : "Shape"},
-                  {"op_name" : "Constant"},
-                  {"op_name" : "Gather"},
-                  {"op_name" : "Shape"},
-                  {"op_name" : "Constant"},
-                  {"op_name" : "Gather"},
-                  {"op_name" : "Constant"},
-                  {"op_name" : "Mul"},
-                  {"op_name" : "Constant"},
-                  {"op_name" : "Mul"},
-                  {"op_name" : "Unsqueeze"},
-                  {"op_name" : "Unsqueeze"},
-                  {"op_name" : "Concat"},
-                  {"op_name" : "Cast"},
-                  {"op_name" : "Shape"},
-                  {"op_name" : "Constant"},
-                  {"op_name" : "Constant"},
-                  {"op_name" : "Constant"},
-                  {"op_name" : "Slice"},
-                  {"op_name" : "Cast"},
-                  {"op_name" : "Div"},
-                  {"op_name" : "Constant"},
-                  {"op_name" : "Concat"},
-                  {"op_name" : "Resize",
-                   "attributes" :
-                   [{"name": "mode", "s": ("nearest").encode(), "type": 3}]}]
-
-        ops = {9 : ops_9, 10 : ops_10}
+                return torch.nn.functional.interpolate(x, size=size, mode="nearest")
+
+        ops_9 = [
+            {"op_name": "Shape"},
+            {"op_name": "Constant"},
+            {"op_name": "Gather"},
+            {"op_name": "Shape"},
+            {"op_name": "Constant"},
+            {"op_name": "Gather"},
+            {"op_name": "Constant"},
+            {"op_name": "Mul"},
+            {"op_name": "Constant"},
+            {"op_name": "Mul"},
+            {"op_name": "Unsqueeze"},
+            {"op_name": "Unsqueeze"},
+            {"op_name": "Concat"},
+            {"op_name": "Cast"},
+            {"op_name": "Shape"},
+            {"op_name": "Slice"},
+            {"op_name": "Cast"},
+            {"op_name": "Div"},
+            {"op_name": "Constant"},
+            {"op_name": "Concat"},
+            {
+                "op_name": "Upsample",
+                "attributes": [{"name": "mode", "s": ("nearest").encode(), "type": 3}],
+            },
+        ]
+        ops_10 = [
+            {"op_name": "Shape"},
+            {"op_name": "Constant"},
+            {"op_name": "Gather"},
+            {"op_name": "Shape"},
+            {"op_name": "Constant"},
+            {"op_name": "Gather"},
+            {"op_name": "Constant"},
+            {"op_name": "Mul"},
+            {"op_name": "Constant"},
+            {"op_name": "Mul"},
+            {"op_name": "Unsqueeze"},
+            {"op_name": "Unsqueeze"},
+            {"op_name": "Concat"},
+            {"op_name": "Cast"},
+            {"op_name": "Shape"},
+            {"op_name": "Constant"},
+            {"op_name": "Constant"},
+            {"op_name": "Constant"},
+            {"op_name": "Slice"},
+            {"op_name": "Cast"},
+            {"op_name": "Div"},
+            {"op_name": "Constant"},
+            {"op_name": "Concat"},
+            {
+                "op_name": "Resize",
+                "attributes": [{"name": "mode", "s": ("nearest").encode(), "type": 3}],
+            },
+        ]
+
+        ops = {9: ops_9, 10: ops_10}
         x = torch.randn(1, 2, 3, 4, requires_grad=True)
-        check_onnx_opsets_operator(MyModel(), x, ops, opset_versions=[9, 10],
-                                   input_names=["x"], dynamic_axes={"x": [0, 1, 2, 3]})
-
-        ops_9 = [{"op_name" : "Shape"},
-                 {"op_name" : "Slice"},
-                 {"op_name" : "Cast"},
-                 {"op_name" : "Div"},
-                 {"op_name" : "Constant"},
-                 {"op_name" : "Concat"},
-                 {"op_name" : "Upsample",
-                  "attributes" :
-                  [{"name": "mode", "s": ("nearest").encode(), "type": 3}]}]
-        ops_10 = [{"op_name" : "Shape"},
-                  {"op_name" : "Constant"},
-                  {"op_name" : "Constant"},
-                  {"op_name" : "Constant"},
-                  {"op_name" : "Slice"},
-                  {"op_name" : "Cast"},
-                  {"op_name" : "Div"},
-                  {"op_name" : "Constant"},
-                  {"op_name" : "Concat"},
-                  {"op_name" : "Resize"}]
-
-        ops = {9 : ops_9, 10 : ops_10}
+        check_onnx_opsets_operator(
+            MyModel(),
+            x,
+            ops,
+            opset_versions=[9, 10],
+            input_names=["x"],
+            dynamic_axes={"x": [0, 1, 2, 3]},
+        )
+
+        ops_9 = [
+            {"op_name": "Shape"},
+            {"op_name": "Slice"},
+            {"op_name": "Cast"},
+            {"op_name": "Div"},
+            {"op_name": "Constant"},
+            {"op_name": "Concat"},
+            {
+                "op_name": "Upsample",
+                "attributes": [{"name": "mode", "s": ("nearest").encode(), "type": 3}],
+            },
+        ]
+        ops_10 = [
+            {"op_name": "Shape"},
+            {"op_name": "Constant"},
+            {"op_name": "Constant"},
+            {"op_name": "Constant"},
+            {"op_name": "Slice"},
+            {"op_name": "Cast"},
+            {"op_name": "Div"},
+            {"op_name": "Constant"},
+            {"op_name": "Concat"},
+            {"op_name": "Resize"},
+        ]
+
+        ops = {9: ops_9, 10: ops_10}
         x = torch.randn(1, 2, 3, 4, requires_grad=True)
         check_onnx_opsets_operator(MyModel(), x, ops, opset_versions=[9, 10])
 
@@ -361,21 +459,64 @@
                 size = [v * 2 for v in x.size()[2:]]
                 # work around for now: turn the dynamic sizes into constant
                 size = [int(i) for i in size]
-                return torch.nn.functional.interpolate(x,
-                                                       size=size,
-                                                       mode="nearest")
-        ops_9 = [{"op_name" : "Constant"},
-                 {"op_name" : "Upsample",
-                  "attributes" :
-                  [{"name": "mode", "s": ("nearest").encode(), "type": 3}]}]
-        ops_10 = [{"op_name" : "Constant"},
-                  {"op_name" : "Resize",
-                   "attributes" :
-                   [{"name": "mode", "s": ("nearest").encode(), "type": 3}]}]
-        ops = {9 : ops_9, 10 : ops_10}
+                return torch.nn.functional.interpolate(x, size=size, mode="nearest")
+
+        ops_9 = [
+            {"op_name": "Constant"},
+            {
+                "op_name": "Upsample",
+                "attributes": [{"name": "mode", "s": ("nearest").encode(), "type": 3}],
+            },
+        ]
+        ops_10 = [
+            {"op_name": "Constant"},
+            {
+                "op_name": "Resize",
+                "attributes": [{"name": "mode", "s": ("nearest").encode(), "type": 3}],
+            },
+        ]
+        ops = {9: ops_9, 10: ops_10}
         x = torch.randn(20, 16, 50)
         check_onnx_opsets_operator(MyDynamicModel(), x, ops, opset_versions=[9, 10])
 
+    def test_grid_sample(self):
+        n, c, h_in, w_in, h_out, w_out = 1, 1, 3, 2, 2, 4
+        ops = {16: [{"op_name": "GridSample"}]}
+
+        class MyModule(Module):
+            def forward(self, x, grid, mode, padding_mode, align_corers):
+                return torch.nn.functional.grid_sample(
+                    x, grid, mode, padding_mode, align_corners
+                )
+
+        for mode, padding_mode, align_corners in itertools.product(
+            ("bilinear", "nearest", "bicubic"),
+            ("zeros", "border", "reflection"),
+            (True, False),
+        ):
+
+            args = (
+                torch.randn(n, c, h_in, w_in),  # x
+                torch.randn(n, h_out, w_out, 2),  # grid,
+                mode,
+                padding_mode,
+                align_corners,
+            )
+            check_onnx_opsets_operator(
+                MyModule(),
+                args,
+                ops,
+                opset_versions=[16],
+                training=torch.onnx.TrainingMode.TRAINING,
+            )
+            check_onnx_opsets_operator(
+                MyModule(),
+                args,
+                ops,
+                opset_versions=[16],
+                training=torch.onnx.TrainingMode.EVAL,
+            )
+
 
 if __name__ == "__main__":
     run_tests()