--- conflicted
+++ resolved
@@ -28,8 +28,6 @@
     const Scalar& alpha,
     const Tensor& result);
 
-<<<<<<< HEAD
-=======
 void triangular_solve_out_sparse_csr(
     const Tensor& A,
     const Tensor& B,
@@ -38,7 +36,6 @@
     bool transpose,
     bool unitriangular);
 
->>>>>>> e6c435bf
 } // namespace mkl
 } // namespace impl
 } // namespace sparse
