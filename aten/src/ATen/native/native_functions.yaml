# See README.md in this directory for more guidance

# *********NB: _cast_* operators are DEPRECATED and will be removed
# eventually. These were previously used before TorchScript IR supported
# representing ScalarType's. They are now superseded by usage of
# `aten::to()`. The ops remain here for backward compatibility purposes.

# DEPRECATED. DO NOT USE
- func: _cast_Byte(Tensor self, bool non_blocking=False) -> Tensor
  variants: function

# DEPRECATED. DO NOT USE
- func: _cast_Char(Tensor self, bool non_blocking=False) -> Tensor
  variants: function

# DEPRECATED. DO NOT USE
- func: _cast_Double(Tensor self, bool non_blocking=False) -> Tensor
  variants: function

# DEPRECATED. DO NOT USE
- func: _cast_Float(Tensor self, bool non_blocking=False) -> Tensor
  variants: function

# DEPRECATED. DO NOT USE
- func: _cast_Int(Tensor self, bool non_blocking=False) -> Tensor
  variants: function

# DEPRECATED. DO NOT USE
- func: _cast_Long(Tensor self, bool non_blocking=False) -> Tensor
  variants: function

# DEPRECATED. DO NOT USE
- func: _cast_Short(Tensor self, bool non_blocking=False) -> Tensor
  variants: function

# DEPRECATED. DO NOT USE
- func: _cast_Half(Tensor self, bool non_blocking=False) -> Tensor
  variants: function

# Computes the gradient of current tensor w.r.t. graph leaves.
- func: _backward(Tensor self, Tensor[] inputs, Tensor? gradient=None, bool? retain_graph=None, bool create_graph=False) -> ()
  manual_cpp_binding: True
  variants: method

# DEPRECATED. Sets the tensor data held by this `Variable` to be the same as
# `new_data`.  It requires that `new_data` and `Variable` have compatible tensor
# type, by checking `_has_compatible_shallow_copy_type(this, new_data)`.
#
# This function is deprecated because it doesn't really make sense in a world
# where Variables *are* Tensors (as opposed to them containing tensors, which
# is what the previous interpretation was.)
- func: set_data(Tensor(a!) self, Tensor new_data) -> ()
  manual_cpp_binding: True
  variants: method

- func: data(Tensor self) -> Tensor
  manual_cpp_binding: True
  variants: method

# True if this `Variable` is a leaf and thus does not have a `grad_fn`.
- func: is_leaf(Tensor self) -> bool
  manual_cpp_binding: True
  variants: method

# Returns the output index of this variable from the forward operation that
# produced it.  Conversely, it returns the input index of the gradient `Node` to
# which this `Variable` is connected (because in the gradient computation,
# inputs and outputs switch meaning).  For example:
#
#   y0, y1, y2 = f(x)
#   assert y0.output_nr == 0
#   assert y1.output_nr == 1
#   assert y2.output_nr == 2
#
- func: output_nr(Tensor self) -> int
  manual_cpp_binding: True
  variants: method

- func: _version(Tensor self) -> int
  manual_cpp_binding: True
  variants: method

- func: requires_grad_(Tensor(a!) self, bool requires_grad=True) -> Tensor(a!)
  manual_cpp_binding: True
  variants: method

# Enables .grad attribute for non-leaf Tensors.
- func: retain_grad(Tensor(a!) self) -> ()
  manual_cpp_binding: True
  variants: method

- func: retains_grad(Tensor self) -> bool
  manual_cpp_binding: True
  variants: method

- func: _fw_primal(Tensor(a) self, int level) -> Tensor(a)
  variants: method
  dispatch:
    CompositeExplicitAutograd: _fw_primal

- func: _make_dual(Tensor(a) primal, Tensor tangent, int level) -> Tensor(a)
  variants: function
  dispatch:
    CompositeExplicitAutograd: _make_dual

- func: _unpack_dual(Tensor(a) dual, int level) -> (Tensor(a) primal, Tensor tangent)
  variants: function

# NOTE: [_new_zeros_with_same_feature_meta]
# This function creates a new tensor with the layout and TensorOptions
# of `other` but also takes into account the batch dimensions of `self`
#
# This function has a couple extra constraints because it is also used for `jvp`
# in functorch.
# - is used for forward AD because there is the restriction
#   that the primal and tangent must have the same layout
# - We cannot assume that `self` and `other` have the same sizes or even dim
#   because in the inplace over view case, `other` is the base tensor, and
#   `self` is the forward grad with respect to the view, which can have an
#   entirely different shape
# - takes the number of batch dims for `self` because we also handle
#   some batching logic. We handle that here instead of a batching rule because
#   we'd like to avoid calling as_strided in the batching rule (as to enable
#   nested vmap in functorch).
# - needs to be CompositeExplicitAutograd for jvp support in functorch.
#   functorch currently relies on TensorWrapper which does not have storage
#   CompositeExplicitAutograd makes sure the TensorWrapper is unwrapped.
# - this function may eventually take on another int argument to store the
#   the number of batch dims for other once we support that use case
- func: _new_zeros_with_same_feature_meta(Tensor self, Tensor other, *, int self_num_batch_dims=0) -> Tensor
  variants: function
  dispatch:
    CompositeExplicitAutograd: _new_zeros_with_same_feature_meta

# This function compares the storage numel of self with that of other, where
# storage numel is cumputed as: `other.storage().nbytes() / other.itemsize()`.
# We create this function for composite compliance purposes. The batching rule
# always returns true because vmapped as_strided does not support accessing
# storage locations not indexable by the input tensor.
# See the note above for more information.
- func: _has_same_storage_numel(Tensor self, Tensor other) -> bool
  variants: function
  dispatch:
    CompositeExplicitAutograd: _has_same_storage_numel

- func: rename_(Tensor(a!) self, Dimname[]? names) -> Tensor(a!)
  variants: method

- func: rename(Tensor(a) self, Dimname[]? names) -> Tensor(a)
  variants: method

- func: align_to(Tensor(a) self, Dimname[] names) -> Tensor(a)
  variants: method

- func: align_to.ellipsis_idx(Tensor(a) self, Dimname[] order, int ellipsis_idx) -> Tensor(a)
  variants: method

- func: align_as(Tensor self, Tensor other) -> Tensor
  variants: method

- func: align_tensors(Tensor[] tensors) -> Tensor[]

# Not assert because it's a keyword; not Assert because FX already
# took that syntax
# TODO: need to specify this is side-effectful somehow
- func: _assert_async(Tensor self) -> ()
  dispatch:
    CPU: _assert_async_cpu
    CUDA: _assert_async_cuda

- func: refine_names(Tensor(a) self, Dimname[] names) -> Tensor(a)
  variants: method

- func: _use_cudnn_ctc_loss(Tensor log_probs, Tensor targets, int[] input_lengths, int[] target_lengths, int blank) -> bool
  device_check: NoCheck  # Tensor arguments allowed to be on different devices, see also _cudnn_ctc_loss
  dispatch:
    CUDA: _use_cudnn_ctc_loss

- func: _cudnn_ctc_loss(Tensor log_probs, Tensor targets, int[] input_lengths, int[] target_lengths, int blank, bool deterministic, bool zero_infinity) -> (Tensor, Tensor)
  device_check: NoCheck  # log_probs is expected to be on CUDA while targets is expected to be on CPU
  dispatch:
    CUDA: _cudnn_ctc_loss

- func: _use_cudnn_rnn_flatten_weight() -> bool

- func: _cudnn_rnn_flatten_weight(Tensor[] weight_arr, int weight_stride0, int input_size, int mode, int hidden_size, int proj_size, int num_layers, bool batch_first, bool bidirectional) -> Tensor
  dispatch:
    CUDA: _cudnn_rnn_flatten_weight

- func: _cudnn_rnn(Tensor input, Tensor[] weight, int weight_stride0, Tensor? weight_buf, Tensor hx, Tensor? cx, int mode, int hidden_size, int proj_size, int num_layers, bool batch_first, float dropout, bool train, bool bidirectional, int[] batch_sizes, Tensor? dropout_state) -> (Tensor, Tensor, Tensor, Tensor, Tensor)
  # rnn_tanh may or may not redispatch to _cudnn_rnn based on algorithm and build. Thus it might hit dispatch or kernel device check.
  # Disable dispatch time device check for consistent behavior.
  device_check: NoCheck
  dispatch:
    CUDA: _cudnn_rnn

- func: _cudnn_rnn_backward(Tensor input, Tensor[] weight, int weight_stride0, Tensor weight_buf, Tensor hx, Tensor? cx, Tensor output, Tensor? grad_output, Tensor? grad_hy, Tensor? grad_cy, int mode, int hidden_size, int proj_size, int num_layers, bool batch_first, float dropout, bool train, bool bidirectional, int[] batch_sizes, Tensor? dropout_state, Tensor reserve, bool[4] output_mask) -> (Tensor, Tensor, Tensor, Tensor[])
  dispatch:
    CUDA: _cudnn_rnn_backward

- func: _cudnn_init_dropout_state(float dropout, bool train, int dropout_seed, *, ScalarType? dtype=None, Layout? layout=None, Device? device=None, bool? pin_memory=False) -> Tensor
  dispatch:
    CUDA: _cudnn_init_dropout_state

- func: _debug_has_internal_overlap(Tensor self) -> int
  variants: function

- func: _fused_dropout(Tensor self, float p, Generator? generator=None) -> (Tensor, Tensor)
  variants: function
  dispatch:
    CUDA: fused_dropout_cuda

- func: _masked_scale(Tensor self, Tensor mask, float scale) -> Tensor
  variants: function
  dispatch:
    CUDA: masked_scale_cuda

- func: native_dropout(Tensor input, float p, bool? train) -> (Tensor, Tensor)
  variants: function
  dispatch:
    CPU: native_dropout_cpu
    CUDA: native_dropout_cuda

- func: native_dropout_backward(Tensor grad_output, Tensor mask, float scale) -> Tensor
  dispatch:
    CPU: native_dropout_backward_cpu
    CUDA: native_dropout_backward_cuda

- func: _sobol_engine_draw(Tensor quasi, int n, Tensor sobolstate, int dimension, int num_generated, ScalarType? dtype) -> (Tensor, Tensor)

- func: _sobol_engine_ff_(Tensor(a!) self, int n, Tensor sobolstate, int dimension, int num_generated) -> Tensor(a!)

- func: _sobol_engine_scramble_(Tensor(a!) self, Tensor ltm, int dimension) -> Tensor(a!)

- func: _sobol_engine_initialize_state_(Tensor(a!) self, int dimension) -> Tensor(a!)

- func: _reshape_from_tensor(Tensor self, Tensor shape) -> Tensor

- func: _shape_as_tensor(Tensor self) -> Tensor

- func: dropout(Tensor input, float p, bool train) -> Tensor

- func: dropout_(Tensor(a!) self, float p, bool train) -> Tensor(a!)

- func: feature_dropout(Tensor input, float p, bool train) -> Tensor

- func: feature_dropout_(Tensor(a!) self, float p, bool train) -> Tensor(a!)

- func: alpha_dropout(Tensor input, float p, bool train) -> Tensor

- func: alpha_dropout_(Tensor(a!) self, float p, bool train) -> Tensor(a!)

- func: feature_alpha_dropout(Tensor input, float p, bool train) -> Tensor

- func: feature_alpha_dropout_(Tensor(a!) self, float p, bool train) -> Tensor(a!)

- func: abs(Tensor self) -> Tensor
  device_check: NoCheck   # TensorIterator
  variants: function, method
  dispatch:
    CompositeExplicitAutograd: abs
    SparseCPU, SparseCUDA: abs_sparse
    SparseCsrCPU, SparseCsrCUDA: abs_sparse_csr

- func: abs_(Tensor(a!) self) -> Tensor(a!)
  device_check: NoCheck   # TensorIterator
  variants: function, method
  dispatch:
    CompositeExplicitAutograd: abs_
    SparseCPU, SparseCUDA: abs_sparse_
    SparseCsrCPU, SparseCsrCUDA: abs_sparse_csr_

- func: abs.out(Tensor self, *, Tensor(a!) out) -> Tensor(a!)
  device_check: NoCheck   # TensorIterator
  dispatch:
    CPU, CUDA: abs_out
    SparseCPU, SparseCUDA: abs_sparse_out
    SparseCsrCPU, SparseCsrCUDA: abs_sparse_csr_out

# Note [Adding an alias]
# To add an alias do the following:
#
# 1) Copy the original functions native_functions.yaml entry, but replace the
#      original function's name with their own and delete any dispatch
#      keys for the aliases. Specifying a dispatch key will prevent
#      autograd from recording the operations the alias performs, which
#      will stop it from "inheriting" the original operation's autograd behavior.
# 2) Implement the corresponding functions and have them redispatch to the
#      original function.
# 3) Add docstrings to the new function that reference the original function,
#      and document the method as usual (if it exists.)
#    (See torch/_torch_docs.py and docs/source/torch.rst if adding a function,
#     torch/_tensor_docs.py and docs/source/tensors.rst if adding a method,
#     or module-specific doc bindings (like torch/linalg/__init__.py) if
#     adding an alias in a namespace.)
# 4) Update torch/overrides.py consistent with the original function.
# 5) Update the alias_map in torch/csrc/jit/passes/normalize_ops.cpp.
# 6) Add aliases argument to existing OpInfo/UnaryUfuncInfo or create new OpInfo/UnaryUfuncInfo entry
# in op_db list in torch/testing/_internal/common_methods_invocations.py
#
# See torch.absolute, an alias for torch.abs, as an example.

# Absolute, alias for abs
- func: absolute(Tensor self) -> Tensor
  device_check: NoCheck   # TensorIterator
  variants: function, method

- func: absolute_(Tensor(a!) self) -> Tensor(a!)
  device_check: NoCheck   # TensorIterator
  variants: method

- func: absolute.out(Tensor self, *, Tensor(a!) out) -> Tensor(a!)
  device_check: NoCheck   # TensorIterator

- func: angle(Tensor self) -> Tensor
  device_check: NoCheck   # TensorIterator
  variants: function, method
  dispatch:
    CPU, CUDA: angle
    SparseCsrCPU, SparseCsrCUDA: angle_sparse_csr

- func: angle.out(Tensor self, *, Tensor(a!) out) -> Tensor(a!)
  device_check: NoCheck   # TensorIterator
  dispatch:
    CPU, CUDA: angle_out
    SparseCsrCPU, SparseCsrCUDA: angle_sparse_csr_out

- func: view_as_real(Tensor(a) self) -> Tensor(a)
  variants: function
  dispatch:
    CPU, CUDA: view_as_real

- func: view_as_complex(Tensor(a) self) -> Tensor(a)
  variants: function
  dispatch:
    CPU, CUDA: view_as_complex

- func: sgn(Tensor self) -> Tensor
  variants: function, method
  structured_delegate: sgn.out
  dispatch:
    SparseCPU, SparseCUDA: sgn_sparse
    SparseCsrCPU, SparseCsrCUDA: sgn_sparse_csr

- func: sgn_(Tensor(a!) self) -> Tensor(a!)
  variants: method
  structured_delegate: sgn.out
  dispatch:
    SparseCPU, SparseCUDA: sgn_sparse_
    SparseCsrCPU, SparseCsrCUDA: sgn_sparse_csr_

- func: sgn.out(Tensor self, *, Tensor(a!) out) -> Tensor(a!)
  structured: True
  structured_inherits: TensorIteratorBase
  dispatch:
    CPU, CUDA: sgn_out
    SparseCPU, SparseCUDA: sgn_sparse_out
    SparseCsrCPU, SparseCsrCUDA: sgn_sparse_csr_out

- func: real(Tensor(a) self) -> Tensor(a)
  device_check: NoCheck   # TensorIterator
  variants: function

- func: imag(Tensor(a) self) -> Tensor(a)
  device_check: NoCheck   # TensorIterator
  variants: function

- func: _conj(Tensor(a) self) -> Tensor(a)
  variants: function, method
  dispatch:
    CompositeExplicitAutograd: _conj

- func: conj(Tensor(a) self) -> Tensor(a)
  variants: function, method
  manual_cpp_binding: True

- func: _conj_physical(Tensor self) -> Tensor
  variants: function, method
  dispatch:
    CompositeExplicitAutograd: _conj_physical
    SparseCsrCPU, SparseCsrCUDA: conj_physical_sparse_csr

- func: conj_physical(Tensor self) -> Tensor
  variants: function, method

- func: conj_physical.out(Tensor self, *, Tensor(a!) out) -> Tensor(a!)
  dispatch:
    CPU, CUDA: conj_physical_out
    SparseCPU, SparseCUDA: conj_physical_out_sparse
    SparseCsrCPU, SparseCsrCUDA: conj_physical_sparse_csr_out

- func: conj_physical_(Tensor(a!) self) -> Tensor(a!)
  variants: function, method
  dispatch:
    CompositeExplicitAutograd: conj_physical_
    SparseCsrCPU, SparseCsrCUDA: conj_physical_sparse_csr_

- func: resolve_conj(Tensor(a) self) -> Tensor(a)
  variants: function, method

- func: resolve_neg(Tensor(a) self) -> Tensor(a)
  variants: function, method

- func: _neg_view(Tensor(a) self) -> Tensor(a)
  variants: function, method
  dispatch:
    CompositeExplicitAutograd: _neg_view

- func: acos(Tensor self) -> Tensor
  device_check: NoCheck   # TensorIterator
  variants: function, method
  structured_delegate: acos.out

- func: acos_(Tensor(a!) self) -> Tensor(a!)
  device_check: NoCheck   # TensorIterator
  variants: function, method
  structured_delegate: acos.out

- func: acos.out(Tensor self, *, Tensor(a!) out) -> Tensor(a!)
  device_check: NoCheck   # TensorIterator
  structured: True
  structured_inherits: TensorIteratorBase
  dispatch:
    CPU, CUDA: acos_out

# arccos, alias of acos
- func: arccos(Tensor self) -> Tensor
  variants: function, method

- func: arccos_(Tensor(a!) self) -> Tensor(a!)
  variants: function, method

- func: arccos.out(Tensor self, *, Tensor(a!) out) -> Tensor(a!)

- func: avg_pool1d(Tensor self, int[1] kernel_size, int[1] stride=[], int[1] padding=0, bool ceil_mode=False, bool count_include_pad=True) -> Tensor

- func: adaptive_avg_pool1d(Tensor self, int[1] output_size) -> Tensor

# Return: (Tensor output, Tensor indices)
- func: adaptive_max_pool1d(Tensor self, int[1] output_size) -> (Tensor, Tensor)

- func: add.Tensor(Tensor self, Tensor other, *, Scalar alpha=1) -> Tensor
  device_check: NoCheck   # TensorIterator
  structured_delegate: add.out
  variants: function, method
  dispatch:
    SparseCPU, SparseCUDA: add_sparse
    SparseCsrCPU, SparseCsrCUDA: add_sparse_csr
    MkldnnCPU: mkldnn_add
    ZeroTensor: add_zerotensor

- func: add_.Tensor(Tensor(a!) self, Tensor other, *, Scalar alpha=1) -> Tensor(a!)
  device_check: NoCheck   # TensorIterator
  variants: method
  structured_delegate: add.out
  dispatch:
    SparseCPU, SparseCUDA: add_sparse_
    SparseCsrCPU, SparseCsrCUDA: add_sparse_csr_
    MkldnnCPU: mkldnn_add_

- func: add.out(Tensor self, Tensor other, *, Scalar alpha=1, Tensor(a!) out) -> Tensor(a!)
  device_check: NoCheck   # TensorIterator
  structured: True
  structured_inherits: TensorIteratorBase
  dispatch:
    CPU, CUDA: add_out
    SparseCPU: add_out_sparse_cpu
    SparseCUDA: add_out_sparse_cuda
    SparseCsrCPU: add_out_sparse_csr_cpu
    SparseCsrCUDA: add_out_sparse_csr_cuda
    MkldnnCPU: mkldnn_add_out

- func: _add_relu.Tensor(Tensor self, Tensor other, *, Scalar alpha=1) -> Tensor
  variants: function
  dispatch:
    CPU: add_relu

- func: _add_relu_.Tensor(Tensor(a!) self, Tensor other, *, Scalar alpha=1) -> Tensor(a!)
  variants: function
  dispatch:
    CPU: add_relu_

- func: _add_relu.out(Tensor self, Tensor other, *, Scalar alpha=1, Tensor(a!) out) -> Tensor(a!)
  variants: function
  dispatch:
    CPU: add_relu_out

- func: _add_relu.Scalar(Tensor self, Scalar other, Scalar alpha=1) -> Tensor
  variants: function
  dispatch:
    CPU: add_relu

- func: _add_relu_.Scalar(Tensor(a!) self, Scalar other, Scalar alpha=1) -> Tensor(a!)
  variants: function
  dispatch:
    CPU: add_relu_

# For C++ only, until we have conversion from C++ numbers to Tensor
- func: add.Scalar(Tensor self, Scalar other, Scalar alpha=1) -> Tensor
  device_check: NoCheck   # TensorIterator
  variants: function, method
  dispatch:
    CompositeExplicitAutograd: add

- func: add_.Scalar(Tensor(a!) self, Scalar other, Scalar alpha=1) -> Tensor(a!)
  device_check: NoCheck   # TensorIterator
  variants: method
  dispatch:
    CompositeExplicitAutograd: add_

- func: addmv(Tensor self, Tensor mat, Tensor vec, *, Scalar beta=1, Scalar alpha=1) -> Tensor
  structured_delegate: addmv.out
  variants: function, method

- func: addmv_(Tensor(a!) self, Tensor mat, Tensor vec, *, Scalar beta=1, Scalar alpha=1) -> Tensor(a!)
  structured_delegate: addmv.out
  variants: function, method

- func: addmv.out(Tensor self, Tensor mat, Tensor vec, *, Scalar beta=1, Scalar alpha=1, Tensor(a!) out) -> Tensor(a!)
  structured: True
  dispatch:
    CPU: addmv_out_cpu
    CUDA: addmv_out_cuda
    SparseCsrCPU: addmv_out_sparse_csr
    SparseCsrCUDA: addmv_out_sparse_csr_cuda

- func: addr(Tensor self, Tensor vec1, Tensor vec2, *, Scalar beta=1, Scalar alpha=1) -> Tensor
  variants: function, method
  dispatch:
    CPU, CUDA: addr
    CompositeImplicitAutograd: math_addr

- func: addr_(Tensor(a!) self, Tensor vec1, Tensor vec2, *, Scalar beta=1, Scalar alpha=1) -> Tensor(a!)
  variants: method
  dispatch:
    CompositeExplicitAutograd: addr_

- func: addr.out(Tensor self, Tensor vec1, Tensor vec2, *, Scalar beta=1, Scalar alpha=1, Tensor(a!) out) -> Tensor(a!)
  dispatch:
    CPU, CUDA: addr_out
    CompositeImplicitAutograd: math_addr_out

- func: affine_grid_generator(Tensor theta, int[] size, bool align_corners) -> Tensor
  variants: function
  dispatch:
    CompositeExplicitAutograd: affine_grid_generator

- func: affine_grid_generator_backward(Tensor grad, int[] size, bool align_corners) -> Tensor
  variants: function

- func: all.dim(Tensor self, int dim, bool keepdim=False) -> Tensor
  device_check: NoCheck   # TensorIterator
  structured_delegate: all.out
  variants: function, method

- func: all.out(Tensor self, int dim, bool keepdim=False, *, Tensor(a!) out) -> Tensor(a!)
  device_check: NoCheck   # TensorIterator
  structured: True
  precomputed:
  - dim -> int dim
  dispatch:
    CPU, CUDA: all_out

- func: all.dimname(Tensor self, Dimname dim, bool keepdim=False) -> Tensor
  device_check: NoCheck   # TensorIterator
  variants: function, method

- func: all.dimname_out(Tensor self, Dimname dim, bool keepdim=False, *, Tensor(a!) out) -> Tensor(a!)
  device_check: NoCheck   # TensorIterator

- func: allclose(Tensor self, Tensor other, float rtol=1e-05, float atol=1e-08, bool equal_nan=False) -> bool
  variants: function, method

- func: any.dim(Tensor self, int dim, bool keepdim=False) -> Tensor
  device_check: NoCheck   # TensorIterator
  structured_delegate: any.out
  variants: function, method

- func: any.out(Tensor self, int dim, bool keepdim=False, *, Tensor(a!) out) -> Tensor(a!)
  device_check: NoCheck   # TensorIterator
  structured: True
  precomputed:
  - dim -> int dim
  dispatch:
    CPU, CUDA: any_out

- func: any.dimname(Tensor self, Dimname dim, bool keepdim=False) -> Tensor
  device_check: NoCheck   # TensorIterator
  variants: function, method

- func: any.dimname_out(Tensor self, Dimname dim, bool keepdim=False, *, Tensor(a!) out) -> Tensor(a!)
  device_check: NoCheck   # TensorIterator

- func: arange(Scalar end, *, ScalarType? dtype=None, Layout? layout=None, Device? device=None, bool? pin_memory=None) -> Tensor

- func: arange.start(Scalar start, Scalar end, *, ScalarType? dtype=None, Layout? layout=None, Device? device=None, bool? pin_memory=None) -> Tensor

- func: arange.start_step(Scalar start, Scalar end, Scalar step, *, ScalarType? dtype=None, Layout? layout=None, Device? device=None, bool? pin_memory=None) -> Tensor

- func: arange.out(Scalar end, *, Tensor(a!) out) -> Tensor(a!)

- func: arange.start_out(Scalar start, Scalar end, Scalar step=1, *, Tensor(a!) out) -> Tensor(a!)
  dispatch:
    CPU, Meta: arange_out
    CUDA: arange_cuda_out

# This function is a temporary hack to allow tracing of arange like constructs with dynamic
# bounds on arange.  Normal arange is not traceable because it does not take any tensor inputs;
# if the range you need is based on another tensor, calling this function directly will
# preserve tracing.  Get rid of this when arange can directly take tensors for bounds
# (so that it can be traced directly).
- func: _dim_arange(Tensor like, int dim) -> Tensor

- func: argmax(Tensor self, int? dim=None, bool keepdim=False) -> Tensor
  structured_delegate: argmax.out
  device_check: NoCheck   # TensorIterator
  variants: function, method

- func: argmax.out(Tensor self, int? dim=None, bool keepdim=False, *, Tensor(a!) out) -> Tensor(a!)
  structured: True
  dispatch:
    CPU, CUDA: argmax_out

- func: argmin(Tensor self, int? dim=None, bool keepdim=False) -> Tensor
  structured_delegate: argmin.out
  device_check: NoCheck   # TensorIterator
  variants: function, method

- func: argmin.out(Tensor self, int? dim=None, bool keepdim=False, *, Tensor(a!) out) -> Tensor(a!)
  structured: True
  dispatch:
    CPU, CUDA: argmin_out

- func: acosh(Tensor self) -> Tensor
  variants: function, method
  structured_delegate: acosh.out

- func: acosh_(Tensor(a!) self) -> Tensor(a!)
  variants: function, method
  structured_delegate: acosh.out

- func: acosh.out(Tensor self, *, Tensor(a!) out) -> Tensor(a!)
  structured: True
  structured_inherits: TensorIteratorBase
  dispatch:
    CPU, CUDA: acosh_out

# arccosh, alias for acosh
- func: arccosh(Tensor self) -> Tensor
  variants: function, method

- func: arccosh_(Tensor(a!) self) -> Tensor(a!)
  variants: function, method

- func: arccosh.out(Tensor self, *, Tensor(a!) out) -> Tensor(a!)

- func: asinh(Tensor self) -> Tensor
  variants: function, method
  structured_delegate: asinh.out
  dispatch:
    SparseCPU, SparseCUDA: asinh_sparse
    SparseCsrCPU, SparseCsrCUDA: asinh_sparse_csr

- func: asinh_(Tensor(a!) self) -> Tensor(a!)
  variants: function, method
  structured_delegate: asinh.out
  dispatch:
    SparseCPU, SparseCUDA: asinh_sparse_
    SparseCsrCPU, SparseCsrCUDA: asinh_sparse_csr_

- func: asinh.out(Tensor self, *, Tensor(a!) out) -> Tensor(a!)
  structured: True
  structured_inherits: TensorIteratorBase
  dispatch:
    CPU, CUDA: asinh_out
    SparseCPU, SparseCUDA: asinh_sparse_out
    SparseCsrCPU, SparseCsrCUDA: asinh_sparse_csr_out

# arcsinh, alias for asinh
- func: arcsinh(Tensor self) -> Tensor
  variants: function, method

- func: arcsinh_(Tensor(a!) self) -> Tensor(a!)
  variants: function, method

- func: arcsinh.out(Tensor self, *, Tensor(a!) out) -> Tensor(a!)

- func: atanh(Tensor self) -> Tensor
  structured_delegate: atanh.out
  variants: function, method
  dispatch:
    CompositeExplicitAutograd: atanh
    SparseCPU, SparseCUDA: atanh_sparse
    SparseCsrCPU, SparseCsrCUDA: atanh_sparse_csr

- func: atanh_(Tensor(a!) self) -> Tensor(a!)
  structured_delegate: atanh.out
  variants: function, method
  dispatch:
    SparseCPU, SparseCUDA: atanh_sparse_
    SparseCsrCPU, SparseCsrCUDA: atanh_sparse_csr_

- func: atanh.out(Tensor self, *, Tensor(a!) out) -> Tensor(a!)
  structured: True
  structured_inherits: TensorIteratorBase
  dispatch:
    CPU, CUDA: atanh_out
    SparseCPU, SparseCUDA: atanh_sparse_out
    SparseCsrCPU, SparseCsrCUDA: atanh_sparse_csr_out

# arctanh, alias for atanh
- func: arctanh(Tensor self) -> Tensor
  variants: function, method

- func: arctanh_(Tensor(a!) self) -> Tensor(a!)
  variants: function, method

- func: arctanh.out(Tensor self, *, Tensor(a!) out) -> Tensor(a!)

- func: as_strided(Tensor(a) self, int[] size, int[] stride, int? storage_offset=None) -> Tensor(a)
  variants: function, method
  dispatch:
    ZeroTensor, CPU, CUDA, Meta: as_strided_tensorimpl
    QuantizedCPU, QuantizedCUDA: as_strided_qtensorimpl
  device_check: NoCheck
  device_guard: False

- func: as_strided_(Tensor(a!) self, int[] size, int[] stride, int? storage_offset=None) -> Tensor(a!)
  use_const_ref_for_mutable_tensors: True
  variants: function, method
  device_check: NoCheck
  device_guard: False
  tags: inplace_view
  dispatch:
    CompositeExplicitAutograd: as_strided_

- func: asin(Tensor self) -> Tensor
  device_check: NoCheck   # TensorIterator
  variants: function, method
  structured_delegate: asin.out
  dispatch:
    SparseCPU, SparseCUDA: asin_sparse
    SparseCsrCPU, SparseCsrCUDA: asin_sparse_csr

- func: asin_(Tensor(a!) self) -> Tensor(a!)
  device_check: NoCheck   # TensorIterator
  variants: function, method
  structured_delegate: asin.out
  dispatch:
    SparseCPU, SparseCUDA: asin_sparse_
    SparseCsrCPU, SparseCsrCUDA: asin_sparse_csr_

- func: asin.out(Tensor self, *, Tensor(a!) out) -> Tensor(a!)
  device_check: NoCheck   # TensorIterator
  structured: True
  structured_inherits: TensorIteratorBase
  dispatch:
    CPU, CUDA: asin_out
    SparseCPU, SparseCUDA: asin_sparse_out
    SparseCsrCPU, SparseCsrCUDA: asin_sparse_csr_out

# arcsin, alias of asin
- func: arcsin(Tensor self) -> Tensor
  variants: function, method

- func: arcsin_(Tensor(a!) self) -> Tensor(a!)
  variants: function, method

- func: arcsin.out(Tensor self, *, Tensor(a!) out) -> Tensor(a!)

- func: atan(Tensor self) -> Tensor
  device_check: NoCheck   # TensorIterator
  structured_delegate: atan.out
  variants: function, method
  dispatch:
    SparseCPU, SparseCUDA: atan_sparse
    SparseCsrCPU, SparseCsrCUDA: atan_sparse_csr

- func: atan_(Tensor(a!) self) -> Tensor(a!)
  device_check: NoCheck   # TensorIterator
  structured_delegate: atan.out
  variants: function, method
  dispatch:
    SparseCPU, SparseCUDA: atan_sparse_
    SparseCsrCPU, SparseCsrCUDA: atan_sparse_csr_

- func: atan.out(Tensor self, *, Tensor(a!) out) -> Tensor(a!)
  device_check: NoCheck   # TensorIterator
  structured: True
  structured_inherits: TensorIteratorBase
  dispatch:
    CPU, CUDA: atan_out
    SparseCPU, SparseCUDA: atan_sparse_out
    SparseCsrCPU, SparseCsrCUDA: atan_sparse_csr_out

# arctan, alias of atan
- func: arctan(Tensor self) -> Tensor
  variants: function, method

- func: arctan_(Tensor(a!) self) -> Tensor(a!)
  variants: function, method

- func: arctan.out(Tensor self, *, Tensor(a!) out) -> Tensor(a!)

- func: atleast_1d(Tensor self) -> Tensor
  variants: function

- func: atleast_1d.Sequence(Tensor[] tensors) -> Tensor[]

- func: atleast_2d(Tensor self) -> Tensor
  variants: function

- func: atleast_2d.Sequence(Tensor[] tensors) -> Tensor[]
  variants: function

- func: atleast_3d(Tensor self) -> Tensor
  variants: function

- func: atleast_3d.Sequence(Tensor[] tensors) -> Tensor[]
  variants: function

- func: baddbmm(Tensor self, Tensor batch1, Tensor batch2, *, Scalar beta=1, Scalar alpha=1) -> Tensor
  variants: function, method
  structured_delegate: baddbmm.out

- func: baddbmm_(Tensor(a!) self, Tensor batch1, Tensor batch2, *, Scalar beta=1, Scalar alpha=1) -> Tensor(a!)
  variants: method
  structured_delegate: baddbmm.out

- func: baddbmm.out(Tensor self, Tensor batch1, Tensor batch2, *, Scalar beta=1, Scalar alpha=1, Tensor(a!) out) -> Tensor(a!)
  structured: True
  variants: function
  dispatch:
    CPU: baddbmm_out_cpu
    CUDA: baddbmm_out_cuda
    SparseCsrCUDA: baddbmm_out_sparse_csr_cuda

- func: bartlett_window(int window_length, *, ScalarType? dtype=None, Layout? layout=None, Device? device=None, bool? pin_memory=None) -> Tensor

- func: bartlett_window.periodic(int window_length, bool periodic, *, ScalarType? dtype=None, Layout? layout=None, Device? device=None, bool? pin_memory=None) -> Tensor

- func: batch_norm(Tensor input, Tensor? weight, Tensor? bias, Tensor? running_mean, Tensor? running_var, bool training, float momentum, float eps, bool cudnn_enabled) -> Tensor

- func: quantized_batch_norm(Tensor input, Tensor? weight, Tensor? bias, Tensor mean, Tensor var, float eps, float output_scale, int output_zero_point) -> Tensor
  dispatch:
    QuantizedCPU: quantized_batch_norm

- func: _batch_norm_impl_index(Tensor input, Tensor? weight, Tensor? bias, Tensor? running_mean, Tensor? running_var, bool training, float momentum, float eps, bool cudnn_enabled) -> (Tensor, Tensor, Tensor, Tensor, int)

- func: _batch_norm_impl_index_backward(int impl_index, Tensor input, Tensor grad_output, Tensor? weight, Tensor? running_mean, Tensor? running_var, Tensor? save_mean, Tensor? save_var_transform, bool train, float eps, bool[3] output_mask, Tensor reservedSpace) -> (Tensor, Tensor, Tensor)

# Sample bernoulli with values in `self` as probability.
- func: bernoulli(Tensor self, *, Generator? generator=None) -> Tensor
  device_check: NoCheck   # TensorIterator
  variants: function, method
  dispatch:
    CompositeExplicitAutograd: bernoulli

- func: bernoulli.out(Tensor self, *, Generator? generator=None, Tensor(a!) out) -> Tensor(a!)
  device_check: NoCheck   # TensorIterator
  variants: function
  dispatch:
    CPU, CUDA: bernoulli_out

- func: bernoulli_.Tensor(Tensor(a!) self, Tensor p, *, Generator? generator=None) -> Tensor(a!)
  device_check: NoCheck   # TensorIterator
  variants: method
  dispatch:
    CPU, CUDA: bernoulli_

- func: bernoulli_.float(Tensor(a!) self, float p=0.5, *, Generator? generator=None) -> Tensor(a!)
  device_check: NoCheck   # TensorIterator
  variants: method
  dispatch:
    CPU, CUDA: bernoulli_

# This out-of-place version isn't used explicitly, but needed by jit.
# There is no default valid on `p` here because it would introduce ambiguity
# with `bernoulli(Tensor self, *, Generator? generator=None)` declaration.
- func: bernoulli.p(Tensor self, float p, *, Generator? generator=None) -> Tensor
  device_check: NoCheck   # TensorIterator
  variants: function, method

- func: bilinear(Tensor input1, Tensor input2, Tensor weight, Tensor? bias=None) -> Tensor

- func: binary_cross_entropy(Tensor self, Tensor target, Tensor? weight=None, int reduction=Mean) -> Tensor
  device_check: NoCheck   # TensorIterator
  python_module: nn
  variants: function
  dispatch:
    CPU: binary_cross_entropy_cpu
    CUDA: binary_cross_entropy_cuda

- func: binary_cross_entropy.out(Tensor self, Tensor target, Tensor? weight=None, int reduction=Mean, *, Tensor(a!) out) -> Tensor(a!)
  device_check: NoCheck   # TensorIterator
  python_module: nn
  variants: function
  dispatch:
    CPU: binary_cross_entropy_out_cpu
    CUDA: binary_cross_entropy_out_cuda

- func: binary_cross_entropy_backward(Tensor grad_output, Tensor self, Tensor target, Tensor? weight=None, int reduction=Mean) -> Tensor
  python_module: nn
  variants: function
  dispatch:
    CPU: binary_cross_entropy_backward_cpu
    CUDA: binary_cross_entropy_backward_cuda

- func: binary_cross_entropy_backward.grad_input(Tensor grad_output, Tensor self, Tensor target, Tensor? weight=None, int reduction=Mean, *, Tensor(a!) grad_input) -> Tensor(a!)
  python_module: nn
  variants: function
  dispatch:
    CPU: binary_cross_entropy_backward_out_cpu
    CUDA: binary_cross_entropy_backward_out_cuda

- func: binary_cross_entropy_with_logits(Tensor self, Tensor target, Tensor? weight=None, Tensor? pos_weight=None, int reduction=Mean) -> Tensor
  device_check: NoCheck   # TensorIterator
  variants: function
  dispatch:
    CompositeExplicitAutograd: binary_cross_entropy_with_logits

- func: binary_cross_entropy_with_logits_backward(Tensor grad_output, Tensor self, Tensor target, Tensor? weight=None, Tensor? pos_weight=None, int reduction=Mean) -> Tensor
  variants: function

- func: bincount(Tensor self, Tensor? weights=None, int minlength=0) -> Tensor
  variants: function, method
  dispatch:
    CPU: _bincount_cpu
    CUDA: _bincount_cuda

- func: bitwise_not(Tensor self) -> Tensor
  device_check: NoCheck   # TensorIterator
  structured_delegate: bitwise_not.out
  variants: function, method

- func: bitwise_not_(Tensor(a!) self) -> Tensor(a!)
  device_check: NoCheck   # TensorIterator
  structured_delegate: bitwise_not.out
  variants: method

- func: bitwise_not.out(Tensor self, *, Tensor(a!) out) -> Tensor(a!)
  device_check: NoCheck   # TensorIterator
  structured: True
  structured_inherits: TensorIteratorBase
  dispatch:
    CPU, CUDA: bitwise_not_out

- func: copysign.out(Tensor self, Tensor other, *, Tensor(a!) out) -> Tensor(a!)
  device_check: NoCheck   # TensorIterator
  structured: True
  structured_inherits: TensorIteratorBase
  dispatch:
    CPU, CUDA: copysign_out

- func: copysign.Tensor(Tensor self, Tensor other) -> Tensor
  device_check: NoCheck   # TensorIterator
  variants: function, method
  structured_delegate: copysign.out

- func: copysign_.Tensor(Tensor(a!) self, Tensor other) -> Tensor(a!)
  device_check: NoCheck   # TensorIterator
  variants: method
  structured_delegate: copysign.out

- func: copysign.Scalar(Tensor self, Scalar other) -> Tensor
  variants: function, method
  dispatch:
    CompositeExplicitAutograd: copysign

- func: copysign_.Scalar(Tensor(a!) self, Scalar other) -> Tensor(a!)
  variants: method
  dispatch:
    CompositeExplicitAutograd: copysign_

- func: copysign.Scalar_out(Tensor self, Scalar other, *, Tensor(a!) out) -> Tensor(a!)
  dispatch:
    CompositeExplicitAutograd: copysign_out

- func: logical_not(Tensor self) -> Tensor
  device_check: NoCheck   # TensorIterator
  variants: function, method
  dispatch:
    CompositeExplicitAutograd: logical_not

- func: logical_not_(Tensor(a!) self) -> Tensor(a!)
  device_check: NoCheck   # TensorIterator
  variants: method
  dispatch:
    CompositeExplicitAutograd: logical_not_

- func: logical_not.out(Tensor self, *, Tensor(a!) out) -> Tensor(a!)
  device_check: NoCheck   # TensorIterator
  dispatch:
    CPU, CUDA: logical_not_out

- func: logical_xor(Tensor self, Tensor other) -> Tensor
  device_check: NoCheck   # TensorIterator
  variants: function, method
  dispatch:
    CompositeExplicitAutograd: logical_xor

- func: logical_xor_(Tensor(a!) self, Tensor other) -> Tensor(a!)
  device_check: NoCheck   # TensorIterator
  variants: method
  dispatch:
    CompositeExplicitAutograd: logical_xor_

- func: logical_xor.out(Tensor self, Tensor other, *, Tensor(a!) out) -> Tensor(a!)
  device_check: NoCheck   # TensorIterator
  dispatch:
    CPU, CUDA: logical_xor_out

- func: logical_and(Tensor self, Tensor other) -> Tensor
  device_check: NoCheck   # TensorIterator
  variants: function, method
  dispatch:
    CompositeExplicitAutograd: logical_and

- func: logical_and_(Tensor(a!) self, Tensor other) -> Tensor(a!)
  device_check: NoCheck   # TensorIterator
  variants: method
  dispatch:
    CompositeExplicitAutograd: logical_and_

- func: logical_and.out(Tensor self, Tensor other, *, Tensor(a!) out) -> Tensor(a!)
  device_check: NoCheck   # TensorIterator
  dispatch:
    CPU, CUDA: logical_and_out

- func: logical_or(Tensor self, Tensor other) -> Tensor
  device_check: NoCheck   # TensorIterator
  variants: function, method
  dispatch:
    CompositeExplicitAutograd: logical_or

- func: logical_or_(Tensor(a!) self, Tensor other) -> Tensor(a!)
  device_check: NoCheck   # TensorIterator
  variants: method
  dispatch:
    CompositeExplicitAutograd: logical_or_

- func: logical_or.out(Tensor self, Tensor other, *, Tensor(a!) out) -> Tensor(a!)
  device_check: NoCheck   # TensorIterator
  dispatch:
    CPU, CUDA: logical_or_out

- func: blackman_window(int window_length, *, ScalarType? dtype=None, Layout? layout=None, Device? device=None, bool? pin_memory=None) -> Tensor

- func: blackman_window.periodic(int window_length, bool periodic, *, ScalarType? dtype=None, Layout? layout=None, Device? device=None, bool? pin_memory=None) -> Tensor

- func: bmm(Tensor self, Tensor mat2) -> Tensor
  structured_delegate: bmm.out
  variants: function, method
  dispatch:
    SparseCPU: bmm_sparse_cpu
    SparseCUDA: bmm_sparse_cuda

- func: bmm.out(Tensor self, Tensor mat2, *, Tensor(a!) out) -> Tensor(a!)
  structured: True
  variants: function
  dispatch:
    CPU: bmm_out_cpu
    CUDA: bmm_out_cuda
    SparseCPU: bmm_out_sparse_cpu
    SparseCUDA: bmm_out_sparse_cuda
    SparseCsrCUDA: bmm_out_sparse_csr_cuda

- func: broadcast_tensors(Tensor[] tensors) -> Tensor[]
  device_check: NoCheck
  device_guard: False

- func: broadcast_to(Tensor(a) self, int[] size) -> Tensor(a)
  variants: function, method

- func: _sparse_broadcast_to(Tensor(a) self, int[] size) -> Tensor(a)
  variants: function
  dispatch:
    SparseCPU, SparseCUDA: sparse_broadcast_to

- func: cat(Tensor[] tensors, int dim=0) -> Tensor
  dispatch:
    CompositeExplicitAutograd: cat

- func: cat.out(Tensor[] tensors, int dim=0, *, Tensor(a!) out) -> Tensor(a!)
  dispatch:
    CompositeExplicitAutograd: cat_out

- func: cat.names(Tensor[] tensors, Dimname dim) -> Tensor

- func: cat.names_out(Tensor[] tensors, Dimname dim, *, Tensor(a!) out) -> Tensor(a!)

# alias for torch.cat
- func: concat(Tensor[] tensors, int dim=0) -> Tensor

- func: concat.out(Tensor[] tensors, int dim=0, *, Tensor(a!) out) -> Tensor(a!)

- func: concat.names(Tensor[] tensors, Dimname dim) -> Tensor

- func: concat.names_out(Tensor[] tensors, Dimname dim, *, Tensor(a!) out) -> Tensor(a!)

- func: block_diag(Tensor[] tensors) -> Tensor
  variants: function

- func: ceil(Tensor self) -> Tensor
  device_check: NoCheck   # TensorIterator
  structured_delegate: ceil.out
  variants: function, method
  dispatch:
    CompositeExplicitAutograd: ceil
    SparseCPU, SparseCUDA: ceil_sparse
    SparseCsrCPU, SparseCsrCUDA: ceil_sparse_csr

- func: ceil_(Tensor(a!) self) -> Tensor(a!)
  device_check: NoCheck   # TensorIterator
  structured_delegate: ceil.out
  variants: function, method
  dispatch:
    CompositeExplicitAutograd: ceil_
    SparseCPU, SparseCUDA: ceil_sparse_
    SparseCsrCPU, SparseCsrCUDA: ceil_sparse_csr_

- func: ceil.out(Tensor self, *, Tensor(a!) out) -> Tensor(a!)
  device_check: NoCheck   # TensorIterator
  structured: True
  structured_inherits: TensorIteratorBase
  dispatch:
    CPU, CUDA: ceil_out
    SparseCPU, SparseCUDA: ceil_sparse_out
    SparseCsrCPU, SparseCsrCUDA: ceil_sparse_csr_out

# alias for torch.linalg.multi_dot
- func: chain_matmul(Tensor[] matrices) -> Tensor
  variants: function

# alias for torch.linalg.multi_dot
- func: chain_matmul.out(Tensor[] matrices, *, Tensor(a!) out) -> Tensor(a!)

- func: unsafe_chunk(Tensor self, int chunks, int dim=0) -> Tensor[]
  variants: function, method
  device_check: NoCheck
  device_guard: False

- func: chunk(Tensor(a -> *) self, int chunks, int dim=0) -> Tensor(a)[]
  variants: function, method
  device_check: NoCheck
  device_guard: False

- func: tensor_split.sections(Tensor(a -> *) self, int sections, int dim=0) -> Tensor(a)[]
  variants: function, method

- func: tensor_split.indices(Tensor(a -> *) self, int[] indices, int dim=0) -> Tensor(a)[]
  variants: function, method

- func: tensor_split.tensor_indices_or_sections(Tensor(a -> *) self, Tensor tensor_indices_or_sections, int dim=0) -> Tensor(a)[]
  variants: function, method

- func: clamp(Tensor self, Scalar? min=None, Scalar? max=None) -> Tensor
  device_check: NoCheck   # TensorIterator
  variants: function, method
  cpp_no_default_args: ['min']
  structured_delegate: clamp.out
  dispatch:
    QuantizedCPU: clamp_quantized_cpu

- func: clamp.Tensor(Tensor self, Tensor? min=None, Tensor? max=None) -> Tensor
  variants: function, method
  dispatch:
    CPU, CUDA: clamp

- func: clamp_(Tensor(a!) self, Scalar? min=None, Scalar? max=None) -> Tensor(a!)
  device_check: NoCheck   # TensorIterator
  variants: function, method
  cpp_no_default_args: ['min']
  structured_delegate: clamp.out
  dispatch:
    CompositeExplicitAutograd: clamp_

- func: clamp_.Tensor(Tensor(a!) self, Tensor? min=None, Tensor? max=None) -> Tensor(a!)
  variants: function, method
  dispatch:
    CompositeExplicitAutograd: clamp_

- func: clamp.out(Tensor self, Scalar? min=None, Scalar? max=None, *, Tensor(a!) out) -> Tensor(a!)
  device_check: NoCheck   # TensorIterator
  cpp_no_default_args: ['min']
  structured: True
  structured_inherits: TensorIteratorBase
  dispatch:
    CPU, CUDA: clamp_out

- func: clamp.Tensor_out(Tensor self, Tensor? min=None, Tensor? max=None, *, Tensor(a!) out) -> Tensor(a!)
  device_check: NoCheck   # TensorIterator
  dispatch:
    CPU, CUDA: clamp_out

- func: clamp_max(Tensor self, Scalar max) -> Tensor
  device_check: NoCheck   # TensorIterator
  variants: function, method
  dispatch:
    CompositeExplicitAutograd: clamp_max

- func: clamp_max.Tensor(Tensor self, Tensor max) -> Tensor
  variants: function, method
  dispatch:
    CompositeExplicitAutograd: clamp_max

- func: clamp_max_(Tensor(a!) self, Scalar max) -> Tensor(a!)
  device_check: NoCheck   # TensorIterator
  variants: function, method
  dispatch:
    CompositeExplicitAutograd: clamp_max_

- func: clamp_max_.Tensor(Tensor(a!) self, Tensor max) -> Tensor(a!)
  variants: function, method
  dispatch:
    CompositeExplicitAutograd: clamp_max_

- func: clamp_max.out(Tensor self, Scalar max, *, Tensor(a!) out) -> Tensor(a!)
  device_check: NoCheck   # TensorIterator
  dispatch:
    CPU, CUDA: clamp_max_out

- func: clamp_max.Tensor_out(Tensor self, Tensor max, *, Tensor(a!) out) -> Tensor(a!)
  dispatch:
    CPU, CUDA: clamp_max_out

- func: clamp_min(Tensor self, Scalar min) -> Tensor
  device_check: NoCheck   # TensorIterator
  variants: function, method
  dispatch:
    CompositeExplicitAutograd: clamp_min

- func: clamp_min.Tensor(Tensor self, Tensor min) -> Tensor
  variants: function, method
  dispatch:
    CompositeExplicitAutograd: clamp_min

- func: clamp_min_(Tensor(a!) self, Scalar min) -> Tensor(a!)
  device_check: NoCheck   # TensorIterator
  variants: function, method
  dispatch:
    CompositeExplicitAutograd: clamp_min_

- func: clamp_min_.Tensor(Tensor(a!) self, Tensor min) -> Tensor(a!)
  variants: function, method
  dispatch:
    CompositeExplicitAutograd: clamp_min_

- func: clamp_min.out(Tensor self, Scalar min, *, Tensor(a!) out) -> Tensor(a!)
  device_check: NoCheck   # TensorIterator
  dispatch:
    CPU, CUDA: clamp_min_out

- func: clamp_min.Tensor_out(Tensor self, Tensor min, *, Tensor(a!) out) -> Tensor(a!)
  dispatch:
    CPU, CUDA: clamp_min_out

# clip is an alias for clamp
- func: clip(Tensor self, Scalar? min=None, Scalar? max=None) -> Tensor
  cpp_no_default_args: ['min']
  variants: function, method

- func: clip.Tensor(Tensor self, Tensor? min=None, Tensor? max=None) -> Tensor
  variants: function, method

- func: clip_(Tensor(a!) self, Scalar? min=None, Scalar? max=None) -> Tensor(a!)
  cpp_no_default_args: ['min']
  variants: function, method

- func: clip_.Tensor(Tensor(a!) self, Tensor? min=None, Tensor? max=None) -> Tensor(a!)
  variants: function, method

- func: clip.out(Tensor self, Scalar? min=None, Scalar? max=None, *, Tensor(a!) out) -> Tensor(a!)
  cpp_no_default_args: ['min']

- func: clip.Tensor_out(Tensor self, Tensor? min=None, Tensor? max=None, *, Tensor(a!) out) -> Tensor(a!)

- func: cudnn_is_acceptable(Tensor self) -> bool
  device_check: NoCheck
  device_guard: False

- func: complex(Tensor real, Tensor imag) -> Tensor
  variants: function
  dispatch:
    CompositeExplicitAutograd: complex

- func: complex.out(Tensor real, Tensor imag, *, Tensor(a!) out) -> Tensor(a!)
  dispatch:
    CPU, CUDA: complex_out

- func: polar(Tensor abs, Tensor angle) -> Tensor
  variants: function
  dispatch:
    CompositeExplicitAutograd: polar

- func: polar.out(Tensor abs, Tensor angle, *, Tensor(a!) out) -> Tensor(a!)
  dispatch:
    CPU, CUDA: polar_out

- func: constant_pad_nd(Tensor self, int[] pad, Scalar value=0) -> Tensor
  variants: function
  dispatch:
    CompositeExplicitAutograd: constant_pad_nd

- func: contiguous(Tensor(a) self, *, MemoryFormat memory_format=contiguous_format) -> Tensor(a)
  variants: method
  manual_cpp_binding: True

- func: convolution(Tensor input, Tensor weight, Tensor? bias, int[] stride, int[] padding, int[] dilation, bool transposed, int[] output_padding, int groups) -> Tensor
  dispatch:
    CompositeExplicitAutograd: convolution

- func: convolution_backward(Tensor grad_output, Tensor input, Tensor weight, int[]? bias_sizes, int[] stride, int[] padding, int[] dilation, bool transposed, int[] output_padding, int groups, bool[3] output_mask) -> (Tensor, Tensor, Tensor)
  dispatch:
    CompositeExplicitAutograd, CUDA: convolution_backward

- func: convolution_overrideable(Tensor input, Tensor weight, Tensor? bias, int[] stride, int[] padding, int[] dilation, bool transposed, int[] output_padding, int groups) -> Tensor
  dispatch:
    CompositeExplicitAutograd: convolution_overrideable

- func: convolution_backward_overrideable(Tensor grad_output, Tensor input, Tensor weight, int[] stride, int[] padding, int[] dilation, bool transposed, int[] output_padding, int groups, bool[3] output_mask) -> (Tensor grad_input, Tensor grad_weight, Tensor grad_bias)
  dispatch:
    CompositeExplicitAutograd: convolution_backward_overrideable

- func: _convolution(Tensor input, Tensor weight, Tensor? bias, int[] stride, int[] padding, int[] dilation, bool transposed, int[] output_padding, int groups, bool benchmark, bool deterministic, bool cudnn_enabled, bool allow_tf32) -> Tensor
  dispatch:
    CompositeExplicitAutograd: _convolution

- func: _convolution.deprecated(Tensor input, Tensor weight, Tensor? bias, int[] stride, int[] padding, int[] dilation, bool transposed, int[] output_padding, int groups, bool benchmark, bool deterministic, bool cudnn_enabled) -> Tensor

- func: _convolution_mode(Tensor input, Tensor weight, Tensor? bias, int[] stride, str padding, int[] dilation, int groups) -> Tensor

- func: _convolution_double_backward(Tensor? ggI, Tensor? ggW, Tensor? ggb, Tensor gO, Tensor weight, Tensor self, int[] stride, int[] padding, int[] dilation, bool transposed, int[] output_padding, int groups, bool[3] output_mask) -> (Tensor, Tensor, Tensor)

- func: conv1d(Tensor input, Tensor weight, Tensor? bias=None, int[1] stride=1, int[1] padding=0, int[1] dilation=1, int groups=1) -> Tensor

- func: conv2d(Tensor input, Tensor weight, Tensor? bias=None, int[2] stride=1, int[2] padding=0, int[2] dilation=1, int groups=1) -> Tensor

- func: conv3d(Tensor input, Tensor weight, Tensor? bias=None, int[3] stride=1, int[3] padding=0, int[3] dilation=1, int groups=1) -> Tensor

- func: conv1d.padding(Tensor input, Tensor weight, Tensor? bias=None, int[1] stride=1, str padding="valid", int[1] dilation=1, int groups=1) -> Tensor
  cpp_no_default_args: ['bias', 'stride', 'padding']

- func: conv2d.padding(Tensor input, Tensor weight, Tensor? bias=None, int[2] stride=1, str padding="valid", int[2] dilation=1, int groups=1) -> Tensor
  cpp_no_default_args: ['bias', 'stride', 'padding']

- func: conv3d.padding(Tensor input, Tensor weight, Tensor? bias=None, int[3] stride=1, str padding="valid", int[3] dilation=1, int groups=1) -> Tensor
  cpp_no_default_args: ['bias', 'stride', 'padding']

- func: conv_tbc(Tensor self, Tensor weight, Tensor bias, int pad=0) -> Tensor
  dispatch:
    CompositeExplicitAutograd: conv_tbc

- func: conv_tbc_backward(Tensor self, Tensor input, Tensor weight, Tensor bias, int pad) -> (Tensor, Tensor, Tensor)

# NB: we inherit the goofy argument order from PyTorch torch.nn.functional
- func: conv_transpose1d(Tensor input, Tensor weight, Tensor? bias=None, int[1] stride=1, int[1] padding=0, int[1] output_padding=0, int groups=1, int[1] dilation=1) -> Tensor

- func: conv_transpose2d.input(Tensor input, Tensor weight, Tensor? bias=None, int[2] stride=1, int[2] padding=0, int[2] output_padding=0, int groups=1, int[2] dilation=1) -> Tensor

- func: conv_transpose3d.input(Tensor input, Tensor weight, Tensor? bias=None, int[3] stride=1, int[3] padding=0, int[3] output_padding=0, int groups=1, int[3] dilation=1) -> Tensor

- func: copy_(Tensor(a!) self, Tensor src, bool non_blocking=False) -> Tensor(a!)
  variants: method
  device_check: NoCheck
  device_guard: False
  dispatch:
    MkldnnCPU: copy_mkldnn_
    SparseCPU, SparseCUDA, SparseHIP: copy_sparse_wrapper_
    CompositeExplicitAutograd: copy_
    SparseCsrCPU, SparseCsrCUDA: copy_sparse_csr_

- func: _copy_from(Tensor self, Tensor dst, bool non_blocking=False) -> Tensor
  dispatch: {}

# We need this to be able to properly copy from a CPU to an XLA tensor with different sizes.
# See https://github.com/pytorch/xla/issues/2881
- func: _copy_from_and_resize(Tensor self, Tensor dst) -> Tensor
  dispatch: {}

- func: cos(Tensor self) -> Tensor
  device_check: NoCheck   # TensorIterator
  variants: function, method
  structured_delegate: cos.out

- func: cos_(Tensor(a!) self) -> Tensor(a!)
  device_check: NoCheck   # TensorIterator
  variants: function, method
  structured_delegate: cos.out

- func: cos.out(Tensor self, *, Tensor(a!) out) -> Tensor(a!)
  device_check: NoCheck   # TensorIterator
  structured: True
  structured_inherits: TensorIteratorBase
  dispatch:
    CPU, CUDA: cos_out

- func: cosh(Tensor self) -> Tensor
  device_check: NoCheck   # TensorIterator
  variants: function, method
  structured_delegate: cosh.out

- func: cosh_(Tensor(a!) self) -> Tensor(a!)
  device_check: NoCheck   # TensorIterator
  variants: function, method
  structured_delegate: cosh.out

- func: cosh.out(Tensor self, *, Tensor(a!) out) -> Tensor(a!)
  device_check: NoCheck   # TensorIterator
  structured: True
  structured_inherits: TensorIteratorBase
  dispatch:
    CPU, CUDA: cosh_out

- func: cosine_embedding_loss(Tensor input1, Tensor input2, Tensor target, float margin=0.0, int reduction=Mean) -> Tensor

- func: count_nonzero.dim_IntList(Tensor self, int[] dim) -> Tensor
  variants: function, method
  dispatch:
    CPU: count_nonzero_cpu
    CUDA: count_nonzero_cuda

- func: count_nonzero(Tensor self, int? dim=None) -> Tensor
  variants: function, method
  dispatch:
    CompositeExplicitAutograd: count_nonzero

- func: cov(Tensor self, *, int correction=1, Tensor? fweights=None, Tensor? aweights=None) -> Tensor
  variants: function, method

- func: corrcoef(Tensor self) -> Tensor
  variants: function, method

- func: cudnn_affine_grid_generator(Tensor theta, int N, int C, int H, int W) -> Tensor grid
  dispatch:
    CUDA: cudnn_affine_grid_generator_forward

# TODO: Why do I have to call this grad?!
- func: cudnn_affine_grid_generator_backward(Tensor grad, int N, int C, int H, int W) -> Tensor grad_theta
  dispatch:
    CUDA: cudnn_affine_grid_generator_backward

- func: cudnn_batch_norm(Tensor input, Tensor weight, Tensor? bias, Tensor? running_mean, Tensor? running_var, bool training, float exponential_average_factor, float epsilon) -> (Tensor, Tensor, Tensor, Tensor)
  dispatch:
    CUDA: cudnn_batch_norm

# NB: You can only use this if you used cudnn_batch_norm training=True
- func: cudnn_batch_norm_backward(Tensor input, Tensor grad_output, Tensor weight, Tensor? running_mean, Tensor? running_var, Tensor? save_mean, Tensor? save_var, float epsilon, Tensor reserveSpace) -> (Tensor, Tensor, Tensor)
  dispatch:
    CUDA: cudnn_batch_norm_backward

- func: cudnn_convolution(Tensor self, Tensor weight, int[] padding, int[] stride, int[] dilation, int groups, bool benchmark, bool deterministic, bool allow_tf32) -> Tensor
  dispatch:
    CUDA: cudnn_convolution

- func: cudnn_convolution_transpose(Tensor self, Tensor weight, int[] padding, int[] output_padding, int[] stride, int[] dilation, int groups, bool benchmark, bool deterministic, bool allow_tf32) -> Tensor
  dispatch:
    CUDA: cudnn_convolution_transpose

- func: cudnn_convolution_relu(Tensor self, Tensor weight, Tensor? bias, int[] stride, int[] padding, int[] dilation, int groups) -> Tensor
  dispatch:
    CUDA: cudnn_convolution_relu

- func: cudnn_convolution_add_relu(Tensor self, Tensor weight, Tensor z, Scalar? alpha, Tensor? bias, int[] stride, int[] padding, int[] dilation, int groups) -> Tensor
  dispatch:
    CUDA: cudnn_convolution_add_relu

# NB: input is special cased in a way I don't quite understand
- func: cudnn_grid_sampler(Tensor self, Tensor grid) -> Tensor output
  dispatch:
    CUDA: cudnn_grid_sampler_forward

- func: cudnn_grid_sampler_backward(Tensor self, Tensor grid, Tensor grad_output) -> (Tensor grad_self, Tensor grad_grid)
  dispatch:
    CUDA: cudnn_grid_sampler_backward

- func: cummax(Tensor self, int dim) -> (Tensor values, Tensor indices)
  device_check: NoCheck   # TensorIterator
  variants: function, method
  dispatch:
    CompositeExplicitAutograd: cummax

- func: cummax.out(Tensor self, int dim, *, Tensor(a!) values, Tensor(b!) indices) -> (Tensor(a!) values, Tensor(b!) indices)
  device_check: NoCheck   # TensorIterator
  dispatch:
    CompositeExplicitAutograd: cummax_out

- func: cummax.dimname(Tensor self, Dimname dim) -> (Tensor values, Tensor indices)
  device_check: NoCheck   # TensorIterator
  variants: function, method

- func: cummax.dimname_out(Tensor self, Dimname dim, *, Tensor(a!) values, Tensor(b!) indices) -> (Tensor(a!) values, Tensor(b!) indices)
  device_check: NoCheck   # TensorIterator

- func: _cummax_helper(Tensor self, Tensor(a!) values, Tensor(b!) indices, int dim) -> ()
  variants: function
  dispatch:
    CPU: cummax_helper_cpu
    CUDA: cummax_helper_cuda

- func: cummin(Tensor self, int dim) -> (Tensor values, Tensor indices)
  device_check: NoCheck   # TensorIterator
  variants: function, method
  dispatch:
    CompositeExplicitAutograd: cummin

- func: cummin.out(Tensor self, int dim, *, Tensor(a!) values, Tensor(b!) indices) -> (Tensor(a!) values, Tensor(b!) indices)
  device_check: NoCheck   # TensorIterator
  dispatch:
    CompositeExplicitAutograd: cummin_out

- func: cummin.dimname(Tensor self, Dimname dim) -> (Tensor values, Tensor indices)
  device_check: NoCheck   # TensorIterator
  variants: function, method

- func: cummin.dimname_out(Tensor self, Dimname dim, *, Tensor(a!) values, Tensor(b!) indices) -> (Tensor(a!) values, Tensor(b!) indices)
  device_check: NoCheck   # TensorIterator

- func: _cummin_helper(Tensor self, Tensor(a!) values, Tensor(b!) indices, int dim) -> ()
  variants: function
  dispatch:
    CPU: cummin_helper_cpu
    CUDA: cummin_helper_cuda

- func: cummaxmin_backward(Tensor grad, Tensor input, Tensor indices, int dim) -> Tensor
  variants: function
  device_check: NoCheck
  device_guard: False

- func: cumprod(Tensor self, int dim, *, ScalarType? dtype=None) -> Tensor
  structured_delegate: cumprod.out
  device_check: NoCheck   # TensorIterator
  variants: function, method

- func: cumprod_(Tensor(a!) self, int dim, *, ScalarType? dtype=None) -> Tensor(a!)
  structured_delegate: cumprod.out
  variants: method

- func: cumprod.out(Tensor self, int dim, *, ScalarType? dtype=None, Tensor(a!) out) -> Tensor(a!)
  structured: True
  device_check: NoCheck   # TensorIterator
  dispatch:
    CPU, CUDA: cumprod_out

- func: cumprod.dimname(Tensor self, Dimname dim, *, ScalarType? dtype=None) -> Tensor
  device_check: NoCheck   # TensorIterator
  variants: function, method

- func: cumprod_.dimname(Tensor(a!) self, Dimname dim, *, ScalarType? dtype=None) -> Tensor(a!)
  variants: method

- func: cumprod.dimname_out(Tensor self, Dimname dim, *, ScalarType? dtype=None, Tensor(a!) out) -> Tensor(a!)
  device_check: NoCheck   # TensorIterator

- func: cumprod_backward(Tensor grad, Tensor input, int dim, Tensor output) -> Tensor
  variants: function
  device_check: NoCheck
  device_guard: False

- func: cumsum(Tensor self, int dim, *, ScalarType? dtype=None) -> Tensor
  structured_delegate: cumsum.out
  device_check: NoCheck   # TensorIterator
  variants: function, method

- func: cumsum_(Tensor(a!) self, int dim, *, ScalarType? dtype=None) -> Tensor(a!)
  structured_delegate: cumsum.out
  variants: method

- func: cumsum.out(Tensor self, int dim, *, ScalarType? dtype=None, Tensor(a!) out) -> Tensor(a!)
  structured: True
  device_check: NoCheck   # TensorIterator
  dispatch:
    CPU, CUDA: cumsum_out

- func: cumsum.dimname(Tensor self, Dimname dim, *, ScalarType? dtype=None) -> Tensor
  device_check: NoCheck   # TensorIterator
  variants: function, method

- func: cumsum_.dimname(Tensor(a!) self, Dimname dim, *, ScalarType? dtype=None) -> Tensor(a!)
  variants: method

- func: cumsum.dimname_out(Tensor self, Dimname dim, *, ScalarType? dtype=None, Tensor(a!) out) -> Tensor(a!)
  device_check: NoCheck   # TensorIterator

- func: cumulative_trapezoid.x(Tensor y, Tensor x, *, int dim=-1) -> Tensor

- func: cumulative_trapezoid.dx(Tensor y, *, Scalar dx=1, int dim=-1) -> Tensor

- func: ctc_loss.IntList(Tensor log_probs, Tensor targets, int[] input_lengths, int[] target_lengths, int blank=0, int reduction=Mean, bool zero_infinity=False) -> Tensor

# convenience function that converts to intlists for you
- func: ctc_loss.Tensor(Tensor log_probs, Tensor targets, Tensor input_lengths, Tensor target_lengths, int blank=0, int reduction=Mean, bool zero_infinity=False) -> Tensor

- func: _ctc_loss(Tensor log_probs, Tensor targets, int[] input_lengths, int[] target_lengths, int blank=0, bool zero_infinity=False) -> (Tensor, Tensor)
  dispatch:
    CPU: ctc_loss_cpu
    CUDA: ctc_loss_gpu

- func: _ctc_loss_backward(Tensor grad, Tensor log_probs, Tensor targets, int[] input_lengths, int[] target_lengths, Tensor neg_log_likelihood, Tensor log_alpha, int blank, bool zero_infinity=False) -> Tensor
  dispatch:
    CPU: ctc_loss_backward_cpu
    CUDA: ctc_loss_backward_gpu

- func: diag_embed(Tensor self, int offset=0, int dim1=-2, int dim2=-1) -> Tensor
  variants: function, method
  dispatch:
    CompositeExplicitAutograd: diag_embed

- func: diagflat(Tensor self, int offset=0) -> Tensor
  variants: function, method

- func: diagonal(Tensor(a) self, int offset=0, int dim1=0, int dim2=1) -> Tensor(a)
  variants: function, method
  dispatch:
    CompositeExplicitAutograd: diagonal

- func: linalg_diagonal(Tensor(a) A, *, int offset=0, int dim1=-2, int dim2=-1) -> Tensor(a)
  python_module: linalg
  variants: function

- func: diagonal.Dimname(Tensor(a) self, *, Dimname outdim, Dimname dim1, Dimname dim2, int offset=0) -> Tensor(a)
  variants: function, method

- func: diagonal_backward(Tensor grad_output, int[] input_sizes, int offset, int dim1, int dim2) -> Tensor
  variants: function
  device_check: NoCheck
  device_guard: False
  dispatch:
    CompositeExplicitAutograd: diagonal_backward

- func: fill_diagonal_(Tensor(a!) self, Scalar fill_value, bool wrap=False) -> Tensor(a!)
  variants: method

- func: diff(Tensor self, int n=1, int dim=-1, Tensor? prepend=None, Tensor? append=None) -> Tensor
  variants: function, method

- func: diff.out(Tensor self, int n=1, int dim=-1, Tensor? prepend=None, Tensor? append=None, *, Tensor(a!) out) -> Tensor(a!)
  variants: function

- func: gradient.scalarint(Tensor self, *, Scalar? spacing=None, int? dim=None, int edge_order=1) -> Tensor[]
  variants: function

- func: gradient.scalararray(Tensor self, *, Scalar spacing, int[] dim, int edge_order=1) -> Tensor[]
  variants: function

- func: gradient.array(Tensor self, *, int[] dim, int edge_order=1) -> Tensor[]
  variants: function

- func: gradient.scalarrayint(Tensor self, *, Scalar[] spacing, int? dim=None, int edge_order=1) -> Tensor[]
  variants: function

- func: gradient.scalarrayarray(Tensor self, *, Scalar[] spacing, int[] dim, int edge_order=1) -> Tensor[]
  variants: function

- func: gradient.tensorarrayint(Tensor self, *, Tensor[] spacing, int? dim=None, int edge_order=1) -> Tensor[]
  variants: function

- func: gradient.tensorarray(Tensor self, *, Tensor[] spacing, int[] dim, int edge_order=1) -> Tensor[]
  variants: function

- func: div.Tensor(Tensor self, Tensor other) -> Tensor
  device_check: NoCheck   # TensorIterator
  variants: function, method
  structured_delegate: div.out
  dispatch:
    SparseCPU, SparseCUDA: div_sparse
    ZeroTensor: div_zerotensor

- func: div_.Tensor(Tensor(a!) self, Tensor other) -> Tensor(a!)
  device_check: NoCheck   # TensorIterator
  variants: method
  structured_delegate: div.out
  dispatch:
    SparseCPU, SparseCUDA: div_sparse_

- func: div.out(Tensor self, Tensor other, *, Tensor(a!) out) -> Tensor(a!)
  device_check: NoCheck   # TensorIterator
  structured: True
  structured_inherits: TensorIteratorBase
  dispatch:
    CPU, CUDA: div_out
    SparseCPU, SparseCUDA: div_out_sparse_zerodim

- func: div.Tensor_mode(Tensor self, Tensor other, *, str? rounding_mode) -> Tensor
  device_check: NoCheck   # TensorIterator
  variants: function, method
  structured_delegate: div.out_mode
  dispatch:
    SparseCPU, SparseCUDA: div_sparse

- func: div_.Tensor_mode(Tensor(a!) self, Tensor other, *, str? rounding_mode) -> Tensor(a!)
  device_check: NoCheck   # TensorIterator
  variants: method
  structured_delegate: div.out_mode
  dispatch:
    SparseCPU, SparseCUDA: div_sparse_

- func: div.out_mode(Tensor self, Tensor other, *, str? rounding_mode, Tensor(a!) out) -> Tensor(a!)
  device_check: NoCheck   # TensorIterator
  structured: True
  structured_inherits: TensorIteratorBase
  dispatch:
    CPU, CUDA: div_out_mode
    SparseCPU, SparseCUDA: div_out_sparse_zerodim

# For C++ only, until we have conversion from C++ numbers to Tensor
- func: div.Scalar(Tensor self, Scalar other) -> Tensor
  device_check: NoCheck   # TensorIterator
  variants: function, method
  dispatch:
    CompositeExplicitAutograd: div

- func: div_.Scalar(Tensor(a!) self, Scalar other) -> Tensor(a!)
  device_check: NoCheck   # TensorIterator
  variants: method
  dispatch:
    CompositeExplicitAutograd: div_

- func: div.Scalar_mode(Tensor self, Scalar other, *, str? rounding_mode) -> Tensor
  variants: function, method
  dispatch:
    CompositeExplicitAutograd: div

- func: div_.Scalar_mode(Tensor(a!) self, Scalar other, *, str? rounding_mode) -> Tensor(a!)
  variants: method
  dispatch:
    CompositeExplicitAutograd: div_

# divide, alias for div
- func: divide.Tensor(Tensor self, Tensor other) -> Tensor
  variants: function, method

- func: divide_.Tensor(Tensor(a!) self, Tensor other) -> Tensor(a!)
  variants: method

- func: divide.out(Tensor self, Tensor other, *, Tensor(a!) out) -> Tensor(a!)

- func: divide.Scalar(Tensor self, Scalar other) -> Tensor
  variants: function, method

- func: divide_.Scalar(Tensor(a!) self, Scalar other) -> Tensor(a!)
  variants: method

- func: divide.Tensor_mode(Tensor self, Tensor other, *, str? rounding_mode) -> Tensor
  variants: function, method

- func: divide_.Tensor_mode(Tensor(a!) self, Tensor other, *, str? rounding_mode) -> Tensor(a!)
  variants: method

- func: divide.out_mode(Tensor self, Tensor other, *, str? rounding_mode, Tensor(a!) out) -> Tensor(a!)

- func: divide.Scalar_mode(Tensor self, Scalar other, *, str? rounding_mode) -> Tensor
  variants: function, method

- func: divide_.Scalar_mode(Tensor(a!) self, Scalar other, *, str? rounding_mode) -> Tensor(a!)
  variants: method

  # true_divide, an alias for div
- func: true_divide.Tensor(Tensor self, Tensor other) -> Tensor
  device_check: NoCheck   # TensorIterator
  variants: function, method

- func: true_divide_.Tensor(Tensor(a!) self, Tensor other) -> Tensor(a!)
  device_check: NoCheck   # TensorIterator
  variants: method

- func: true_divide.out(Tensor self, Tensor other, *, Tensor(a!) out) -> Tensor(a!)
  device_check: NoCheck   # TensorIterator

- func: true_divide.Scalar(Tensor self, Scalar other) -> Tensor
  device_check: NoCheck   # TensorIterator
  variants: function, method

- func: true_divide_.Scalar(Tensor(a!) self, Scalar other) -> Tensor(a!)
  device_check: NoCheck   # TensorIterator
  variants: method

- func: dot(Tensor self, Tensor tensor) -> Tensor
  variants: function, method
  dispatch:
    CPU: dot
    CUDA: dot_cuda

- func: dot.out(Tensor self, Tensor tensor, *, Tensor(a!) out) -> Tensor(a!)
  dispatch:
    CompositeExplicitAutograd: dot_out

- func: vdot(Tensor self, Tensor other) -> Tensor
  variants: function, method
  dispatch:
    CPU: vdot
    CUDA: vdot_cuda

- func: vdot.out(Tensor self, Tensor other, *, Tensor(a!) out) -> Tensor(a!)
  dispatch:
    CompositeExplicitAutograd: vdot_out

- func: einsum(str equation, Tensor[] tensors) -> Tensor

- func: embedding(Tensor weight, Tensor indices, int padding_idx=-1, bool scale_grad_by_freq=False, bool sparse=False) -> Tensor
  dispatch:
    CompositeExplicitAutograd: embedding

- func: embedding_backward(Tensor grad, Tensor indices, int num_weights, int padding_idx, bool scale_grad_by_freq, bool sparse) -> Tensor

- func: embedding_dense_backward(Tensor grad_output, Tensor indices, int num_weights, int padding_idx, bool scale_grad_by_freq) -> Tensor
  dispatch:
    CPU: embedding_dense_backward_cpu
    CUDA: embedding_dense_backward_cuda

- func: embedding_renorm_(Tensor(a!) self, Tensor indices, float max_norm, float norm_type) -> Tensor(a!)
  dispatch:
    CPU: embedding_renorm_cpu_
    CUDA: embedding_renorm_cuda_

- func: embedding_sparse_backward(Tensor grad, Tensor indices, int num_weights, int padding_idx, bool scale_grad_by_freq) -> Tensor

# NOTE [ embedding_bag Native Functions ]
# The `_embedding_bag.*` variants assume that input tensors except for `weight`,
# e.g. `indices` and `offsets` (and `offset2bag`), are contiguous.
# We really only need to enforce this for `_embedding_bag` (the forward) because
# the backward inputs are the same as forward ones.
# The above `embedding_bag` wrapper is created to achieve this, e.g.,
# applying indices = indices.contiguous().
# The backward functions apply a check that these input tensors are contiguous.


- func: _embedding_bag_forward_only(Tensor weight, Tensor indices, Tensor offsets, bool scale_grad_by_freq=False, int mode=0, bool sparse=False, Tensor? per_sample_weights=None, bool include_last_offset=False, int padding_idx=-1) -> (Tensor, Tensor, Tensor, Tensor)
  dispatch:
    CPU: _embedding_bag_forward_only_cpu
    CUDA: _embedding_bag_forward_only_cuda

- func: _rowwise_prune(Tensor weight, Tensor mask, ScalarType compressed_indices_dtype) -> (Tensor, Tensor)

# row_stack is the alias of vstack
- func: row_stack(Tensor[] tensors) -> Tensor

- func: row_stack.out(Tensor[] tensors, *, Tensor(a!) out) -> Tensor(a!)

- func: embedding_bag(Tensor weight, Tensor indices, Tensor offsets, bool scale_grad_by_freq=False, int mode=0, bool sparse=False, Tensor? per_sample_weights=None, bool include_last_offset=False) -> (Tensor, Tensor, Tensor, Tensor)

# To keep backward and forward compatibility, and to avoid ambiguity with the
# original signature above, scale_grad_by_freq, mode, sparse,
# per_sample_weights, and include_last_offset parameters do not have default
# values. Once the original signature is removed, default values can be added.
- func: embedding_bag.padding_idx(Tensor weight, Tensor indices, Tensor offsets, bool scale_grad_by_freq, int mode, bool sparse, Tensor? per_sample_weights, bool include_last_offset, int? padding_idx) -> (Tensor, Tensor, Tensor, Tensor)

- func: _embedding_bag(Tensor weight, Tensor indices, Tensor offsets, bool scale_grad_by_freq=False, int mode=0, bool sparse=False, Tensor? per_sample_weights=None, bool include_last_offset=False, int padding_idx=-1) -> (Tensor, Tensor, Tensor, Tensor)
  dispatch:
    CPU: _embedding_bag_cpu
    CUDA: _embedding_bag_cuda

- func: _embedding_bag_backward(Tensor grad, Tensor indices, Tensor offsets, Tensor offset2bag, Tensor bag_size, Tensor maximum_indices, int num_weights, bool scale_grad_by_freq, int mode, bool sparse, Tensor? per_sample_weights, int padding_idx=-1) -> Tensor

- func: _embedding_bag_sparse_backward(Tensor grad, Tensor indices, Tensor offsets, Tensor offset2bag, Tensor bag_size, int num_weights, bool scale_grad_by_freq, int mode, Tensor? per_sample_weights, int padding_idx=-1) -> Tensor

- func: _embedding_bag_dense_backward(Tensor grad, Tensor indices, Tensor offset2bag, Tensor bag_size, Tensor maximum_indices, int num_weights, bool scale_grad_by_freq, int mode, Tensor? per_sample_weights, int padding_idx=-1) -> Tensor
  dispatch:
    CPU: _embedding_bag_dense_backward_cpu
    CUDA: _embedding_bag_dense_backward_cuda

- func: _embedding_bag_per_sample_weights_backward(Tensor grad, Tensor weight, Tensor indices, Tensor offsets, Tensor offset2bag, int mode, int padding_idx=-1) -> Tensor
  dispatch:
    CPU: _embedding_bag_per_sample_weights_backward_cpu
    CUDA: _embedding_bag_per_sample_weights_backward_cuda

- func: empty.names(int[] size, *, Dimname[]? names, ScalarType? dtype=None, Layout? layout=None, Device? device=None, bool? pin_memory=None, MemoryFormat? memory_format=None) -> Tensor
  device_check: NoCheck
  device_guard: False

- func: empty.memory_format(int[] size, *, ScalarType? dtype=None, Layout? layout=None, Device? device=None, bool? pin_memory=None, MemoryFormat? memory_format=None) -> Tensor
  dispatch:
    CPU: empty_cpu
    CUDA: empty_cuda
    Meta: empty_meta
    MkldnnCPU: empty_mkldnn
    SparseCPU, SparseCUDA: empty_sparse
    SparseCsrCPU, SparseCsrCUDA: empty_sparse_csr

# We do not make new_empty a composite that calls into new_empty_strided, as the strided version
# is significantly more difficult to implement by different backends
- func: new_empty(Tensor self, int[] size, *, ScalarType? dtype=None, Layout? layout=None, Device? device=None, bool? pin_memory=None) -> Tensor
  variants: method
  dispatch:
    CompositeExplicitAutograd: new_empty

- func: new_empty_strided(Tensor self, int[] size, int[] stride, *, ScalarType? dtype=None, Layout? layout=None, Device? device=None, bool? pin_memory=None) -> Tensor
  variants: method
  dispatch:
    CompositeExplicitAutograd: new_empty_strided

- func: new_full(Tensor self, int[] size, Scalar fill_value, *, ScalarType? dtype=None, Layout? layout=None, Device? device=None, bool? pin_memory=None) -> Tensor
  variants: method

- func: new_zeros(Tensor self, int[] size, *, ScalarType? dtype=None, Layout? layout=None, Device? device=None, bool? pin_memory=None) -> Tensor
  variants: method

- func: new_ones(Tensor self, int[] size, *, ScalarType? dtype=None, Layout? layout=None, Device? device=None, bool? pin_memory=None) -> Tensor
  variants: method

# other overrides are to provide a more helpful error message that dtype is required
- func: _empty_affine_quantized(int[] size, *, ScalarType? dtype=None, Layout? layout=None, Device? device=None, bool? pin_memory=None, float scale=1, int zero_point=0, MemoryFormat? memory_format=contiguous_format) -> Tensor
  dispatch:
    CPU: empty_affine_quantized_other_backends_stub
    QuantizedCPU, QuantizedCUDA: empty_affine_quantized

# it's a factory function receiving a tensor argument, thus overriding explicitly
# other overrides are to provide a more helpful error message that dtype is required
- func: _empty_per_channel_affine_quantized(int[] size, *, Tensor scales, Tensor zero_points, int axis, ScalarType? dtype=None, Layout? layout=None, Device? device=None, bool? pin_memory=None, MemoryFormat? memory_format=contiguous_format) -> Tensor
  category_override: factory
  dispatch:
    CPU: empty_per_channel_affine_quantized_other_backends_stub
    QuantizedCPU, QuantizedCUDA: empty_per_channel_affine_quantized

- func: resize_(Tensor(a!) self, int[] size, *, MemoryFormat? memory_format=None) -> Tensor(a!)
  use_const_ref_for_mutable_tensors: True
  variants: method
  device_check: NoCheck
  device_guard: False
  dispatch:
    CPU, Meta: resize_
    CUDA: resize_cuda_
    QuantizedCPU: quantized_resize_cpu_
    SparseCsrCPU, SparseCsrCUDA: resize_sparse_csr_

- func: empty_quantized(int[] size, Tensor qtensor, *, ScalarType? dtype=None, Layout? layout=None, Device? device=None, bool? pin_memory=None, MemoryFormat? memory_format=None) -> Tensor
  category_override: factory
  variants: function
  dispatch:
    QuantizedCPU, QuantizedCUDA: empty_quantized

- func: empty.out(int[] size, *, MemoryFormat? memory_format=None, Tensor(a!) out) -> Tensor(a!)
  device_check: NoCheck
  device_guard: False

- func: empty_like(Tensor self, *, ScalarType? dtype=None, Layout? layout=None, Device? device=None, bool? pin_memory=None, MemoryFormat? memory_format=None) -> Tensor
  device_check: NoCheck
  device_guard: False
  dispatch:
    CompositeExplicitAutograd: empty_like
    QuantizedCPU, QuantizedCUDA: empty_like_quantized
    SparseCPU, SparseCUDA: empty_like_sparse_coo
    SparseCsrCPU, SparseCsrCUDA: empty_like_sparse_csr

- func: empty_strided(int[] size, int[] stride, *, ScalarType? dtype=None, Layout? layout=None, Device? device=None, bool? pin_memory=None) -> Tensor
  dispatch:
    CPU: empty_strided_cpu
    CUDA: empty_strided_cuda
    Meta: empty_strided_meta

- func: erf(Tensor self) -> Tensor
  device_check: NoCheck   # TensorIterator
  structured_delegate: erf.out
  variants: function, method
  dispatch:
    SparseCPU, SparseCUDA: erf_sparse
    SparseCsrCPU, SparseCsrCUDA: erf_sparse_csr

- func: erf_(Tensor(a!) self) -> Tensor(a!)
  device_check: NoCheck   # TensorIterator
  structured_delegate: erf.out
  variants: function, method
  dispatch:
    SparseCPU, SparseCUDA: erf_sparse_
    SparseCsrCPU, SparseCsrCUDA: erf_sparse_csr_

- func: erf.out(Tensor self, *, Tensor(a!) out) -> Tensor(a!)
  device_check: NoCheck   # TensorIterator
  structured: True
  structured_inherits: TensorIteratorBase
  dispatch:
    CPU, CUDA: erf_out
    SparseCPU, SparseCUDA: erf_sparse_out
    SparseCsrCPU, SparseCsrCUDA: erf_sparse_csr_out

- func: erfc(Tensor self) -> Tensor
  device_check: NoCheck   # TensorIterator
  structured_delegate: erfc.out
  variants: function, method

- func: erfc_(Tensor(a!) self) -> Tensor(a!)
  device_check: NoCheck   # TensorIterator
  structured_delegate: erfc.out
  variants: function, method

- func: erfc.out(Tensor self, *, Tensor(a!) out) -> Tensor(a!)
  device_check: NoCheck   # TensorIterator
  structured: True
  structured_inherits: TensorIteratorBase
  dispatch:
    CPU, CUDA: erfc_out

- func: exp(Tensor self) -> Tensor
  device_check: NoCheck   # TensorIterator
  structured_delegate: exp.out
  variants: function, method

- func: exp_(Tensor(a!) self) -> Tensor(a!)
  device_check: NoCheck   # TensorIterator
  structured_delegate: exp.out
  variants: function, method

- func: exp.out(Tensor self, *, Tensor(a!) out) -> Tensor(a!)
  device_check: NoCheck   # TensorIterator
  structured: True
  structured_inherits: TensorIteratorBase
  dispatch:
    CPU, CUDA: exp_out

- func: exp2(Tensor self) -> Tensor
  structured_delegate: exp2.out
  variants: function, method

- func: exp2_(Tensor(a!) self) -> Tensor(a!)
  structured_delegate: exp2.out
  variants: function, method

- func: exp2.out(Tensor self, *, Tensor(a!) out) -> Tensor(a!)
  structured: True
  structured_inherits: TensorIteratorBase
  dispatch:
    CPU, CUDA: exp2_out

- func: expm1(Tensor self) -> Tensor
  device_check: NoCheck   # TensorIterator
  structured_delegate: expm1.out
  variants: function, method
  dispatch:
    SparseCPU, SparseCUDA: expm1_sparse
    SparseCsrCPU, SparseCsrCUDA: expm1_sparse_csr

- func: expm1_(Tensor(a!) self) -> Tensor(a!)
  device_check: NoCheck   # TensorIterator
  structured_delegate: expm1.out
  variants: function, method
  dispatch:
    SparseCPU, SparseCUDA: expm1_sparse_
    SparseCsrCPU, SparseCsrCUDA: expm1_sparse_csr_

- func: expm1.out(Tensor self, *, Tensor(a!) out) -> Tensor(a!)
  device_check: NoCheck   # TensorIterator
  structured: True
  structured_inherits: TensorIteratorBase
  dispatch:
    CPU, CUDA: expm1_out
    SparseCPU, SparseCUDA: expm1_sparse_out
    SparseCsrCPU, SparseCsrCUDA: expm1_sparse_csr_out

- func: expand(Tensor(a) self, int[] size, *, bool implicit=False) -> Tensor(a)
  variants: method  # This is method-only to match the previous tensor API. In the future we could make this a function too.
  device_check: NoCheck
  device_guard: False
  dispatch:
    CompositeExplicitAutograd: expand

- func: expand_as(Tensor(a) self, Tensor other) -> Tensor(a)
  variants: method  # This is method-only to match the previous tensor API. In the future we could make this a function too.
  device_check: NoCheck
  device_guard: False

- func: eye(int n, *, ScalarType? dtype=None, Layout? layout=None, Device? device=None, bool? pin_memory=None) -> Tensor

- func: eye.m(int n, int m, *, ScalarType? dtype=None, Layout? layout=None, Device? device=None, bool? pin_memory=None) -> Tensor

- func: eye.out(int n, *, Tensor(a!) out) -> Tensor(a!)
  dispatch:
    CPU: eye_out_cpu
    CUDA: eye_out_cuda

- func: eye.m_out(int n, int m, *, Tensor(a!) out) -> Tensor(a!)
  dispatch:
    CPU: eye_out_cpu
    CUDA: eye_out_cuda

- func: flatten.using_ints(Tensor(a) self, int start_dim=0, int end_dim=-1) -> Tensor(a)
  variants: function, method

- func: flatten.named_out_dim(Tensor(a) self, int start_dim, int end_dim, Dimname out_dim) -> Tensor(a)
  variants: function, method

- func: flatten.using_names(Tensor(a) self, Dimname start_dim, Dimname end_dim, Dimname out_dim) -> Tensor(a)
  variants: function, method

- func: flatten.DimnameList(Tensor(a) self, Dimname[] dims, Dimname out_dim) -> Tensor(a)
  variants: function, method

- func: unflatten.int(Tensor(a) self, int dim, int[] sizes, Dimname[]? names=None) -> Tensor(a)
  variants: method

- func: unflatten.Dimname(Tensor(a) self, Dimname dim, int[] sizes, Dimname[] names) -> Tensor(a)
  variants: method

- func: fill_.Scalar(Tensor(a!) self, Scalar value) -> Tensor(a!)
  device_check: NoCheck   # TensorIterator
  variants: function, method
  dispatch:
    CPU, CUDA: fill_
    QuantizedCPU, QuantizedCUDA: fill_quantized_
    Meta: fill_meta_

- func: fill_.Tensor(Tensor(a!) self, Tensor value) -> Tensor(a!)
  device_check: NoCheck   # TensorIterator
  variants: function, method
  dispatch:
    CPU, CUDA: fill_
    QuantizedCPU, QuantizedCUDA: fill_quantized_
    Meta: fill_meta_

- func: floor(Tensor self) -> Tensor
  device_check: NoCheck   # TensorIterator
  structured_delegate: floor.out
  variants: function, method
  dispatch:
    CompositeExplicitAutograd: floor
    SparseCPU, SparseCUDA: floor_sparse
    SparseCsrCPU, SparseCsrCUDA: floor_sparse_csr

- func: floor_(Tensor(a!) self) -> Tensor(a!)
  device_check: NoCheck   # TensorIterator
  structured_delegate: floor.out
  variants: function, method
  dispatch:
    CompositeExplicitAutograd: floor_
    SparseCPU, SparseCUDA: floor_sparse_
    SparseCsrCPU, SparseCsrCUDA: floor_sparse_csr_

- func: floor.out(Tensor self, *, Tensor(a!) out) -> Tensor(a!)
  device_check: NoCheck   # TensorIterator
  structured: True
  structured_inherits: TensorIteratorBase
  dispatch:
    CPU, CUDA: floor_out
    SparseCPU, SparseCUDA: floor_sparse_out
    SparseCsrCPU, SparseCsrCUDA: floor_sparse_csr_out

- func: floor_divide(Tensor self, Tensor other) -> Tensor
  device_check: NoCheck   # TensorIterator
  variants: function, method
  dispatch:
    CPU, CUDA: floor_divide
    SparseCPU, SparseCUDA: floor_divide_sparse

- func: floor_divide_.Tensor(Tensor(a!) self, Tensor other) -> Tensor(a!)
  device_check: NoCheck   # TensorIterator
  variants: method
  dispatch:
    CPU, CUDA: floor_divide_
    SparseCPU, SparseCUDA: floor_divide_sparse_

- func: floor_divide.out(Tensor self, Tensor other, *, Tensor(a!) out) -> Tensor(a!)
  device_check: NoCheck   # TensorIterator
  dispatch:
    CPU, CUDA: floor_divide_out
    SparseCPU, SparseCUDA: floor_divide_out_sparse_zerodim

- func: floor_divide.Scalar(Tensor self, Scalar other) -> Tensor
  device_check: NoCheck   # TensorIterator
  variants: function, method

- func: floor_divide_.Scalar(Tensor(a!) self, Scalar other) -> Tensor(a!)
  device_check: NoCheck   # TensorIterator
  variants: method

- func: frac(Tensor self) -> Tensor
  device_check: NoCheck   # TensorIterator
  structured_delegate: frac.out
  variants: function, method

- func: frac_(Tensor(a!) self) -> Tensor(a!)
  device_check: NoCheck   # TensorIterator
  structured_delegate: frac.out
  variants: function, method

- func: frac.out(Tensor self, *, Tensor(a!) out) -> Tensor(a!)
  device_check: NoCheck   # TensorIterator
  structured: True
  structured_inherits: TensorIteratorBase
  dispatch:
    CPU, CUDA: frac_out

- func: full.names(int[] size, Scalar fill_value, *, Dimname[]? names, ScalarType? dtype=None, Layout? layout=None, Device? device=None, bool? pin_memory=None) -> Tensor
  device_check: NoCheck
  device_guard: False

- func: full(int[] size, Scalar fill_value, *, ScalarType? dtype=None, Layout? layout=None, Device? device=None, bool? pin_memory=None) -> Tensor

- func: full.out(int[] size, Scalar fill_value, *, Tensor(a!) out) -> Tensor(a!)

- func: full_like(Tensor self, Scalar fill_value, *, ScalarType? dtype=None, Layout? layout=None, Device? device=None, bool? pin_memory=None, MemoryFormat? memory_format=None) -> Tensor

- func: from_file(str filename, bool? shared=None, int? size=0, *, ScalarType? dtype=None, Layout? layout=None, Device? device=None, bool? pin_memory=None) -> Tensor
  dispatch:
    CPU: from_file

- func: gcd.out(Tensor self, Tensor other, *, Tensor(a!) out) -> Tensor(a!)
  structured: True
  structured_inherits: TensorIteratorBase
  dispatch:
    CPU, CUDA: gcd_out

- func: gcd(Tensor self, Tensor other) -> Tensor
  structured_delegate: gcd.out
  variants: function, method

- func: gcd_(Tensor(a!) self, Tensor other) -> Tensor(a!)
  structured_delegate: gcd.out
  variants: function, method

- func: lcm.out(Tensor self, Tensor other, *, Tensor(a!) out) -> Tensor(a!)
  structured: True
  structured_inherits: TensorIteratorBase
  dispatch:
    CPU, CUDA: lcm_out

- func: lcm(Tensor self, Tensor other) -> Tensor
  structured_delegate: lcm.out
  variants: function, method

- func: lcm_(Tensor(a!) self, Tensor other) -> Tensor(a!)
  structured_delegate: lcm.out
  variants: function, method

# NOTE [ grid_sampler Native Functions ]
# `grid_sampler` does all the shape checking and then dispatches to one of
# `cudnn_grid_sampler`, `grid_sampler_2d`, or `grid_sampler_3d`, each of which
# has the corresponding backward defined as native functions as well. Therefore,
# in these functions and their backwards, no more shape checking is done.
#
# There is also _grid_sampler_2d_backward_cpu_fallback which is an
# implementation detail of grid_sampler_2d and is only exposed here for testing
# purposes.
#
# Additionally, arguments `padding_mode` and `interpolation_mode` are cast to
# enums defined in `native/GridSampler.h`. `cudnn_grid_sampler` doesn't take in
# `interpolation_mode` because it only supports Bilinear interpolation mode.
# Nor does it take in `align_corners` because it only supports the mode
# `align_corners = True`.
- func: grid_sampler(Tensor input, Tensor grid, int interpolation_mode, int padding_mode, bool align_corners) -> Tensor

- func: grid_sampler_2d(Tensor input, Tensor grid, int interpolation_mode, int padding_mode, bool align_corners) -> Tensor
  dispatch:
    CPU, QuantizedCPU: grid_sampler_2d_cpu
    CUDA: grid_sampler_2d_cuda

# `grid_sampler_2d_backward` takes in `output_mask` to optimize performance for
# the case where `input` doesn't require gradient. Gradient for `grid` is always
# computed (only `output_mask[0]` is checked by the implementations).
- func: grid_sampler_2d_backward(Tensor grad_output, Tensor input, Tensor grid, int interpolation_mode, int padding_mode, bool align_corners, bool[2] output_mask) -> (Tensor, Tensor)
  dispatch:
    CPU: grid_sampler_2d_backward_cpu
    CUDA: grid_sampler_2d_backward_cuda

# See NOTE [ grid_sample CPU fallback ]
- func: _grid_sampler_2d_cpu_fallback(Tensor input, Tensor grid, int interpolation_mode, int padding_mode, bool align_corners) -> Tensor
  dispatch:
    CompositeExplicitAutograd: _grid_sampler_2d_cpu_fallback

- func: _grid_sampler_2d_cpu_fallback_backward(Tensor grad_output, Tensor input, Tensor grid, int interpolation_mode, int padding_mode, bool align_corners) -> (Tensor, Tensor)

- func: grid_sampler_3d(Tensor input, Tensor grid, int interpolation_mode, int padding_mode, bool align_corners) -> Tensor
  dispatch:
    CPU: grid_sampler_3d_cpu
    CUDA: grid_sampler_3d_cuda

- func: grid_sampler_3d_backward(Tensor grad_output, Tensor input, Tensor grid, int interpolation_mode, int padding_mode, bool align_corners) -> (Tensor, Tensor)
  dispatch:
    CPU: grid_sampler_3d_backward_cpu
    CUDA: grid_sampler_3d_backward_cuda

- func: hann_window(int window_length, *, ScalarType? dtype=None, Layout? layout=None, Device? device=None, bool? pin_memory=None) -> Tensor

- func: hann_window.periodic(int window_length, bool periodic, *, ScalarType? dtype=None, Layout? layout=None, Device? device=None, bool? pin_memory=None) -> Tensor

- func: hamming_window(int window_length, *, ScalarType? dtype=None, Layout? layout=None, Device? device=None, bool? pin_memory=None) -> Tensor

- func: hamming_window.periodic(int window_length, bool periodic, *, ScalarType? dtype=None, Layout? layout=None, Device? device=None, bool? pin_memory=None) -> Tensor

- func: hamming_window.periodic_alpha(int window_length, bool periodic, float alpha, *, ScalarType? dtype=None, Layout? layout=None, Device? device=None, bool? pin_memory=None) -> Tensor

- func: hamming_window.periodic_alpha_beta(int window_length, bool periodic, float alpha, float beta, *, ScalarType? dtype=None, Layout? layout=None, Device? device=None, bool? pin_memory=None) -> Tensor

- func: kaiser_window(int window_length, *, ScalarType? dtype=None, Layout? layout=None, Device? device=None, bool? pin_memory=None) -> Tensor

- func: kaiser_window.periodic(int window_length, bool periodic, *, ScalarType? dtype=None, Layout? layout=None, Device? device=None, bool? pin_memory=None) -> Tensor

- func: kaiser_window.beta(int window_length, bool periodic, float beta, *, ScalarType? dtype=None, Layout? layout=None, Device? device=None, bool? pin_memory=None) -> Tensor

- func: hinge_embedding_loss(Tensor self, Tensor target, float margin=1.0, int reduction=Mean) -> Tensor

- func: group_norm(Tensor input, int num_groups, Tensor? weight=None, Tensor? bias=None, float eps=1e-05, bool cudnn_enabled=True) -> Tensor

- func: native_group_norm(Tensor input, Tensor? weight, Tensor? bias, int N, int C, int HxW, int group, float eps) -> (Tensor, Tensor, Tensor)
  dispatch:
    CPU, CUDA: native_group_norm
    CompositeImplicitAutograd: math_group_norm

- func: native_group_norm_backward(Tensor grad_out, Tensor input, Tensor mean, Tensor rstd, Tensor? weight, int N, int C, int HxW, int group, bool[3] output_mask) -> (Tensor, Tensor, Tensor)
  dispatch:
    CPU, CUDA: native_group_norm_backward

# Real to complex forward FFT
- func: _fft_r2c(Tensor self, int[] dim, int normalization, bool onesided) -> Tensor
  variants: function
  dispatch:
    CPU: _fft_r2c_mkl
    CUDA: _fft_r2c_cufft

- func: _fft_r2c.out(Tensor self, int[] dim, int normalization, bool onesided, *, Tensor(a!) out) -> Tensor(a!)
  variants: function
  dispatch:
    CPU: _fft_r2c_mkl_out
    CUDA: _fft_r2c_cufft_out

# Complex to real inverse FFT
- func: _fft_c2r(Tensor self, int[] dim, int normalization, int last_dim_size) -> Tensor
  variants: function
  dispatch:
    CPU: _fft_c2r_mkl
    CUDA: _fft_c2r_cufft

- func: _fft_c2r.out(Tensor self, int[] dim, int normalization, int last_dim_size, *, Tensor(a!) out) -> Tensor(a!)
  variants: function
  dispatch:
    CPU: _fft_c2r_mkl_out
    CUDA: _fft_c2r_cufft_out

# Standard complex to complex FFT (forward or backward)
- func: _fft_c2c(Tensor self, int[] dim, int normalization, bool forward) -> Tensor
  variants: function
  dispatch:
    CPU: _fft_c2c_mkl
    CUDA: _fft_c2c_cufft

- func: _fft_c2c.out(Tensor self, int[] dim, int normalization, bool forward, *, Tensor(a!) out) -> Tensor(a!)
  variants: function
  dispatch:
    CPU: _fft_c2c_mkl_out
    CUDA: _fft_c2c_cufft_out

- func: _cufft_get_plan_cache_size(int device_index) -> int

- func: _cufft_get_plan_cache_max_size(int device_index) -> int

- func: _cufft_set_plan_cache_max_size(int device_index, int max_size) -> ()

- func: _cufft_clear_plan_cache(int device_index) -> ()

- func: index.Tensor(Tensor self, Tensor?[] indices) -> Tensor
  device_check: NoCheck   # TensorIterator
  variants: function, method
  dispatch:
    CPU, CUDA: index
    QuantizedCPU: quantized_index
  # NB: This function is special-cased in tools/autograd/gen_variable_type.py
  # NB: The following functions are declared in aten/src/ATen/templates/TensorBody.h and defined in aten/src/ATen/TensorIndexing.cpp:
  # - Tensor Tensor::index(ArrayRef<TensorIndex> indices)
  # - Tensor Tensor::index(std::initializer_list<TensorIndex> indices)

- func: index_copy.out(Tensor self, int dim, Tensor index, Tensor source, *, Tensor(a!) out) -> Tensor(a!)
  structured: True
  variants: function
  precomputed:
  - dim -> int dim
  dispatch:
    CPU, CUDA: index_copy_out

- func: index_copy_(Tensor(a!) self, int dim, Tensor index, Tensor source) -> Tensor(a!)
  variants: method
  structured_delegate: index_copy.out

- func: index_copy(Tensor self, int dim, Tensor index, Tensor source) -> Tensor
  variants: function, method
  structured_delegate: index_copy.out

- func: index_copy_.dimname(Tensor(a!) self, Dimname dim, Tensor index, Tensor source) -> Tensor(a!)
  variants: method

- func: index_copy.dimname(Tensor self, Dimname dim, Tensor index, Tensor source) -> Tensor
  variants: function, method

- func: index_put_(Tensor(a!) self, Tensor?[] indices, Tensor values, bool accumulate=False) -> Tensor(a!)
  device_check: NoCheck   # delegate to _index_put_impl_, which leverages TensorIterator
  variants: function, method
  dispatch:
    CompositeExplicitAutograd: index_put_
  # NB: The following functions are declared in aten/src/ATen/templates/TensorBody.h and defined in aten/src/ATen/TensorIndexing.cpp:
  # - Tensor & Tensor::index_put_(ArrayRef<TensorIndex> indices, Tensor const & rhs)
  # - Tensor & Tensor::index_put_(ArrayRef<TensorIndex> indices, Scalar v)
  # - Tensor & Tensor::index_put_(std::initializer_list<TensorIndex> indices, Tensor const & rhs)
  # - Tensor & Tensor::index_put_(std::initializer_list<TensorIndex> indices, Scalar v)

- func: index_put(Tensor self, Tensor?[] indices, Tensor values, bool accumulate=False) -> Tensor
  device_check: NoCheck   # delegate to _index_put_impl_ after clone, which leverages TensorIterator
  variants: function, method
  dispatch:
    CompositeExplicitAutograd: index_put

- func: _index_put_impl_(Tensor(a!) self, Tensor?[] indices, Tensor values, bool accumulate=False, bool unsafe=False) -> Tensor(a!)
  device_check: NoCheck   # TensorIterator
  variants: function
  dispatch:
    CPU, CUDA: _index_put_impl_

- func: instance_norm(Tensor input, Tensor? weight, Tensor? bias, Tensor? running_mean, Tensor? running_var, bool use_input_stats, float momentum, float eps, bool cudnn_enabled) -> Tensor
  variants: function

- func: inverse(Tensor self) -> Tensor
  variants: function, method
  dispatch:
    CompositeExplicitAutograd: inverse

- func: inverse.out(Tensor self, *, Tensor(a!) out) -> Tensor(a!)
  dispatch:
    CompositeExplicitAutograd: inverse_out

- func: isclose(Tensor self, Tensor other, float rtol=1e-05, float atol=1e-08, bool equal_nan=False) -> Tensor
  variants: function, method

- func: isin.Tensor_Tensor_out(Tensor elements, Tensor test_elements, *, bool assume_unique=False, bool invert=False, Tensor(a!) out) -> Tensor(a!)
  variants: function
  structured: True
  dispatch:
    CPU, CUDA: isin_Tensor_Tensor_out

- func: isin.Tensor_Tensor(Tensor elements, Tensor test_elements, *, bool assume_unique=False, bool invert=False) -> Tensor
  variants: function
  structured_delegate: isin.Tensor_Tensor_out

- func: isin.Tensor_Scalar_out(Tensor elements, Scalar test_element, *, bool assume_unique=False, bool invert=False, Tensor(a!) out) -> Tensor(a!)
  variants: function
  structured: True
  dispatch:
    CPU, CUDA: isin_Tensor_Scalar_out

- func: isin.Tensor_Scalar(Tensor elements, Scalar test_element, *, bool assume_unique=False, bool invert=False) -> Tensor
  variants: function
  structured_delegate: isin.Tensor_Scalar_out

- func: isin.Scalar_Tensor_out(Scalar element, Tensor test_elements, *, bool assume_unique=False, bool invert=False, Tensor(a!) out) -> Tensor(a!)
  variants: function
  structured: True
  dispatch:
    CPU, CUDA: isin_Scalar_Tensor_out

- func: isin.Scalar_Tensor(Scalar element, Tensor test_elements, *, bool assume_unique=False, bool invert=False) -> Tensor
  variants: function
  structured_delegate: isin.Scalar_Tensor_out

- func: isnan(Tensor self) -> Tensor
  variants: function, method
  device_check: NoCheck
  device_guard: False
  dispatch:
    CPU, CUDA: isnan
    SparseCPU, SparseCUDA: isnan_sparse
    SparseCsrCPU, SparseCsrCUDA: isnan_sparse_csr

- func: is_distributed(Tensor self) -> bool
  variants: function, method
  device_check: NoCheck
  device_guard: False

- func: is_floating_point(Tensor self) -> bool
  variants: function, method
  device_check: NoCheck
  device_guard: False
  manual_cpp_binding: True

- func: is_complex(Tensor self) -> bool
  variants: function, method
  device_check: NoCheck
  device_guard: False
  manual_cpp_binding: True

- func: is_conj(Tensor self) -> bool
  variants: function, method
  device_guard: False
  manual_cpp_binding: True

- func: _is_zerotensor(Tensor self) -> bool
  variants: function, method
  device_guard: False
  manual_cpp_binding: True

- func: is_neg(Tensor self) -> bool
  variants: function, method
  device_guard: False
  manual_cpp_binding: True

- func: isreal(Tensor self) -> Tensor
  variants: function, method

- func: is_nonzero(Tensor self) -> bool
  variants: function, method
  device_check: NoCheck
  device_guard: False

- func: is_same_size(Tensor self, Tensor other) -> bool
  variants: function, method
  device_check: NoCheck
  device_guard: False

- func: is_signed(Tensor self) -> bool
  variants: function, method
  device_check: NoCheck
  device_guard: False
  manual_cpp_binding: True

- func: is_inference(Tensor self) -> bool
  variants: function, method
  device_check: NoCheck
  device_guard: False
  manual_cpp_binding: True

- func: kl_div(Tensor self, Tensor target, int reduction=Mean, *, bool log_target=False) -> Tensor
  dispatch:
    CompositeExplicitAutograd: kl_div

- func: kl_div_backward(Tensor grad_output, Tensor self, Tensor target, int reduction=Mean, *, bool log_target=False) -> Tensor
  dispatch:
    CPU: kl_div_backward_cpu
    CUDA: kl_div_backward_cuda

- func: kron(Tensor self, Tensor other) -> Tensor
  variants: function, method

- func: kron.out(Tensor self, Tensor other, *, Tensor(a!) out) -> Tensor(a!)

- func: kthvalue(Tensor self, int k, int dim=-1, bool keepdim=False) -> (Tensor values, Tensor indices)
  variants: function, method
  dispatch:
    CompositeExplicitAutograd: kthvalue

- func: kthvalue.values(Tensor self, int k, int dim=-1, bool keepdim=False, *, Tensor(a!) values, Tensor(b!) indices) -> (Tensor(a!) values, Tensor(b!) indices)
  dispatch:
    CPU: kthvalue_out_cpu
    CUDA: kthvalue_out_cuda

- func: kthvalue.dimname(Tensor self, int k, Dimname dim, bool keepdim=False) -> (Tensor values, Tensor indices)
  variants: function, method

- func: kthvalue.dimname_out(Tensor self, int k, Dimname dim, bool keepdim=False, *, Tensor(a!) values, Tensor(b!) indices) -> (Tensor(a!) values, Tensor(b!) indices)

- func: layer_norm(Tensor input, int[] normalized_shape, Tensor? weight=None, Tensor? bias=None, float eps=1e-05, bool cudnn_enable=True) -> Tensor

- func: native_layer_norm(Tensor input, int[] normalized_shape, Tensor? weight, Tensor? bias, float eps) -> (Tensor, Tensor, Tensor)
  dispatch:
    CPU: layer_norm_cpu
    CUDA: layer_norm_cuda
    CompositeImplicitAutograd: math_native_layer_norm

- func: _native_multi_head_self_attention(Tensor query, Tensor qkv_weight, Tensor qkv_bias, Tensor proj_weight, Tensor proj_bias, int num_head, Tensor? mask=None) -> Tensor
  dispatch:
    CPU: multi_head_self_attention_cpu
    CUDA: multi_head_self_attention_cuda

- func: native_layer_norm_backward(Tensor grad_out, Tensor input, int[] normalized_shape, Tensor mean, Tensor rstd, Tensor? weight, Tensor? bias, bool[3] output_mask) -> (Tensor, Tensor, Tensor)
  dispatch:
    CPU: layer_norm_backward_cpu
    CUDA: layer_norm_backward_cuda

- func: nan_to_num(Tensor self, float? nan=None, float? posinf=None, float? neginf=None) -> Tensor
  variants: function, method
  dispatch:
    CompositeExplicitAutograd: nan_to_num
    SparseCPU, SparseCUDA: nan_to_num_sparse

- func: nan_to_num_(Tensor(a!) self, float? nan=None, float? posinf=None, float? neginf=None) -> Tensor(a!)
  variants: function, method
  dispatch:
    CompositeExplicitAutograd: nan_to_num_
    SparseCPU, SparseCUDA: nan_to_num_sparse_

- func: nan_to_num.out(Tensor self, float? nan=None, float? posinf=None, float? neginf=None, *, Tensor(a!) out) -> Tensor(a!)
  dispatch:
    CPU, CUDA: nan_to_num_out
    SparseCPU, SparseCUDA: nan_to_num_sparse_out

- func: linear(Tensor input, Tensor weight, Tensor? bias=None) -> Tensor
  python_module: nn

- func: linear.out(Tensor input, Tensor weight, Tensor? bias=None, *, Tensor(a!) out) -> Tensor(a!)
  python_module: nn

- func: mkldnn_linear(Tensor self, Tensor weight, Tensor? bias=None) -> Tensor
  python_module: nn
  dispatch:
    MkldnnCPU: mkldnn_linear

- func: mkldnn_linear_backward_input(int[] input_size, Tensor grad_output, Tensor weight) -> Tensor
  dispatch:
    MkldnnCPU: mkldnn_linear_backward_input

- func: mkldnn_linear_backward_weights(Tensor grad_output, Tensor input, Tensor weight, bool bias_defined) -> (Tensor, Tensor)
  dispatch:
    MkldnnCPU: mkldnn_linear_backward_weights

- func: mkldnn_linear_backward(Tensor self, Tensor grad_output, Tensor weight, bool[3] output_mask) -> (Tensor, Tensor, Tensor)
  dispatch:
    MkldnnCPU: mkldnn_linear_backward

- func: fbgemm_linear_int8_weight_fp32_activation(Tensor input, Tensor weight, Tensor packed, Tensor col_offsets, Scalar weight_scale, Scalar weight_zero_point, Tensor bias) -> Tensor

- func: fbgemm_linear_int8_weight(Tensor input, Tensor weight, Tensor packed, Tensor col_offsets, Scalar weight_scale, Scalar weight_zero_point, Tensor bias) -> Tensor

- func: fbgemm_linear_quantize_weight(Tensor input) -> (Tensor, Tensor, float, int)

- func: fbgemm_pack_gemm_matrix_fp16(Tensor input) -> Tensor

- func: fbgemm_linear_fp16_weight_fp32_activation(Tensor input, Tensor packed_weight, Tensor bias) -> Tensor

- func: fbgemm_linear_fp16_weight(Tensor input, Tensor packed_weight, Tensor bias) -> Tensor

- func: fbgemm_pack_quantized_matrix(Tensor input) -> Tensor

- func: fbgemm_pack_quantized_matrix.KN(Tensor input, int K, int N) -> Tensor

- func: ldexp.Tensor(Tensor self, Tensor other) -> Tensor
  variants: function, method

- func: ldexp_(Tensor(a!) self, Tensor other) -> Tensor(a!)
  variants: function, method

- func: ldexp.out(Tensor self, Tensor other, *, Tensor(a!) out) -> Tensor(a!)

- func: linspace(Scalar start, Scalar end, int steps, *, ScalarType? dtype=None, Layout? layout=None, Device? device=None, bool? pin_memory=None) -> Tensor

- func: linspace.out(Scalar start, Scalar end, int steps, *, Tensor(a!) out) -> Tensor(a!)
  dispatch:
    CPU, Meta: linspace_out
    CUDA: linspace_cuda_out

- func: log(Tensor self) -> Tensor
  device_check: NoCheck   # TensorIterator
  structured_delegate: log.out
  variants: function, method

- func: log_(Tensor(a!) self) -> Tensor(a!)
  device_check: NoCheck   # TensorIterator
  structured_delegate: log.out
  variants: function, method

- func: log.out(Tensor self, *, Tensor(a!) out) -> Tensor(a!)
  device_check: NoCheck   # TensorIterator
  structured: True
  structured_inherits: TensorIteratorBase
  dispatch:
    CPU, CUDA: log_out

- func: log10(Tensor self) -> Tensor
  device_check: NoCheck   # TensorIterator
  structured_delegate: log10.out
  variants: function, method
  dispatch:
    CompositeExplicitAutograd: log10

- func: log10_(Tensor(a!) self) -> Tensor(a!)
  device_check: NoCheck   # TensorIterator
  structured_delegate: log10.out
  variants: function, method

- func: log10.out(Tensor self, *, Tensor(a!) out) -> Tensor(a!)
  device_check: NoCheck   # TensorIterator
  structured: True
  structured_inherits: TensorIteratorBase
  dispatch:
    CPU, CUDA: log10_out

- func: log1p(Tensor self) -> Tensor
  device_check: NoCheck   # TensorIterator
  structured_delegate: log1p.out
  variants: function, method
  dispatch:
    SparseCPU, SparseCUDA: log1p_sparse
    SparseCsrCPU, SparseCsrCUDA: log1p_sparse_csr

- func: log1p_(Tensor(a!) self) -> Tensor(a!)
  device_check: NoCheck   # TensorIterator
  structured_delegate: log1p.out
  variants: function, method
  dispatch:
    SparseCPU, SparseCUDA: log1p_sparse_
    SparseCsrCPU, SparseCsrCUDA: log1p_sparse_csr_

- func: log1p.out(Tensor self, *, Tensor(a!) out) -> Tensor(a!)
  device_check: NoCheck   # TensorIterator
  structured: True
  structured_inherits: TensorIteratorBase
  dispatch:
    CPU, CUDA: log1p_out
    SparseCPU, SparseCUDA: log1p_sparse_out
    SparseCsrCPU, SparseCsrCUDA: log1p_sparse_csr_out

- func: log2(Tensor self) -> Tensor
  device_check: NoCheck   # TensorIterator
  structured_delegate: log2.out
  variants: function, method

- func: log2_(Tensor(a!) self) -> Tensor(a!)
  device_check: NoCheck   # TensorIterator
  structured_delegate: log2.out
  variants: function, method

- func: log2.out(Tensor self, *, Tensor(a!) out) -> Tensor(a!)
  device_check: NoCheck   # TensorIterator
  structured: True
  structured_inherits: TensorIteratorBase
  dispatch:
    CPU, CUDA: log2_out

- func: logaddexp.out(Tensor self, Tensor other, *, Tensor(a!) out) -> Tensor(a!)
  structured: True
  structured_inherits: TensorIteratorBase
  dispatch:
    CPU, CUDA: logaddexp_out

- func: logaddexp(Tensor self, Tensor other) -> Tensor
  variants: method, function
  structured_delegate: logaddexp.out
  dispatch:
    CompositeExplicitAutograd: logaddexp

- func: logaddexp2.out(Tensor self, Tensor other, *, Tensor(a!) out) -> Tensor(a!)
  structured: True
  structured_inherits: TensorIteratorBase
  dispatch:
    CPU, CUDA: logaddexp2_out

- func: logaddexp2(Tensor self, Tensor other) -> Tensor
  variants: method, function
  structured_delegate: logaddexp2.out
  dispatch:
    CompositeExplicitAutograd: logaddexp2

- func: xlogy.Tensor(Tensor self, Tensor other) -> Tensor
  device_check: NoCheck   # TensorIterator
  structured_delegate: xlogy.OutTensor
  variants: function, method

- func: xlogy.Scalar_Self(Scalar self, Tensor other) -> Tensor
  device_check: NoCheck   # TensorIterator
  variants: function
  dispatch:
    CompositeExplicitAutograd: xlogy

- func: xlogy.Scalar_Other(Tensor self, Scalar other) -> Tensor
  device_check: NoCheck   # TensorIterator
  variants: function, method
  dispatch:
    CompositeExplicitAutograd: xlogy

# xlogy: inplace variant
- func: xlogy_.Tensor(Tensor(a!) self, Tensor other) -> Tensor(a!)
  device_check: NoCheck   # TensorIterator
  variants: function, method
  structured_delegate: xlogy.OutTensor

- func: xlogy_.Scalar_Other(Tensor(a!) self, Scalar other) -> Tensor(a!)
  device_check: NoCheck   # TensorIterator
  variants: function, method
  dispatch:
    CompositeExplicitAutograd: xlogy_

# xlogy: out variant
- func: xlogy.OutTensor(Tensor self, Tensor other, *, Tensor(a!) out) -> Tensor(a!)
  device_check: NoCheck   # TensorIterator
  structured: True
  structured_inherits: TensorIteratorBase
  variants: function
  dispatch:
    CPU, CUDA: xlogy_out

- func: xlogy.OutScalar_Self(Scalar self, Tensor other, *, Tensor(a!) out) -> Tensor(a!)
  device_check: NoCheck   # TensorIterator
  variants: function
  dispatch:
    CompositeExplicitAutograd: xlogy_out

- func: xlogy.OutScalar_Other(Tensor self, Scalar other, *, Tensor(a!) out) -> Tensor(a!)
  device_check: NoCheck   # TensorIterator
  variants: function
  dispatch:
    CompositeExplicitAutograd: xlogy_out

- func: logdet(Tensor self) -> Tensor
  variants: function, method
  dispatch:
    CompositeExplicitAutograd: logdet

- func: logspace(Scalar start, Scalar end, int steps, float base=10.0, *, ScalarType? dtype=None, Layout? layout=None, Device? device=None, bool? pin_memory=None) -> Tensor

- func: logspace.out(Scalar start, Scalar end, int steps, float base=10.0, *, Tensor(a!) out) -> Tensor(a!)
  dispatch:
    CPU, Meta: logspace_out
    CUDA: logspace_cuda_out

# log_softmax allows positional dtype, unlike most operators, because kwonly is BC-breaking when loading jit models.
- func: log_softmax.int(Tensor self, int dim, ScalarType? dtype=None) -> Tensor
  variants: function, method

- func: log_softmax.Dimname(Tensor self, Dimname dim, *, ScalarType? dtype=None) -> Tensor
  variants: function, method

- func: _log_softmax(Tensor self, int dim, bool half_to_float) -> Tensor
  structured_delegate: _log_softmax.out

- func: _log_softmax.out(Tensor self, int dim, bool half_to_float, *, Tensor(a!) out) -> Tensor(a!)
  structured: True
  dispatch:
    CPU: log_softmax_cpu_out
    CUDA: log_softmax_cuda_out

- func: _log_softmax_backward_data(Tensor grad_output, Tensor output, int dim, ScalarType input_dtype) -> Tensor
  structured_delegate: _log_softmax_backward_data.out

- func: _log_softmax_backward_data.out(Tensor grad_output, Tensor output, int dim, ScalarType input_dtype, *, Tensor(a!) out) -> Tensor(a!)
  structured: True
  dispatch:
    CPU: log_softmax_backward_cpu_out
    CUDA: log_softmax_backward_cuda_out

- func: _logcumsumexp(Tensor self, int dim) -> Tensor
  dispatch:
    CPU: _logcumsumexp_cpu
    CUDA: _logcumsumexp_cuda

- func: _logcumsumexp.out(Tensor self, int dim, *, Tensor(a!) out) -> Tensor(a!)
  dispatch:
    CPU: _logcumsumexp_out_cpu
    CUDA: _logcumsumexp_out_cuda

- func: logcumsumexp(Tensor self, int dim) -> Tensor
  variants: function, method
  dispatch:
    CompositeExplicitAutograd: logcumsumexp

- func: logcumsumexp.out(Tensor self, int dim, *, Tensor(a!) out) -> Tensor(a!)
  dispatch:
    CompositeExplicitAutograd: logcumsumexp_out

- func: logcumsumexp.dimname(Tensor self, Dimname dim) -> Tensor
  variants: function, method

- func: logcumsumexp.dimname_out(Tensor self, Dimname dim, *, Tensor(a!) out) -> Tensor(a!)

- func: logsumexp(Tensor self, int[1] dim, bool keepdim=False) -> Tensor
  device_check: NoCheck   # TensorIterator
  variants: function, method
  dispatch:
    CompositeExplicitAutograd: logsumexp

- func: logsumexp.out(Tensor self, int[1] dim, bool keepdim=False, *, Tensor(a!) out) -> Tensor(a!)
  device_check: NoCheck   # TensorIterator
  dispatch:
    CompositeExplicitAutograd: logsumexp_out

- func: logsumexp.names(Tensor self, Dimname[1] dim, bool keepdim=False) -> Tensor
  device_check: NoCheck   # TensorIterator
  variants: function, method

- func: logsumexp.names_out(Tensor self, Dimname[1] dim, bool keepdim=False, *, Tensor(a!) out) -> Tensor(a!)
  device_check: NoCheck   # TensorIterator

- func: margin_ranking_loss(Tensor input1, Tensor input2, Tensor target, float margin=0.0, int reduction=Mean) -> Tensor

- func: matmul(Tensor self, Tensor other) -> Tensor
  variants: function, method

- func: matmul.out(Tensor self, Tensor other, *, Tensor(a!) out) -> Tensor(a!)

- func: matrix_rank.tol(Tensor self, float tol, bool symmetric=False) -> Tensor

- func: matrix_rank(Tensor self, bool symmetric=False) -> Tensor

# Alias to linalg.matrix_power
- func: matrix_power(Tensor self, int n) -> Tensor
  variants: function, method

# Alias to linalg.matrix_power
- func: matrix_power.out(Tensor self, int n, *, Tensor(a!) out) -> Tensor(a!)

# Alias to linalg.matrix_exp
- func: matrix_exp(Tensor self) -> Tensor
  variants: function, method

# This function should be deprecated in favor of differential_analytic_matrix_function in FunctionsManual.cpp
- func: matrix_exp_backward(Tensor self, Tensor grad) -> Tensor

# DEPRECATED: Use torch.aminmax instead
- func: _aminmax(Tensor self) -> (Tensor, Tensor)
  dispatch:
    CPU, CUDA: _aminmax_all

# DEPRECATED: Use torch.aminmax instead
- func: _aminmax.dim(Tensor self, int dim, bool keepdim=False) -> (Tensor, Tensor)
  dispatch:
    CPU, CUDA: _aminmax

- func: aminmax(Tensor self, *, int? dim=None, bool keepdim=False) -> (Tensor min, Tensor max)
  device_check: NoCheck   # TensorIterator
  structured_delegate: aminmax.out
  variants: function, method

- func: aminmax.out(Tensor self, *, int? dim=None, bool keepdim=False, Tensor(a!) min, Tensor(b!) max) -> (Tensor(a!) min, Tensor(b!) max)
  device_check: NoCheck   # TensorIterator
  structured: True
  dispatch:
    CPU, CUDA: aminmax_out

- func: _compute_linear_combination(Tensor input, Tensor coefficients) -> Tensor
  dispatch:
    CPU, CUDA: _compute_linear_combination

- func: _compute_linear_combination.out(Tensor input, Tensor coefficients, *, Tensor(a!) out) -> Tensor(a!)
  dispatch:
    CPU, CUDA: _compute_linear_combination_out

- func: max.dim(Tensor self, int dim, bool keepdim=False) -> (Tensor values, Tensor indices)
  device_check: NoCheck   # TensorIterator
  structured_delegate: max.dim_max
  variants: function, method
  dispatch:
    QuantizedCPU, QuantizedCUDA: qmax

- func: max.dim_max(Tensor self, int dim, bool keepdim=False, *, Tensor(a!) max, Tensor(b!) max_values) -> (Tensor(a!) values, Tensor(b!) indices)
  device_check: NoCheck   # TensorIterator
  structured: True
  precomputed:
  - dim -> int dim
  dispatch:
    CPU, CUDA: max_out

- func: max.names_dim(Tensor self, Dimname dim, bool keepdim=False) -> (Tensor values, Tensor indices)
  device_check: NoCheck   # TensorIterator
  variants: function, method

- func: max.names_dim_max(Tensor self, Dimname dim, bool keepdim=False, *, Tensor(a!) max, Tensor(b!) max_values) -> (Tensor(a!) values, Tensor(b!) indices)
  device_check: NoCheck   # TensorIterator

- func: value_selecting_reduction_backward(Tensor grad, int dim, Tensor indices, int[] sizes, bool keepdim) -> Tensor
  variants: function
  device_check: NoCheck
  device_guard: False

- func: amax(Tensor self, int[1] dim=[], bool keepdim=False) -> Tensor
  variants: function, method
  dispatch:
    CompositeExplicitAutograd: amax

- func: amax.out(Tensor self, int[1] dim=[], bool keepdim=False, *, Tensor(a!) out) -> Tensor(a!)
  dispatch:
    CPU, CUDA: amax_out

# Return: (Tensor output, Tensor indices)
- func: max_pool1d_with_indices(Tensor self, int[1] kernel_size, int[1] stride=[], int[1] padding=0, int[1] dilation=1, bool ceil_mode=False) -> (Tensor, Tensor)

- func: max_pool1d(Tensor self, int[1] kernel_size, int[1] stride=[], int[1] padding=0, int[1] dilation=1, bool ceil_mode=False) -> Tensor

- func: max_pool2d(Tensor self, int[2] kernel_size, int[2] stride=[], int[2] padding=0, int[2] dilation=1, bool ceil_mode=False) -> Tensor

- func: mkldnn_max_pool2d(Tensor self, int[2] kernel_size, int[2] stride=[], int[2] padding=0, int[2] dilation=1, bool ceil_mode=False) -> Tensor
  dispatch:
    MkldnnCPU: mkldnn_max_pool2d

- func: mkldnn_max_pool2d_backward(Tensor grad_output, Tensor output, Tensor input, int[2] kernel_size, int[2] stride=[], int[2] padding=0, int[2] dilation=1, bool ceil_mode=False) -> Tensor
  dispatch:
    MkldnnCPU: mkldnn_max_pool2d_backward

- func: mkldnn_max_pool3d(Tensor self, int[3] kernel_size, int[3] stride=[], int[3] padding=0, int[3] dilation=1, bool ceil_mode=False) -> Tensor
  dispatch:
    MkldnnCPU: mkldnn_max_pool3d

- func: mkldnn_max_pool3d_backward(Tensor grad_output, Tensor output, Tensor input, int[3] kernel_size, int[3] stride=[], int[3] padding=0, int[3] dilation=1, bool ceil_mode=False) -> Tensor
  dispatch:
    MkldnnCPU: mkldnn_max_pool3d_backward

- func: quantized_max_pool1d(Tensor self, int[1] kernel_size, int[1] stride=[], int[1] padding=0, int[1] dilation=1, bool ceil_mode=False) -> Tensor
  dispatch:
    QuantizedCPU: quantized_max_pool1d

- func: quantized_max_pool2d(Tensor self, int[2] kernel_size, int[2] stride=[], int[2] padding=0, int[2] dilation=1, bool ceil_mode=False) -> Tensor
  dispatch:
    QuantizedCPU: quantized_max_pool2d

- func: max_pool3d(Tensor self, int[3] kernel_size, int[3] stride=[], int[3] padding=0, int[3] dilation=1, bool ceil_mode=False) -> Tensor

# The CPU and GPU dispatch variants are named weirdly here because otherwise there
# are namespacing issues in C++
- func: mean(Tensor self, *, ScalarType? dtype=None) -> Tensor
  device_check: NoCheck   # TensorIterator
  variants: function, method
  dispatch:
    CompositeExplicitAutograd: mean

- func: mean.dim(Tensor self, int[1] dim, bool keepdim=False, *, ScalarType? dtype=None) -> Tensor
  structured_delegate: mean.out
  device_check: NoCheck   # TensorIterator
  variants: function, method
  dispatch:
    QuantizedCPU: mean_quantized_cpu

- func: mean.out(Tensor self, int[1] dim, bool keepdim=False, *, ScalarType? dtype=None, Tensor(a!) out) -> Tensor(a!)
  structured: True
  device_check: NoCheck   # TensorIterator
  dispatch:
    CPU, CUDA: mean_out
    QuantizedCPU: mean_out_quantized_cpu

- func: mean.names_dim(Tensor self, Dimname[1] dim, bool keepdim=False, *, ScalarType? dtype=None) -> Tensor
  device_check: NoCheck   # TensorIterator
  variants: function, method

- func: mean.names_out(Tensor self, Dimname[1] dim, bool keepdim=False, *, ScalarType? dtype=None, Tensor(a!) out) -> Tensor(a!)
  device_check: NoCheck   # TensorIterator

- func: nanmean(Tensor self, int[1] dim=[], bool keepdim=False, *, ScalarType? dtype=None) -> Tensor
  device_check: NoCheck   # Composite
  variants: function, method

- func: nanmean.out(Tensor self, int[1] dim=[], bool keepdim=False, *, ScalarType? dtype=None, Tensor(a!) out) -> Tensor(a!)
  device_check: NoCheck   # Composite

- func: median(Tensor self) -> Tensor
  variants: function, method
  dispatch:
    CPU: median_cpu
    CUDA: median_cuda

- func: median.dim(Tensor self, int dim, bool keepdim=False) -> (Tensor values, Tensor indices)
  variants: function, method
  dispatch:
    CompositeExplicitAutograd: median

- func: median.dim_values(Tensor self, int dim, bool keepdim=False, *, Tensor(a!) values, Tensor(b!) indices) -> (Tensor(a!) values, Tensor(b!) indices)
  dispatch:
    CPU: median_out_cpu
    CUDA: median_out_cuda

- func: median.names_dim(Tensor self, Dimname dim, bool keepdim=False) -> (Tensor values, Tensor indices)
  variants: function, method

- func: median.names_dim_values(Tensor self, Dimname dim, bool keepdim=False, *, Tensor(a!) values, Tensor(b!) indices) -> (Tensor(a!) values, Tensor(b!) indices)

- func: nanmedian(Tensor self) -> Tensor
  variants: function, method
  dispatch:
    CPU: nanmedian_cpu
    CUDA: nanmedian_cuda

- func: nanmedian.dim(Tensor self, int dim, bool keepdim=False) -> (Tensor values, Tensor indices)
  variants: function, method
  dispatch:
    CompositeExplicitAutograd: nanmedian

- func: nanmedian.dim_values(Tensor self, int dim, bool keepdim=False, *, Tensor(a!) values, Tensor(b!) indices) -> (Tensor(a!) values, Tensor(b!) indices)
  dispatch:
    CPU: nanmedian_out_cpu
    CUDA: nanmedian_out_cuda

- func: nanmedian.names_dim(Tensor self, Dimname dim, bool keepdim=False) -> (Tensor values, Tensor indices)
  variants: function, method

- func: nanmedian.names_dim_values(Tensor self, Dimname dim, bool keepdim=False, *, Tensor(a!) values, Tensor(b!) indices) -> (Tensor(a!) values, Tensor(b!) indices)

- func: min.dim(Tensor self, int dim, bool keepdim=False) -> (Tensor values, Tensor indices)
  device_check: NoCheck   # TensorIterator
  structured_delegate: min.dim_min
  variants: function, method
  dispatch:
    QuantizedCPU, QuantizedCUDA: qmin

- func: min.dim_min(Tensor self, int dim, bool keepdim=False, *, Tensor(a!) min, Tensor(b!) min_indices) -> (Tensor(a!) values, Tensor(b!) indices)
  device_check: NoCheck   # TensorIterator
  structured: True
  precomputed:
  - dim -> int dim
  dispatch:
    CPU, CUDA: min_out

- func: min.names_dim(Tensor self, Dimname dim, bool keepdim=False) -> (Tensor values, Tensor indices)
  device_check: NoCheck   # TensorIterator
  variants: function, method

- func: min.names_dim_min(Tensor self, Dimname dim, bool keepdim=False, *, Tensor(a!) min, Tensor(b!) min_indices) -> (Tensor(a!) values, Tensor(b!) indices)
  device_check: NoCheck   # TensorIterator

- func: amin(Tensor self, int[1] dim=[], bool keepdim=False) -> Tensor
  variants: function, method
  dispatch:
    CompositeExplicitAutograd: amin

- func: amin.out(Tensor self, int[1] dim=[], bool keepdim=False, *, Tensor(a!) out) -> Tensor(a!)
  dispatch:
    CPU, CUDA: amin_out

- func: mkldnn_convolution(Tensor self, Tensor weight, Tensor? bias, int[] padding, int[] stride, int[] dilation, int groups) -> Tensor
  dispatch:
    CompositeExplicitAutograd: mkldnn_convolution

- func: miopen_batch_norm(Tensor input, Tensor weight, Tensor? bias, Tensor? running_mean, Tensor? running_var, bool training, float exponential_average_factor, float epsilon) -> (Tensor, Tensor, Tensor)
  dispatch:
    CUDA: miopen_batch_norm

- func: miopen_batch_norm_backward(Tensor input, Tensor grad_output, Tensor weight, Tensor? running_mean, Tensor? running_var, Tensor? save_mean, Tensor? save_var, float epsilon) -> (Tensor, Tensor, Tensor)
  dispatch:
    CUDA: miopen_batch_norm_backward

- func: miopen_convolution(Tensor self, Tensor weight, Tensor? bias, int[] padding, int[] stride, int[] dilation, int groups, bool benchmark, bool deterministic) -> Tensor
  dispatch:
    CUDA: miopen_convolution

- func: miopen_convolution_transpose(Tensor self, Tensor weight, Tensor? bias, int[] padding, int[] output_padding, int[] stride, int[] dilation, int groups, bool benchmark, bool deterministic) -> Tensor
  dispatch:
    CUDA: miopen_convolution_transpose

- func: miopen_depthwise_convolution(Tensor self, Tensor weight, Tensor? bias, int[] padding, int[] stride, int[] dilation, int groups, bool benchmark, bool deterministic) -> Tensor
  dispatch:
    CUDA: miopen_depthwise_convolution

- func: miopen_rnn(Tensor input, Tensor[] weight, int weight_stride0, Tensor hx, Tensor? cx, int mode, int hidden_size, int num_layers, bool batch_first, float dropout, bool train, bool bidirectional, int[] batch_sizes, Tensor? dropout_state) -> (Tensor, Tensor, Tensor, Tensor, Tensor)
  dispatch:
    CUDA: miopen_rnn

- func: miopen_rnn_backward(Tensor input, Tensor[] weight, int weight_stride0, Tensor weight_buf, Tensor hx, Tensor? cx, Tensor output, Tensor? grad_output, Tensor? grad_hy, Tensor? grad_cy, int mode, int hidden_size, int num_layers, bool batch_first, float dropout, bool train, bool bidirectional, int[] batch_sizes, Tensor? dropout_state, Tensor reserve, bool[4] output_mask) -> (Tensor, Tensor, Tensor, Tensor[])
  dispatch:
    CUDA: miopen_rnn_backward

- func: mm(Tensor self, Tensor mat2) -> Tensor
  structured_delegate: mm.out
  variants: function, method
  dispatch:
    SparseCPU, SparseCUDA: _sparse_mm
    SparseCsrCPU, SparseCsrCUDA: _sparse_csr_mm

- func: mm.out(Tensor self, Tensor mat2, *, Tensor(a!) out) -> Tensor(a!)
  structured: True
  dispatch:
    CPU: mm_out_cpu
    CUDA: mm_out_cuda
    SparseCPU, SparseCUDA: _sparse_mm_out
    SparseCsrCPU, SparseCsrCUDA: _sparse_csr_mm_out

- func: _sparse_mm(Tensor sparse, Tensor dense) -> Tensor

- func: _sparse_sparse_matmul(Tensor self, Tensor other) -> Tensor
  dispatch:
    SparseCPU: sparse_sparse_matmul_cpu
    SparseCUDA: sparse_sparse_matmul_cuda

- func: _sparse_mask_helper(Tensor t, Tensor mask_indices) -> Tensor
  dispatch:
    SparseCPU: sparse_mask_helper_cpu
    SparseCUDA: sparse_mask_helper_cuda

- func: mode(Tensor self, int dim=-1, bool keepdim=False) -> (Tensor values, Tensor indices)
  variants: function, method
  dispatch:
    CPU, CUDA: mode

- func: mode.values(Tensor self, int dim=-1, bool keepdim=False, *, Tensor(a!) values, Tensor(b!) indices) -> (Tensor(a!) values, Tensor(b!) indices)
  dispatch:
    CompositeExplicitAutograd: mode_out

- func: mode.dimname(Tensor self, Dimname dim, bool keepdim=False) -> (Tensor values, Tensor indices)
  variants: function, method

- func: mode.dimname_out(Tensor self, Dimname dim, bool keepdim=False, *, Tensor(a!) values, Tensor(b!) indices) -> (Tensor(a!) values, Tensor(b!) indices)

- func: mul.Tensor(Tensor self, Tensor other) -> Tensor
  device_check: NoCheck   # TensorIterator
  structured_delegate: mul.out
  variants: function, method
  dispatch:
    SparseCPU, SparseCUDA: mul_sparse
    MkldnnCPU: mkldnn_mul
    ZeroTensor: mul_zerotensor

- func: mul_.Tensor(Tensor(a!) self, Tensor other) -> Tensor(a!)
  device_check: NoCheck   # TensorIterator
  structured_delegate: mul.out
  variants: method
  dispatch:
    SparseCPU, SparseCUDA: mul_sparse_
    MkldnnCPU: mkldnn_mul_

- func: mul.out(Tensor self, Tensor other, *, Tensor(a!) out) -> Tensor(a!)
  device_check: NoCheck   # TensorIterator
  structured: True
  structured_inherits: TensorIteratorBase
  dispatch:
    CPU, CUDA: mul_out
    SparseCPU: mul_out_sparse_cpu
    SparseCUDA: mul_out_sparse_cuda
    MkldnnCPU: mkldnn_mul_out

  # For C++ only, until we have conversion from C++ numbers to Tensor
- func: mul.Scalar(Tensor self, Scalar other) -> Tensor
  device_check: NoCheck   # TensorIterator
  variants: function, method
  dispatch:
    CompositeExplicitAutograd: mul

- func: mul_.Scalar(Tensor(a!) self, Scalar other) -> Tensor(a!)
  device_check: NoCheck   # TensorIterator
  variants: method
  dispatch:
    CompositeExplicitAutograd: mul_

# multiply, alias for mul
- func: multiply.Tensor(Tensor self, Tensor other) -> Tensor
  variants: function, method

- func: multiply_.Tensor(Tensor(a!) self, Tensor other) -> Tensor(a!)
  variants: method

- func: multiply.out(Tensor self, Tensor other, *, Tensor(a!) out) -> Tensor(a!)

- func: multiply.Scalar(Tensor self, Scalar other) -> Tensor
  variants: function, method

- func: multiply_.Scalar(Tensor(a!) self, Scalar other) -> Tensor(a!)
  variants: method

- func: mv(Tensor self, Tensor vec) -> Tensor
  variants: function, method
  dispatch:
    CompositeExplicitAutograd: mv
    SparseCPU, SparseCUDA: mv_sparse

- func: mv.out(Tensor self, Tensor vec, *, Tensor(a!) out) -> Tensor(a!)
  dispatch:
    CompositeExplicitAutograd: mv_out

- func: mvlgamma.out(Tensor self, int p, *, Tensor(a!) out) -> Tensor(a!)
  dispatch:
    CPU, CUDA: mvlgamma_out

- func: mvlgamma(Tensor self, int p) -> Tensor
  device_check: NoCheck   # TensorIterator
  variants: function, method
  dispatch:
    CompositeExplicitAutograd: mvlgamma

- func: mvlgamma_(Tensor(a!) self, int p) -> Tensor(a!)
  device_check: NoCheck   # TensorIterator
  variants: method
  dispatch:
    CompositeExplicitAutograd: mvlgamma_

- func: narrow_copy(Tensor self, int dim, int start, int length) -> Tensor
  variants: function, method
  dispatch:
    CPU: narrow_copy_dense_cpu
    SparseCPU, SparseCUDA: narrow_copy_sparse
    CompositeExplicitAutograd: narrow_copy_dense

- func: narrow_copy.out(Tensor self, int dim, int start, int length, *, Tensor(a!) out) -> Tensor(a!)
  dispatch:
    CPU: narrow_copy_dense_cpu_out

- func: narrow(Tensor(a) self, int dim, int start, int length) -> Tensor(a)
  variants: function, method
  device_check: NoCheck
  device_guard: False

- func: narrow.Tensor(Tensor(a) self, int dim, Tensor start, int length) -> Tensor(a)
  variants: function, method
  device_check: NoCheck
  device_guard: False

- func: native_batch_norm(Tensor input, Tensor? weight, Tensor? bias, Tensor? running_mean, Tensor? running_var, bool training, float momentum, float eps) -> (Tensor, Tensor, Tensor)
  dispatch:
    CPU: batch_norm_cpu
    CUDA: batch_norm_cuda
    MkldnnCPU: mkldnn_batch_norm

- func: native_batch_norm.out(Tensor input, Tensor? weight, Tensor? bias, Tensor? running_mean, Tensor? running_var, bool training, float momentum, float eps, *, Tensor(a!) out, Tensor(b!) save_mean, Tensor(c!) save_invstd) -> (Tensor(a!), Tensor(b!), Tensor(c!))
  dispatch:
    CUDA: batch_norm_cuda_out

- func: batch_norm_stats(Tensor input, float eps) -> (Tensor, Tensor)
  dispatch:
    CUDA: batch_norm_stats_cuda

- func: batch_norm_elemt(Tensor input, Tensor? weight, Tensor? bias, Tensor mean, Tensor invstd, float eps) -> Tensor
  dispatch:
    CUDA: batch_norm_elemt_cuda

- func: batch_norm_elemt.out(Tensor input, Tensor? weight, Tensor? bias, Tensor mean, Tensor invstd, float eps, *, Tensor(a!) out) -> Tensor(a!)
  dispatch:
    CUDA: batch_norm_elemt_cuda_out

# for backward compatibility
- func: batch_norm_gather_stats(Tensor input, Tensor mean, Tensor invstd, Tensor? running_mean, Tensor? running_var, float momentum, float eps, int count) -> (Tensor, Tensor)
  dispatch:
    CUDA: batch_norm_gather_stats_cuda

- func: batch_norm_gather_stats_with_counts(Tensor input, Tensor mean, Tensor invstd, Tensor? running_mean, Tensor? running_var, float momentum, float eps, Tensor counts) -> (Tensor, Tensor)
  dispatch:
    CUDA: batch_norm_gather_stats_with_counts_cuda

- func: native_batch_norm_backward(Tensor grad_out, Tensor input, Tensor? weight, Tensor? running_mean, Tensor? running_var, Tensor? save_mean, Tensor? save_invstd, bool train, float eps, bool[3] output_mask) -> (Tensor, Tensor, Tensor)
  dispatch:
    CPU: batch_norm_backward_cpu
    CUDA: batch_norm_backward_cuda
    MkldnnCPU: mkldnn_batch_norm_backward

- func: batch_norm_backward_reduce(Tensor grad_out, Tensor input, Tensor mean, Tensor invstd, Tensor? weight, bool input_g, bool weight_g, bool bias_g) -> (Tensor, Tensor, Tensor, Tensor)
  dispatch:
    CUDA: batch_norm_backward_reduce_cuda

- func: batch_norm_backward_elemt(Tensor grad_out, Tensor input, Tensor mean, Tensor invstd, Tensor? weight, Tensor mean_dy, Tensor mean_dy_xmu, Tensor count) -> Tensor
  dispatch:
    CUDA: batch_norm_backward_elemt_cuda

- func: batch_norm_update_stats(Tensor input, Tensor? running_mean, Tensor? running_var, float momentum) -> (Tensor, Tensor)
  dispatch:
    CPU: batch_norm_update_stats_cpu
    CUDA: batch_norm_update_stats_cuda

- func: is_vulkan_available() -> bool

- func: _nnpack_available() -> bool

- func: _nnpack_spatial_convolution(Tensor input, Tensor weight, Tensor? bias, int[2] padding, int[2] stride=1) -> Tensor
  variants: function
  dispatch:
    CompositeExplicitAutograd: _nnpack_spatial_convolution

- func: ones.names(int[] size, *, Dimname[]? names, ScalarType? dtype=None, Layout? layout=None, Device? device=None, bool? pin_memory=None) -> Tensor
  device_check: NoCheck
  device_guard: False

- func: ones(int[] size, *, ScalarType? dtype=None, Layout? layout=None, Device? device=None, bool? pin_memory=None) -> Tensor

- func: ones.out(int[] size, *, Tensor(a!) out) -> Tensor(a!)

- func: ones_like(Tensor self, *, ScalarType? dtype=None, Layout? layout=None, Device? device=None, bool? pin_memory=None, MemoryFormat? memory_format=None) -> Tensor

- func: pairwise_distance(Tensor x1, Tensor x2, float p=2, float eps=1e-06, bool keepdim=False) -> Tensor

- func: cdist(Tensor x1, Tensor x2, float p=2, int? compute_mode=None) -> Tensor

- func: _euclidean_dist(Tensor x1, Tensor x2) -> Tensor
  dispatch:
    CompositeExplicitAutograd: _euclidean_dist

- func: _cdist_forward(Tensor x1, Tensor x2, float p, int? compute_mode) -> Tensor
  dispatch:
    CPU, CUDA: _cdist_forward

- func: _cdist_backward(Tensor grad, Tensor x1, Tensor x2, float p, Tensor cdist) -> Tensor
  dispatch:
    CPU, CUDA: _cdist_backward

- func: pdist(Tensor self, float p=2) -> Tensor

- func: _pdist_forward(Tensor self, float p=2) -> Tensor
  dispatch:
    CPU, CUDA: _pdist_forward

- func: _pdist_backward(Tensor grad, Tensor self, float p, Tensor pdist) -> Tensor
  dispatch:
    CPU, CUDA: _pdist_backward

- func: cosine_similarity(Tensor x1, Tensor x2, int dim=1, float eps=1e-08) -> Tensor
  variants: function

- func: permute(Tensor(a) self, int[] dims) -> Tensor(a)
  variants: function, method
  dispatch:
    CompositeExplicitAutograd: permute

- func: movedim.intlist(Tensor(a) self, int[] source, int[] destination) -> Tensor(a)
  variants: function, method

- func: movedim.int(Tensor(a) self, int source, int destination) -> Tensor(a)
  variants: function, method

# moveaxis, alias for movedim
- func: moveaxis.intlist(Tensor(a) self, int[] source, int[] destination) -> Tensor(a)
  variants: function, method

- func: moveaxis.int(Tensor(a) self, int source, int destination) -> Tensor(a)
  variants: function, method

# Only exposed from C++ -- in Python,
# we expose it as an attribute `T`, not a function.
#
# I'd like to name this "T" in C++ too, but
# calling a native function "T" causes undefined
# behavior on Windows, for reasons I don't understand
# (maybe related to capital letter collation somehow...)
- func: numpy_T(Tensor(a) self) -> Tensor(a)
  variants: method

# Exposed on Python as an attribute 'H'
- func: matrix_H(Tensor(a) self) -> Tensor(a)
  variants: method

# Exposed on Python as an attribute 'mT'
- func: mT(Tensor(a) self) -> Tensor(a)
  variants: method

# Exposed on Python as an attribute 'mH'
- func: mH(Tensor(a) self) -> Tensor(a)
  variants: method

- func: adjoint(Tensor(a) self) -> Tensor(a)
  variants: function, method

- func: pixel_shuffle(Tensor self, int upscale_factor) -> Tensor

- func: pixel_unshuffle(Tensor self, int downscale_factor) -> Tensor

- func: channel_shuffle(Tensor self, int groups) -> Tensor
  dispatch:
    CPU: channel_shuffle
    QuantizedCPU: channel_shuffle_quantized_cpu

- func: native_channel_shuffle(Tensor self, int groups) -> Tensor
  dispatch:
    CPU: channel_shuffle_cpu
    CompositeImplicitAutograd: math_channel_shuffle

- func: is_pinned(Tensor self, Device? device=None) -> bool
  variants: method
  dispatch:
    CUDA: is_pinned_cuda
    CompositeExplicitAutograd: is_pinned_default

# TODO: add a copy kwarg that guarantees that the tensor is put into fresh
# pinned memory
- func: pin_memory(Tensor(a) self, Device? device=None) -> Tensor(a)
  variants: method

# Unlike pin_memory, this is guaranteed to give a new non-aliasing tensor
- func: _pin_memory(Tensor self, Device? device=None) -> Tensor
  dispatch:
    CUDA: _pin_memory_cuda

- func: pinverse(Tensor self, float rcond=1e-15) -> Tensor
  variants: function, method

- func: poisson_nll_loss(Tensor input, Tensor target, bool log_input, bool full, float eps, int reduction) -> Tensor
  variants: function

- func: rad2deg(Tensor self) -> Tensor
  variants: function, method
  dispatch:
    CompositeExplicitAutograd: rad2deg
    SparseCsrCPU, SparseCsrCUDA: rad2deg_sparse_csr

- func: rad2deg_(Tensor(a!) self) -> Tensor(a!)
  variants: function, method
  dispatch:
    CompositeExplicitAutograd: rad2deg_
    SparseCsrCPU, SparseCsrCUDA: rad2deg_sparse_csr_

- func: rad2deg.out(Tensor self, *, Tensor(a!) out) -> Tensor(a!)
  dispatch:
    CompositeExplicitAutograd: rad2deg_out
    SparseCsrCPU, SparseCsrCUDA: rad2deg_sparse_csr_out

- func: deg2rad(Tensor self) -> Tensor
  variants: function, method
  dispatch:
    CompositeExplicitAutograd: deg2rad

- func: deg2rad_(Tensor(a!) self) -> Tensor(a!)
  variants: function, method
  dispatch:
    CompositeExplicitAutograd: deg2rad_

- func: deg2rad.out(Tensor self, *, Tensor(a!) out) -> Tensor(a!)
  dispatch:
    CompositeExplicitAutograd: deg2rad_out

- func: scalar_tensor(Scalar s, *, ScalarType? dtype=None, Layout? layout=None, Device? device=None, bool? pin_memory=None) -> Tensor

- func: rand.names(int[] size, *, Dimname[]? names, ScalarType? dtype=None, Layout? layout=None, Device? device=None, bool? pin_memory=None) -> Tensor
  device_check: NoCheck
  device_guard: False

- func: rand.generator_with_names(int[] size, *, Generator? generator, Dimname[]? names, ScalarType? dtype=None, Layout? layout=None, Device? device=None, bool? pin_memory=None) -> Tensor
  device_check: NoCheck
  device_guard: False

- func: rand(int[] size, *, ScalarType? dtype=None, Layout? layout=None, Device? device=None, bool? pin_memory=None) -> Tensor

- func: rand.generator(int[] size, *, Generator? generator, ScalarType? dtype=None, Layout? layout=None, Device? device=None, bool? pin_memory=None) -> Tensor

- func: rand.out(int[] size, *, Tensor(a!) out) -> Tensor(a!)

- func: rand.generator_out(int[] size, *, Generator? generator, Tensor(a!) out) -> Tensor(a!)

- func: rand_like(Tensor self, *, ScalarType? dtype=None, Layout? layout=None, Device? device=None, bool? pin_memory=None, MemoryFormat? memory_format=None) -> Tensor

- func: randint(int high, int[] size, *, ScalarType? dtype=None, Layout? layout=None, Device? device=None, bool? pin_memory=None) -> Tensor

- func: randint.generator(int high, int[] size, *, Generator? generator, ScalarType? dtype=None, Layout? layout=None, Device? device=None, bool? pin_memory=None) -> Tensor

- func: randint.low(int low, int high, int[] size, *, ScalarType? dtype=None, Layout? layout=None, Device? device=None, bool? pin_memory=None) -> Tensor

- func: randint.low_generator(int low, int high, int[] size, *, Generator? generator, ScalarType? dtype=None, Layout? layout=None, Device? device=None, bool? pin_memory=None) -> Tensor

- func: randint.out(int high, int[] size, *, Tensor(a!) out) -> Tensor(a!)

- func: randint.generator_out(int high, int[] size, *, Generator? generator, Tensor(a!) out) -> Tensor(a!)

- func: randint.low_out(int low, int high, int[] size, *, Tensor(a!) out) -> Tensor(a!)

- func: randint.low_generator_out(int low, int high, int[] size, *, Generator? generator, Tensor(a!) out) -> Tensor(a!)

- func: randint_like(Tensor self, int high, *, ScalarType? dtype=None, Layout? layout=None, Device? device=None, bool? pin_memory=None, MemoryFormat? memory_format=None) -> Tensor

- func: randint_like.low_dtype(Tensor self, int low, int high, *, ScalarType? dtype=None, Layout? layout=None, Device? device=None, bool? pin_memory=None, MemoryFormat? memory_format=None) -> Tensor

- func: randn(int[] size, *, ScalarType? dtype=None, Layout? layout=None, Device? device=None, bool? pin_memory=None) -> Tensor

- func: randn.generator(int[] size, *, Generator? generator, ScalarType? dtype=None, Layout? layout=None, Device? device=None, bool? pin_memory=None) -> Tensor

- func: randn.names(int[] size, *, Dimname[]? names, ScalarType? dtype=None, Layout? layout=None, Device? device=None, bool? pin_memory=None) -> Tensor
  device_check: NoCheck
  device_guard: False

- func: randn.generator_with_names(int[] size, *, Generator? generator, Dimname[]? names, ScalarType? dtype=None, Layout? layout=None, Device? device=None, bool? pin_memory=None) -> Tensor
  device_check: NoCheck
  device_guard: False

- func: randn.out(int[] size, *, Tensor(a!) out) -> Tensor(a!)

- func: randn.generator_out(int[] size, *, Generator? generator, Tensor(a!) out) -> Tensor(a!)

- func: randn_like(Tensor self, *, ScalarType? dtype=None, Layout? layout=None, Device? device=None, bool? pin_memory=None, MemoryFormat? memory_format=None) -> Tensor

- func: randperm(int n, *, ScalarType? dtype=long, Layout? layout=None, Device? device=None, bool? pin_memory=None) -> Tensor

- func: randperm.generator(int n, *, Generator? generator, ScalarType? dtype=long, Layout? layout=None, Device? device=None, bool? pin_memory=None) -> Tensor

- func: randperm.out(int n, *, Tensor(a!) out) -> Tensor(a!)

- func: randperm.generator_out(int n, *, Generator? generator, Tensor(a!) out) -> Tensor(a!)
  dispatch:
    CPU: randperm_out_cpu
    CUDA: randperm_out_cuda

- func: range.step(Scalar start, Scalar end, Scalar step=1, *, ScalarType? dtype=None, Layout? layout=None, Device? device=None, bool? pin_memory=None) -> Tensor

- func: range(Scalar start, Scalar end, *, ScalarType? dtype=None, Layout? layout=None, Device? device=None, bool? pin_memory=None) -> Tensor

- func: range.out(Scalar start, Scalar end, Scalar step=1, *, Tensor(a!) out) -> Tensor(a!)
  dispatch:
    CPU, Meta: range_out
    CUDA: range_cuda_out

- func: ravel(Tensor(a) self) -> Tensor(a)
  variants: function, method

- func: reciprocal(Tensor self) -> Tensor
  device_check: NoCheck   # TensorIterator
  structured_delegate: reciprocal.out
  variants: function, method

- func: reciprocal_(Tensor(a!) self) -> Tensor(a!)
  device_check: NoCheck   # TensorIterator
  structured_delegate: reciprocal.out
  variants: function, method

- func: reciprocal.out(Tensor self, *, Tensor(a!) out) -> Tensor(a!)
  device_check: NoCheck   # TensorIterator
  structured: True
  structured_inherits: TensorIteratorBase
  dispatch:
    CPU, CUDA: reciprocal_out

- func: neg(Tensor self) -> Tensor
  device_check: NoCheck   # TensorIterator
  structured_delegate: neg.out
  variants: function, method
  dispatch:
    SparseCPU, SparseCUDA: neg_sparse
    SparseCsrCPU, SparseCsrCUDA: neg_sparse_csr

- func: neg_(Tensor(a!) self) -> Tensor(a!)
  device_check: NoCheck   # TensorIterator
  structured_delegate: neg.out
  variants: function, method
  dispatch:
    SparseCPU, SparseCUDA: neg_sparse_
    SparseCsrCPU, SparseCsrCUDA: neg_sparse_csr_

- func: neg.out(Tensor self, *, Tensor(a!) out) -> Tensor(a!)
  device_check: NoCheck   # TensorIterator
  structured: True
  structured_inherits: TensorIteratorBase
  dispatch:
    CPU, CUDA: neg_out
    SparseCPU, SparseCUDA: neg_out_sparse
    SparseCsrCPU, SparseCsrCUDA: neg_sparse_csr_out

# Alias for neg
- func: negative(Tensor self) -> Tensor
  variants: function, method

- func: negative_(Tensor(a!) self) -> Tensor(a!)
  variants: function, method

- func: negative.out(Tensor self, *, Tensor(a!) out) -> Tensor(a!)

- func: repeat(Tensor self, int[] repeats) -> Tensor
  variants: method  # This is method-only to match the previous tensor API. In the future we could make this a function too.
  dispatch:
    CompositeExplicitAutograd: repeat

- func: repeat_interleave.Tensor(Tensor repeats, *, int? output_size=None) -> Tensor
  variants: function
  dispatch:
    CPU: repeat_interleave_cpu
    CUDA: repeat_interleave_cuda

- func: repeat_interleave.self_Tensor(Tensor self, Tensor repeats, int? dim=None, *, int? output_size=None) -> Tensor
  variants: function, method

- func: repeat_interleave.self_int(Tensor self, int repeats, int? dim=None, *, int? output_size=None) -> Tensor
  variants: function, method

- func: reshape(Tensor(a) self, int[] shape) -> Tensor(a)
  variants: function, method
  device_check: NoCheck
  device_guard: False

# NOTE [ _reshape_alias ] is meant to be used in the implementation of reshape.
# They are not user-facing, hence the leading underscore. Please don't use it
# anywhere else.
- func: _reshape_alias(Tensor(a) self, int[] size, int[] stride) -> Tensor(a)
  variants: function, method
  device_check: NoCheck
  device_guard: False
  dispatch:
    CPU, CUDA, Meta, QuantizedCPU, QuantizedCUDA, ZeroTensor: _reshape_alias
    # We don't need to support mkldnn since this is handled explicitly by the reshape operator.

- func: _mkldnn_reshape(Tensor self, int[] shape) -> Tensor
  device_check: NoCheck
  device_guard: False
  dispatch:
    MkldnnCPU: mkldnn_reshape

- func: reshape_as(Tensor(a) self, Tensor other) -> Tensor(a)
  variants: method
  device_check: NoCheck
  device_guard: False

- func: round(Tensor self) -> Tensor
  device_check: NoCheck   # TensorIterator
  structured_delegate: round.out
  variants: function, method
  dispatch:
    SparseCPU, SparseCUDA: round_sparse
    SparseCsrCPU, SparseCsrCUDA: round_sparse_csr

- func: round_(Tensor(a!) self) -> Tensor(a!)
  device_check: NoCheck   # TensorIterator
  structured_delegate: round.out
  variants: function, method
  dispatch:
    SparseCPU, SparseCUDA: round_sparse_
    SparseCsrCPU, SparseCsrCUDA: round_sparse_csr_

- func: round.out(Tensor self, *, Tensor(a!) out) -> Tensor(a!)
  device_check: NoCheck   # TensorIterator
  structured: True
  structured_inherits: TensorIteratorBase
  dispatch:
    CPU: round_out
    CUDA: round_out
    SparseCPU, SparseCUDA: round_sparse_out
    SparseCsrCPU, SparseCsrCUDA: round_sparse_csr_out

- func: round.decimals(Tensor self, *, int decimals) -> Tensor
  device_check: NoCheck   # TensorIterator
  structured_delegate: round.decimals_out
  variants: function, method

- func: round_.decimals(Tensor(a!) self, *, int decimals) -> Tensor(a!)
  device_check: NoCheck   # TensorIterator
  structured_delegate: round.decimals_out
  variants: function, method

- func: round.decimals_out(Tensor self, *, int decimals, Tensor(a!) out) -> Tensor(a!)
  device_check: NoCheck   # TensorIterator
  structured: True
  structured_inherits: TensorIteratorBase
  dispatch:
    CPU: round_decimals_out
    CUDA: round_decimals_out

- func: rrelu(Tensor self, Scalar lower=0.125, Scalar upper=0.3333333333333333, bool training=False, Generator? generator=None) -> Tensor
  device_check: NoCheck   # TensorIterator

- func: rrelu_(Tensor(a!) self, Scalar lower=0.125, Scalar upper=0.3333333333333333, bool training=False, Generator? generator=None) -> Tensor(a!)
  device_check: NoCheck   # TensorIterator

- func: relu(Tensor self) -> Tensor
  device_check: NoCheck   # TensorIterator
  variants: function, method
  dispatch:
    CPU, CUDA: relu
    MkldnnCPU: mkldnn_relu
    QuantizedCPU: relu_quantized_cpu

- func: relu_(Tensor(a!) self) -> Tensor(a!)
  device_check: NoCheck   # TensorIterator
  variants: function, method
  dispatch:
    CPU, CUDA: relu_
    MkldnnCPU: mkldnn_relu_
    QuantizedCPU: relu_quantized_cpu_

- func: relu6(Tensor self) -> Tensor
  python_module: nn

- func: relu6_(Tensor(a!) self) -> Tensor(a!)
  python_module: nn

- func: prelu(Tensor self, Tensor weight) -> Tensor
  variants: function, method
  dispatch:
    CPU: prelu_cpu
    CUDA: prelu_cuda

- func: prelu_backward(Tensor grad_output, Tensor self, Tensor weight) -> (Tensor, Tensor)
  variants: function, method
  dispatch:
    CPU: prelu_backward_cpu
    CUDA: prelu_backward_cuda

<<<<<<< HEAD
- func: gelu.out(Tensor self, bool approximate, *, Tensor(a!) out) -> Tensor(a!)
=======
- func: gelu.out(Tensor self, *, str approximate='none', Tensor(a!) out) -> Tensor(a!)
>>>>>>> ad38b92f
  structured: True
  structured_inherits: TensorIteratorBase
  device_check: NoCheck   # TensorIterator
  python_module: nn
  dispatch:
    CPU: gelu_out_cpu
    CUDA: gelu_out_cuda

<<<<<<< HEAD
- func: gelu(Tensor self, bool approximate) -> Tensor
=======
- func: gelu(Tensor self, *, str approximate='none') -> Tensor
>>>>>>> ad38b92f
  structured_delegate: gelu.out
  device_check: NoCheck   # TensorIterator
  python_module: nn
  dispatch:
    MkldnnCPU: mkldnn_gelu
    QuantizedCPU: gelu_quantized_cpu

<<<<<<< HEAD
- func: gelu_backward.grad_input(Tensor grad_output, Tensor self, bool approximate, *, Tensor(a!) grad_input) -> Tensor(a!)
=======
- func: gelu_backward.grad_input(Tensor grad_output, Tensor self, *, str approximate='none', Tensor(a!) grad_input) -> Tensor(a!)
>>>>>>> ad38b92f
  structured: True
  structured_inherits: TensorIteratorBase
  python_module: nn
  dispatch:
    CPU: gelu_backward_out_cpu
    CUDA: gelu_backward_out_cuda

<<<<<<< HEAD
- func: gelu_backward(Tensor grad_output, Tensor self, bool approximate) -> Tensor
=======
- func: gelu_backward(Tensor grad_output, Tensor self, *, str approximate='none') -> Tensor
>>>>>>> ad38b92f
  structured_delegate: gelu_backward.grad_input
  python_module: nn
  dispatch:
    MkldnnCPU: mkldnn_gelu_backward

- func: infinitely_differentiable_gelu_backward(Tensor grad, Tensor self) -> Tensor
  variants: function
  python_module: nn
  device_check: NoCheck
  device_guard: False

- func: hardshrink.out(Tensor self, Scalar lambd=0.5, *, Tensor(a!) out) -> Tensor(a!)
  structured: True
  structured_inherits: TensorIteratorBase
  device_check: NoCheck   # TensorIterator
  dispatch:
    CPU, CUDA: hardshrink_out

- func: hardshrink(Tensor self, Scalar lambd=0.5) -> Tensor
  structured_delegate: hardshrink.out
  device_check: NoCheck   # TensorIterator
  variants: function, method

- func: hardshrink_backward.grad_input(Tensor grad_out, Tensor self, Scalar lambd, *, Tensor(a!) grad_input) -> Tensor(a!)
  structured: True
  structured_inherits: TensorIteratorBase
  dispatch:
    CPU, CUDA: hardshrink_backward_out

- func: hardshrink_backward(Tensor grad_out, Tensor self, Scalar lambd) -> Tensor
  structured_delegate: hardshrink_backward.grad_input
  variants: function, method

- func: rsqrt(Tensor self) -> Tensor
  device_check: NoCheck   # TensorIterator
  structured_delegate: rsqrt.out
  variants: function, method

- func: rsqrt_(Tensor(a!) self) -> Tensor(a!)
  device_check: NoCheck   # TensorIterator
  structured_delegate: rsqrt.out
  variants: function, method

- func: rsqrt.out(Tensor self, *, Tensor(a!) out) -> Tensor(a!)
  device_check: NoCheck   # TensorIterator
  structured: True
  structured_inherits: TensorIteratorBase
  dispatch:
    CPU, CUDA: rsqrt_out

- func: select.Dimname(Tensor(a) self, Dimname dim, int index) -> Tensor(a)
  variants: function, method
  device_check: NoCheck
  device_guard: False

- func: select.int(Tensor(a) self, int dim, int index) -> Tensor(a)
  variants: function, method
  device_check: NoCheck
  device_guard: False
  dispatch:
    CompositeExplicitAutograd: select

- func: select_backward(Tensor grad_output, int[] input_sizes, int dim, int index) -> Tensor
  variants: function
  device_check: NoCheck
  device_guard: False
  dispatch:
    CompositeExplicitAutograd: select_backward

- func: selu(Tensor self) -> Tensor
  device_check: NoCheck   # TensorIterator

- func: selu_(Tensor(a!) self) -> Tensor(a!)
  device_check: NoCheck   # TensorIterator

- func: celu(Tensor self, Scalar alpha=1.0) -> Tensor
  device_check: NoCheck   # TensorIterator
  dispatch:
    CompositeExplicitAutograd: celu

- func: celu_(Tensor(a!) self, Scalar alpha=1.0) -> Tensor(a!)
  device_check: NoCheck   # TensorIterator
  dispatch:
    CompositeExplicitAutograd: celu_

- func: silu(Tensor self) -> Tensor
  structured_delegate: silu.out
  python_module: nn
  dispatch:
    CompositeExplicitAutograd: silu

- func: silu_(Tensor(a!) self) -> Tensor(a!)
  structured_delegate: silu.out
  python_module: nn
  dispatch:
    CompositeExplicitAutograd: silu_

- func: silu.out(Tensor self, *, Tensor(a!) out) -> Tensor(a!)
  structured: True
  structured_inherits: TensorIteratorBase
  python_module: nn
  dispatch:
    CPU, CUDA: silu_out

- func: silu_backward.grad_input(Tensor grad_output, Tensor self, *, Tensor(a!) grad_input) -> Tensor(a!)
  structured: True
  structured_inherits: TensorIteratorBase
  python_module: nn
  dispatch:
    CPU, CUDA: silu_backward_out

- func: silu_backward(Tensor grad_output, Tensor self) -> Tensor
  structured_delegate: silu_backward.grad_input
  python_module: nn
  dispatch:
    CompositeImplicitAutograd: math_silu_backward

- func: mish(Tensor self) -> Tensor
  structured_delegate: mish.out
  python_module: nn
  dispatch:
    CompositeExplicitAutograd: mish

- func: mish_(Tensor(a!) self) -> Tensor(a!)
  structured_delegate: mish.out
  python_module: nn
  dispatch:
    CompositeExplicitAutograd: mish_

- func: mish.out(Tensor self, *, Tensor(a!) out) -> Tensor(a!)
  structured: True
  structured_inherits: TensorIteratorBase
  python_module: nn
  dispatch:
    CPU, CUDA: mish_out

- func: mish_backward(Tensor grad_output, Tensor self) -> Tensor
  python_module: nn
  dispatch:
    CPU, CUDA: mish_backward
    CompositeImplicitAutograd: math_mish_backward

- func: sigmoid(Tensor self) -> Tensor
  device_check: NoCheck   # TensorIterator
  structured_delegate: sigmoid.out
  variants: function, method
  dispatch:
    QuantizedCPU: sigmoid_quantized_cpu
    MkldnnCPU: mkldnn_sigmoid

- func: sigmoid_(Tensor(a!) self) -> Tensor(a!)
  device_check: NoCheck   # TensorIterator
  structured_delegate: sigmoid.out
  variants: function, method
  dispatch:
    MkldnnCPU: mkldnn_sigmoid_

- func: sigmoid.out(Tensor self, *, Tensor(a!) out) -> Tensor(a!)
  device_check: NoCheck   # TensorIterator
  structured: True
  structured_inherits: TensorIteratorBase
  dispatch:
    CPU, CUDA: sigmoid_out

- func: logit(Tensor self, float? eps=None) -> Tensor
  variants: function, method
  dispatch:
    CPU, CUDA: logit

- func: logit_(Tensor(a!) self, float? eps=None) -> Tensor(a!)
  variants: function, method
  dispatch:
    CPU, CUDA: logit_

- func: logit.out(Tensor self, float? eps=None, *, Tensor(a!) out) -> Tensor(a!)
  dispatch:
    CPU, CUDA: logit_out

- func: sin(Tensor self) -> Tensor
  device_check: NoCheck   # TensorIterator
  structured_delegate: sin.out
  variants: function, method
  dispatch:
    SparseCsrCPU, SparseCsrCUDA: sin_sparse_csr
    SparseCPU, SparseCUDA: sin_sparse

- func: sin_(Tensor(a!) self) -> Tensor(a!)
  device_check: NoCheck   # TensorIterator
  structured_delegate: sin.out
  variants: function, method
  dispatch:
    SparseCsrCPU, SparseCsrCUDA: sin_sparse_csr_
    SparseCPU, SparseCUDA: sin_sparse_

- func: sin.out(Tensor self, *, Tensor(a!) out) -> Tensor(a!)
  device_check: NoCheck   # TensorIterator
  structured: True
  structured_inherits: TensorIteratorBase
  dispatch:
    CPU, CUDA: sin_out
    SparseCsrCPU, SparseCsrCUDA: sin_sparse_csr_out
    SparseCPU, SparseCUDA: sin_sparse_out

- func: sinc(Tensor self) -> Tensor
  structured_delegate: sinc.out
  variants: function, method

- func: sinc_(Tensor(a!) self) -> Tensor(a!)
  structured_delegate: sinc.out
  variants: function, method

- func: sinc.out(Tensor self, *, Tensor(a!) out) -> Tensor(a!)
  structured: True
  structured_inherits: TensorIteratorBase
  dispatch:
    CPU, CUDA: sinc_out

- func: sinh(Tensor self) -> Tensor
  device_check: NoCheck   # TensorIterator
  structured_delegate: sinh.out
  variants: function, method
  dispatch:
    SparseCPU, SparseCUDA: sinh_sparse
    SparseCsrCPU, SparseCsrCUDA: sinh_sparse_csr

- func: sinh_(Tensor(a!) self) -> Tensor(a!)
  device_check: NoCheck   # TensorIterator
  structured_delegate: sinh.out
  variants: function, method
  dispatch:
    SparseCPU, SparseCUDA: sinh_sparse_
    SparseCsrCPU, SparseCsrCUDA: sinh_sparse_csr_

- func: sinh.out(Tensor self, *, Tensor(a!) out) -> Tensor(a!)
  device_check: NoCheck   # TensorIterator
  structured: True
  structured_inherits: TensorIteratorBase
  dispatch:
    CPU, CUDA: sinh_out
    SparseCPU, SparseCUDA: sinh_sparse_out
    SparseCsrCPU, SparseCsrCUDA: sinh_sparse_csr_out

# Returns a copy of this `Variable` that is detached from its autograd graph.
# This method is OK to call if the `Variable` is a view.
#
# NOTE: Previously, if we change the tensor metadata (e.g. sizes / strides /
# storage / storage_offset) of a tensor created from `detach()`, those metadata
# in the original tensor will also be updated. However, the new behavior is that
# those metadata changes to the detached tensor will not update the original tensor
# anymore, and in the `detach()` function we need to set `allow_tensor_metadata_change_`
# to false to make such changes explicitly illegal, in order to prevent users from
# changing metadata of the detached tensor and expecting the original tensor to also
# be updated.
- func: detach(Tensor(a) self) -> Tensor(a)
  variants: function, method
  dispatch:
    CompositeExplicitAutograd: detach

# Like `detach()`, but modifies this `Variable` in-place. This method may
# only be called on non-view `Variable`s. You can use `is_view()` to check
# this. If this `Variable` is a view, throws an `std::runtime_error()`.
- func: detach_(Tensor(a!) self) -> Tensor(a!)
  variants: function, method
  tags: inplace_view
  dispatch:
    CompositeExplicitAutograd: detach_

- func: size.int(Tensor self, int dim) -> int
  variants: function
  device_check: NoCheck
  device_guard: False
  manual_cpp_binding: True

- func: size.Dimname(Tensor self, Dimname dim) -> int
  variants: function, method
  device_check: NoCheck
  device_guard: False

- func: slice.Tensor(Tensor(a) self, int dim=0, int? start=None, int? end=None, int step=1) -> Tensor(a)
  variants: function, method
  device_check: NoCheck
  device_guard: False
  dispatch:
    CompositeExplicitAutograd: slice

- func: slice_backward(Tensor grad_output, int[] input_sizes, int dim, int start, int end, int step) -> Tensor
  variants: function
  device_check: NoCheck
  device_guard: False
  dispatch:
    CompositeExplicitAutograd: slice_backward

- func: slice_scatter(Tensor self, Tensor src, int dim=0, int? start=None, int? end=None, int step=1) -> Tensor
  variants: function, method
  device_check: NoCheck
  device_guard: False
  dispatch:
    CompositeExplicitAutograd: slice_scatter

- func: select_scatter(Tensor self, Tensor src, int dim, int index) -> Tensor
  variants: function, method
  device_check: NoCheck
  device_guard: False
  dispatch:
    CompositeExplicitAutograd: select_scatter

- func: diagonal_scatter(Tensor self, Tensor src, int offset=0, int dim1=0, int dim2=1) -> Tensor
  variants: function, method
  device_check: NoCheck
  device_guard: False
  dispatch:
    CompositeExplicitAutograd: diagonal_scatter

- func: slogdet(Tensor self) -> (Tensor sign, Tensor logabsdet)
  variants: function, method
  dispatch:
    CompositeExplicitAutograd: slogdet

- func: smm(Tensor self, Tensor mat2) -> Tensor
  variants: function, method

# softmax allows positional dtype, unlike most operators, because kwonly is BC-breaking when loading jit models.
- func: softmax.int(Tensor self, int dim, ScalarType? dtype=None) -> Tensor
  variants: function, method

- func: softmax.Dimname(Tensor self, Dimname dim, *, ScalarType? dtype=None) -> Tensor
  variants: function, method

- func: _softmax(Tensor self, int dim, bool half_to_float) -> Tensor
  structured_delegate: _softmax.out
  dispatch:
    MkldnnCPU: mkldnn_softmax

- func: _softmax.out(Tensor self, int dim, bool half_to_float, *, Tensor(a!) out) -> Tensor(a!)
  structured: True
  dispatch:
    CPU: softmax_cpu_out
    CUDA: softmax_cuda_out

- func: _softmax_backward_data(Tensor grad_output, Tensor output, int dim, ScalarType input_dtype) -> Tensor
  structured_delegate: _softmax_backward_data.out

- func: _softmax_backward_data.out(Tensor grad_output, Tensor output, int dim, ScalarType input_dtype, *, Tensor(a!) grad_input) -> Tensor(a!)
  structured: True
  dispatch:
    CPU: softmax_backward_cpu_out
    CUDA: softmax_backward_cuda_out

- func: unsafe_split.Tensor(Tensor self, int split_size, int dim=0) -> Tensor[]
  variants: function, method
  device_check: NoCheck
  device_guard: False
  dispatch:
    CompositeExplicitAutograd: unsafe_split

- func: split.Tensor(Tensor(a -> *) self, int split_size, int dim=0) -> Tensor(a)[]
  variants: function, method
  device_check: NoCheck
  device_guard: False
  dispatch:
    CompositeExplicitAutograd: split

- func: unsafe_split_with_sizes(Tensor self, int[] split_sizes, int dim=0) -> Tensor[]
  variants: function, method
  device_check: NoCheck
  device_guard: False
  dispatch:
    CompositeExplicitAutograd: unsafe_split_with_sizes

- func: split_with_sizes(Tensor(a -> *) self, int[] split_sizes, int dim=0) -> Tensor(a)[]
  variants: function, method
  device_check: NoCheck
  device_guard: False
  dispatch:
    CompositeExplicitAutograd: split_with_sizes

- func: hsplit.int(Tensor(a -> *) self, int sections) -> Tensor(a)[]
  variants: function, method

- func: hsplit.array(Tensor(a -> *) self, int[] indices) -> Tensor(a)[]
  variants: function, method

- func: vsplit.int(Tensor(a -> *) self, int sections) -> Tensor(a)[]
  variants: function, method

- func: vsplit.array(Tensor(a -> *) self, int[] indices) -> Tensor(a)[]
  variants: function, method

- func: dsplit.int(Tensor(a -> *) self, int sections) -> Tensor(a)[]
  variants: function, method

- func: dsplit.array(Tensor(a -> *) self, int[] indices) -> Tensor(a)[]
  variants: function, method

- func: squeeze(Tensor(a) self) -> Tensor(a)
  variants: function, method
  device_check: NoCheck
  device_guard: False
  dispatch:
    CPU, CUDA: squeeze
    QuantizedCPU, QuantizedCUDA: squeeze_quantized

- func: squeeze.dim(Tensor(a) self, int dim) -> Tensor(a)
  variants: function, method
  device_check: NoCheck
  device_guard: False
  dispatch:
    CPU, CUDA: squeeze
    QuantizedCPU, QuantizedCUDA: squeeze_quantized

- func: squeeze.dimname(Tensor(a) self, Dimname dim) -> Tensor(a)
  variants: function, method
  device_check: NoCheck
  device_guard: False

- func: squeeze_(Tensor(a!) self) -> Tensor(a!)
  variants: method
  device_check: NoCheck
  device_guard: False
  tags: inplace_view
  dispatch:
    CompositeExplicitAutograd: squeeze_

- func: squeeze_.dim(Tensor(a!) self, int dim) -> Tensor(a!)
  variants: method
  device_check: NoCheck
  device_guard: False
  tags: inplace_view
  dispatch:
    CompositeExplicitAutograd: squeeze_

- func: squeeze_.dimname(Tensor(a!) self, Dimname dim) -> Tensor(a!)
  variants: method
  device_check: NoCheck
  device_guard: False
  tags: inplace_view

- func: sspaddmm(Tensor self, Tensor mat1, Tensor mat2, *, Scalar beta=1, Scalar alpha=1) -> Tensor
  variants: function, method

- func: sspaddmm.out(Tensor self, Tensor mat1, Tensor mat2, *, Scalar beta=1, Scalar alpha=1, Tensor(a!) out) -> Tensor(a!)
  dispatch:
    CPU: _sspaddmm_out_only_sparse
    CUDA: _sspaddmm_out_only_sparse_cuda
    SparseCPU: _sspaddmm_out_cpu
    SparseCUDA: _sspaddmm_out_cuda

- func: stack(Tensor[] tensors, int dim=0) -> Tensor
  dispatch:
    CompositeExplicitAutograd: stack

- func: stack.out(Tensor[] tensors, int dim=0, *, Tensor(a!) out) -> Tensor(a!)
  dispatch:
    CompositeExplicitAutograd: stack_out

- func: _stack(Tensor[] tensors, int dim=0) -> Tensor
  dispatch: # match the backends supported by _cat
    CPU: _stack_cpu
    CompositeExplicitAutograd: _stack

- func: _stack.out(Tensor[] tensors, int dim=0, *, Tensor(a!) out) -> Tensor(a!)
  dispatch: # match the backends supported by _cat_out
    CPU: _stack_out_cpu
    CompositeExplicitAutograd: _stack_out

- func: hstack(Tensor[] tensors) -> Tensor

- func: hstack.out(Tensor[] tensors, *, Tensor(a!) out) -> Tensor(a!)

- func: vstack(Tensor[] tensors) -> Tensor

- func: vstack.out(Tensor[] tensors, *, Tensor(a!) out) -> Tensor(a!)

- func: dstack(Tensor[] tensors) -> Tensor

- func: dstack.out(Tensor[] tensors, *, Tensor(a!) out) -> Tensor(a!)

# The signature is designed to be consistent with librosa except that it is
# missing the `pad_mode` and `center` arguments, which are taken care of at
# `torch.functional.py`. They shall be moved here once we have mapping between
# Python strings and C++ Enum in codegen.
- func: stft(Tensor self, int n_fft, int? hop_length=None, int? win_length=None, Tensor? window=None, bool normalized=False, bool? onesided=None, bool? return_complex=None) -> Tensor
  variants: function, method

- func: istft(Tensor self, int n_fft, int? hop_length=None, int? win_length=None, Tensor? window=None, bool center=True, bool normalized=False, bool? onesided=None, int? length=None, bool return_complex=False) -> Tensor
  variants: function, method

- func: stride.int(Tensor self, int dim) -> int
  variants: function
  device_check: NoCheck
  device_guard: False
  manual_cpp_binding: True

- func: stride.Dimname(Tensor self, Dimname dim) -> int
  variants: function, method
  device_check: NoCheck
  device_guard: False

- func: sum(Tensor self, *, ScalarType? dtype=None) -> Tensor
  device_check: NoCheck   # TensorIterator
  variants: function, method
  dispatch:
    CompositeExplicitAutograd: sum

- func: sum.dim_IntList(Tensor self, int[1] dim, bool keepdim=False, *, ScalarType? dtype=None) -> Tensor
  structured_delegate: sum.IntList_out
  device_check: NoCheck   # TensorIterator
  variants: function, method

- func: sum.dim_DimnameList(Tensor self, Dimname[1] dim, bool keepdim=False, *, ScalarType? dtype=None) -> Tensor
  device_check: NoCheck   # TensorIterator
  variants: function, method

- func: sum.IntList_out(Tensor self, int[1] dim, bool keepdim=False, *, ScalarType? dtype=None, Tensor(a!) out) -> Tensor(a!)
  structured: True
  device_check: NoCheck   # TensorIterator
  dispatch:
    CPU, CUDA: sum_out

- func: sum.DimnameList_out(Tensor self, Dimname[1] dim, bool keepdim=False, *, ScalarType? dtype=None, Tensor(a!) out) -> Tensor(a!)
  device_check: NoCheck   # TensorIterator

- func: nansum(Tensor self, *, ScalarType? dtype=None) -> Tensor
  variants: function, method
  dispatch:
    CPU, CUDA: nansum

- func: nansum.dim_IntList(Tensor self, int[1] dim, bool keepdim=False, *, ScalarType? dtype=None) -> Tensor
  variants: function, method
  dispatch:
    CPU, CUDA: nansum

- func: nansum.IntList_out(Tensor self, int[1] dim, bool keepdim=False, *, ScalarType? dtype=None, Tensor(a!) out) -> Tensor(a!)
  dispatch:
    CPU, CUDA: nansum_out

- func: sum_to_size(Tensor self, int[] size) -> Tensor
  variants: method
  device_check: NoCheck
  device_guard: False

- func: sqrt(Tensor self) -> Tensor
  device_check: NoCheck   # TensorIterator
  structured_delegate: sqrt.out
  variants: function, method
  dispatch:
    SparseCPU, SparseCUDA: sqrt_sparse
    SparseCsrCPU, SparseCsrCUDA: sqrt_sparse_csr

- func: sqrt_(Tensor(a!) self) -> Tensor(a!)
  device_check: NoCheck   # TensorIterator
  structured_delegate: sqrt.out
  variants: function, method
  dispatch:
    SparseCPU, SparseCUDA: sqrt_sparse_
    SparseCsrCPU, SparseCsrCUDA: sqrt_sparse_csr_

- func: sqrt.out(Tensor self, *, Tensor(a!) out) -> Tensor(a!)
  device_check: NoCheck   # TensorIterator
  structured: True
  structured_inherits: TensorIteratorBase
  dispatch:
    CPU, CUDA: sqrt_out
    SparseCPU, SparseCUDA: sqrt_sparse_out
    SparseCsrCPU, SparseCsrCUDA: sqrt_sparse_csr_out

- func: square(Tensor self) -> Tensor
  device_check: NoCheck   # TensorIterator
  variants: function, method

- func: square_(Tensor(a!) self) -> Tensor(a!)
  device_check: NoCheck   # TensorIterator
  variants: function, method

- func: square.out(Tensor self, *, Tensor(a!) out) -> Tensor(a!)
  dispatch:
    CPU, CUDA: square_out

- func: std(Tensor self, bool unbiased=True) -> Tensor
  device_check: NoCheck   # TensorIterator
  variants: function, method

- func: std.dim(Tensor self, int[1] dim, bool unbiased=True, bool keepdim=False) -> Tensor
  device_check: NoCheck   # TensorIterator
  variants: function, method

- func: std.correction(Tensor self, int[1]? dim, *, int? correction, bool keepdim=False) -> Tensor
  device_check: NoCheck   # TensorIterator
  variants: function, method
  dispatch:
    CPU, CUDA: std

- func: std_mean(Tensor self, bool unbiased=True) -> (Tensor, Tensor)
  device_check: NoCheck   # TensorIterator
  variants: function

- func: std_mean.dim(Tensor self, int[1] dim, bool unbiased=True, bool keepdim=False) -> (Tensor, Tensor)
  device_check: NoCheck   # TensorIterator
  variants: function

- func: std_mean.correction(Tensor self, int[1]? dim, *, int? correction, bool keepdim=False) -> (Tensor, Tensor)
  device_check: NoCheck   # TensorIterator
  variants: function
  dispatch:
    CPU, CUDA: std_mean

- func: std_mean.names_dim(Tensor self, Dimname[1] dim, bool unbiased=True, bool keepdim=False) -> (Tensor, Tensor)
  device_check: NoCheck   # TensorIterator
  variants: function

- func: std_mean.correction_names(Tensor self, Dimname[1] dim, *, int? correction, bool keepdim=False) -> (Tensor, Tensor)
  device_check: NoCheck   # TensorIterator
  variants: function

- func: std.out(Tensor self, int[1] dim, bool unbiased=True, bool keepdim=False, *, Tensor(a!) out) -> Tensor(a!)
  device_check: NoCheck   # TensorIterator

- func: std.correction_out(Tensor self, int[1]? dim, *, int? correction, bool keepdim=False, Tensor(a!) out) -> Tensor(a!)
  device_check: NoCheck   # TensorIterator
  dispatch:
    CPU, CUDA: std_out

- func: std.names_dim(Tensor self, Dimname[1] dim, bool unbiased=True, bool keepdim=False) -> Tensor
  device_check: NoCheck   # TensorIterator
  variants: function, method

- func: std.names_out(Tensor self, Dimname[1] dim, bool unbiased=True, bool keepdim=False, *, Tensor(a!) out) -> Tensor(a!)
  device_check: NoCheck   # TensorIterator

- func: std.correction_names(Tensor self, Dimname[1] dim, *, int? correction, bool keepdim=False) -> Tensor
  device_check: NoCheck   # TensorIterator
  variants: function, method

- func: std.correction_names_out(Tensor self, Dimname[1] dim, *, int? correction, bool keepdim=False, Tensor(a!) out) -> Tensor(a!)
  device_check: NoCheck   # TensorIterator
  variants: function

- func: prod(Tensor self, *, ScalarType? dtype=None) -> Tensor
  device_check: NoCheck   # TensorIterator
  variants: function, method
  dispatch:
    CPU, CUDA: prod

- func: prod.dim_int(Tensor self, int dim, bool keepdim=False, *, ScalarType? dtype=None) -> Tensor
  structured_delegate: prod.int_out
  device_check: NoCheck   # TensorIterator
  variants: function, method

- func: prod.int_out(Tensor self, int dim, bool keepdim=False, *, ScalarType? dtype=None, Tensor(a!) out) -> Tensor(a!)
  structured: True
  device_check: NoCheck   # TensorIterator
  dispatch:
    CPU, CUDA: prod_out

- func: prod.dim_Dimname(Tensor self, Dimname dim, bool keepdim=False, *, ScalarType? dtype=None) -> Tensor
  device_check: NoCheck   # TensorIterator
  variants: function, method

- func: prod.Dimname_out(Tensor self, Dimname dim, bool keepdim=False, *, ScalarType? dtype=None, Tensor(a!) out) -> Tensor(a!)
  device_check: NoCheck   # TensorIterator

- func: t(Tensor(a) self) -> Tensor(a)
  device_check: NoCheck
  device_guard: False
  variants: function, method
  dispatch:
    CompositeExplicitAutograd: t

- func: t_(Tensor(a!) self) -> Tensor(a!)
  device_check: NoCheck
  device_guard: False
  variants: method
  tags: inplace_view
  dispatch:
    CompositeExplicitAutograd: t_

- func: tan(Tensor self) -> Tensor
  device_check: NoCheck   # TensorIterator
  structured_delegate: tan.out
  variants: function, method
  dispatch:
    SparseCPU, SparseCUDA: tan_sparse
    SparseCsrCPU, SparseCsrCUDA: tan_sparse_csr

- func: tan_(Tensor(a!) self) -> Tensor(a!)
  device_check: NoCheck   # TensorIterator
  structured_delegate: tan.out
  variants: function, method
  dispatch:
    SparseCPU, SparseCUDA: tan_sparse_
    SparseCsrCPU, SparseCsrCUDA: tan_sparse_csr_

- func: tan.out(Tensor self, *, Tensor(a!) out) -> Tensor(a!)
  device_check: NoCheck   # TensorIterator
  structured: True
  structured_inherits: TensorIteratorBase
  dispatch:
    CPU, CUDA: tan_out
    SparseCPU, SparseCUDA: tan_sparse_out
    SparseCsrCPU, SparseCsrCUDA: tan_sparse_csr_out

- func: tanh(Tensor self) -> Tensor
  device_check: NoCheck   # TensorIterator
  structured_delegate: tanh.out
  variants: function, method
  dispatch:
    QuantizedCPU: tanh_quantized_cpu
    MkldnnCPU: mkldnn_tanh
    SparseCPU, SparseCUDA: tanh_sparse
    SparseCsrCPU, SparseCsrCUDA: tanh_sparse_csr

- func: tanh_(Tensor(a!) self) -> Tensor(a!)
  device_check: NoCheck   # TensorIterator
  structured_delegate: tanh.out
  variants: function, method
  dispatch:
    MkldnnCPU: mkldnn_tanh_
    SparseCPU, SparseCUDA: tanh_sparse_
    SparseCsrCPU, SparseCsrCUDA: tanh_sparse_csr_

- func: tanh.out(Tensor self, *, Tensor(a!) out) -> Tensor(a!)
  device_check: NoCheck   # TensorIterator
  structured: True
  structured_inherits: TensorIteratorBase
  dispatch:
    CPU, CUDA: tanh_out
    SparseCPU, SparseCUDA: tanh_sparse_out
    SparseCsrCPU, SparseCsrCUDA: tanh_sparse_csr_out

- func: tensordot(Tensor self, Tensor other, int[] dims_self, int[] dims_other) -> Tensor
  variants: function

- func: tensordot.out(Tensor self, Tensor other, int[] dims_self, int[] dims_other, *, Tensor(a!) out) -> Tensor(a!)
  variants: function
  dispatch:
    CPU, CUDA: tensordot_out

# TODO: namespace threshold in 'nn'
- func: threshold(Tensor self, Scalar threshold, Scalar value) -> Tensor
  device_check: NoCheck   # TensorIterator
  variants: function
  structured_delegate: threshold.out
  dispatch:
    QuantizedCPU: threshold_quantized_cpu

- func: threshold_(Tensor(a!) self, Scalar threshold, Scalar value) -> Tensor(a!)
  device_check: NoCheck   # TensorIterator
  variants: function
  structured_delegate: threshold.out

- func: threshold.out(Tensor self, Scalar threshold, Scalar value, *, Tensor(a!) out) -> Tensor(a!)
  device_check: NoCheck   # TensorIterator
  structured: True
  structured_inherits: TensorIteratorBase
  dispatch:
    CPU, CUDA: threshold_out

- func: threshold_backward.grad_input(Tensor grad_output, Tensor self, Scalar threshold, *, Tensor(a!) grad_input) -> Tensor(a!)
  structured: True
  structured_inherits: TensorIteratorBase
  dispatch:
    CPU, CUDA: threshold_backward_out

- func: threshold_backward(Tensor grad_output, Tensor self, Scalar threshold) -> Tensor
  variants: function
  structured_delegate: threshold_backward.grad_input
  dispatch:
    MkldnnCPU: mkldnn_relu_backward

- func: tile(Tensor self, int[] dims) -> Tensor
  variants: function, method

- func: transpose.int(Tensor(a) self, int dim0, int dim1) -> Tensor(a)
  variants: function, method
  device_check: NoCheck
  device_guard: False
  dispatch:
    CompositeExplicitAutograd: transpose

- func: transpose.Dimname(Tensor(a) self, Dimname dim0, Dimname dim1) -> Tensor(a)
  variants: function, method
  device_check: NoCheck
  device_guard: False

- func: _mkldnn_transpose(Tensor self, int dim0, int dim1) -> Tensor
  device_check: NoCheck
  device_guard: False
  dispatch:
    MkldnnCPU: mkldnn_transpose

- func: transpose_(Tensor(a!) self, int dim0, int dim1) -> Tensor(a!)
  variants: method
  device_check: NoCheck
  device_guard: False
  tags: inplace_view
  dispatch:
    CompositeExplicitAutograd: transpose_

- func: _mkldnn_transpose_(Tensor(a!) self, int dim0, int dim1) -> Tensor(a!)
  device_check: NoCheck
  device_guard: False
  dispatch:
    MkldnnCPU: mkldnn_transpose_

- func: one_hot(Tensor self, int num_classes=-1) -> Tensor
  python_module: nn
  variants: function

- func: flip(Tensor self, int[] dims) -> Tensor
  variants: function, method
  dispatch:
    CPU, QuantizedCPU, CUDA, QuantizedCUDA: flip

- func: fliplr(Tensor self) -> Tensor
  variants: function, method

- func: flipud(Tensor self) -> Tensor
  variants: function, method

- func: roll(Tensor self, int[1] shifts, int[1] dims=[]) -> Tensor
  variants: function, method
  dispatch:
    CPU: roll_cpu
    CUDA: roll_cuda

# default int[] value [0,1] should not add space after comma, since codegen parser uses ', ' to split args

- func: rot90(Tensor self, int k=1, int[] dims=[0,1]) -> Tensor
  variants: function, method
  dispatch:
    CompositeExplicitAutograd: rot90

- func: trapezoid.x(Tensor y, Tensor x, *, int dim=-1) -> Tensor

- func: trapezoid.dx(Tensor y, *, Scalar dx=1, int dim=-1) -> Tensor

- func: trapz.x(Tensor y, Tensor x, *, int dim=-1) -> Tensor

- func: trapz.dx(Tensor y, *, float dx=1, int dim=-1) -> Tensor

- func: _trilinear(Tensor i1, Tensor i2, Tensor i3, int[] expand1, int[] expand2, int[] expand3, int[] sumdim, int unroll_dim=1) -> Tensor
  dispatch:
    CompositeExplicitAutograd: _trilinear

- func: triplet_margin_loss(Tensor anchor, Tensor positive, Tensor negative, float margin=1.0, float p=2, float eps=1e-06, bool swap=False, int reduction=Mean) -> Tensor

- func: trunc(Tensor self) -> Tensor
  structured_delegate: trunc.out
  device_check: NoCheck   # TensorIterator
  variants: function, method
  dispatch:
    CompositeExplicitAutograd: trunc
    SparseCPU, SparseCUDA: trunc_sparse
    SparseCsrCPU, SparseCsrCUDA: trunc_sparse_csr

- func: trunc_(Tensor(a!) self) -> Tensor(a!)
  structured_delegate: trunc.out
  device_check: NoCheck   # TensorIterator
  variants: function, method
  dispatch:
    CompositeExplicitAutograd: trunc_
    SparseCPU, SparseCUDA: trunc_sparse_
    SparseCsrCPU, SparseCsrCUDA: trunc_sparse_csr_

- func: trunc.out(Tensor self, *, Tensor(a!) out) -> Tensor(a!)
  structured: True
  structured_inherits: TensorIteratorBase
  device_check: NoCheck   # TensorIterator
  dispatch:
    CPU, CUDA: trunc_out
    SparseCPU, SparseCUDA: trunc_sparse_out
    SparseCsrCPU, SparseCsrCUDA: trunc_sparse_csr_out

# Alias for trunc
- func: fix(Tensor self) -> Tensor
  variants: function, method

- func: fix_(Tensor(a!) self) -> Tensor(a!)
  variants: function, method

- func: fix.out(Tensor self, *, Tensor(a!) out) -> Tensor(a!)

- func: type_as(Tensor self, Tensor other) -> Tensor
  variants: method

- func: _has_compatible_shallow_copy_type(Tensor self, Tensor from) -> bool
  variants: function

- func: _unique(Tensor self, bool sorted=True, bool return_inverse=False) -> (Tensor, Tensor)
  variants: function
  dispatch:
    CPU: _unique_cpu
    CUDA: _unique_cuda

- func: unique_dim(Tensor self, int dim, bool sorted=True, bool return_inverse=False, bool return_counts=False) -> (Tensor, Tensor, Tensor)
  variants: function
  dispatch:
    CPU: unique_dim_cpu
    CUDA: unique_dim_cuda

- func: unique_consecutive(Tensor self, bool return_inverse=False, bool return_counts=False, int? dim=None) -> (Tensor, Tensor, Tensor)
  variants: function
  dispatch:
    CPU: unique_consecutive_cpu
    CUDA: unique_consecutive_cuda

- func: unique_dim_consecutive(Tensor self, int dim, bool return_inverse=False, bool return_counts=False) -> (Tensor, Tensor, Tensor)
  variants: function
  dispatch:
    CPU: unique_dim_consecutive_cpu
    CUDA: unique_dim_consecutive_cuda

# _unique and _unique_dim are fragile and modifying them easily cause internal break
# the below operator is a temporary hack for adding return_counts support
# Please don't rely on these two operators, they will be removed soon

- func: _unique2(Tensor self, bool sorted=True, bool return_inverse=False, bool return_counts=False) -> (Tensor, Tensor, Tensor)
  variants: function
  dispatch:
    CPU: _unique2_cpu
    CUDA: _unique2_cuda

- func: _unsafe_view(Tensor self, int[] size) -> Tensor
  dispatch:
    CompositeExplicitAutograd: _unsafe_view

- func: unsqueeze(Tensor(a) self, int dim) -> Tensor(a)
  variants: function, method
  device_check: NoCheck
  device_guard: False
  dispatch:
    CPU, CUDA: unsqueeze
    SparseCPU, SparseCUDA: unsqueeze_sparse
    QuantizedCPU, QuantizedCUDA: unsqueeze_quantized

- func: unsqueeze_(Tensor(a!) self, int dim) -> Tensor(a!)
  variants: method
  device_check: NoCheck
  device_guard: False
  tags: inplace_view
  dispatch:
    CompositeExplicitAutograd: unsqueeze_

- func: vander(Tensor x, int? N=None, bool increasing=False) -> Tensor

- func: var(Tensor self, bool unbiased=True) -> Tensor
  device_check: NoCheck   # TensorIterator
  variants: function, method

- func: var.dim(Tensor self, int[1] dim, bool unbiased=True, bool keepdim=False) -> Tensor
  device_check: NoCheck   # TensorIterator
  variants: function, method

- func: var.correction(Tensor self, int[1]? dim, *, int? correction, bool keepdim=False) -> Tensor
  device_check: NoCheck   # TensorIterator
  variants: function, method
  dispatch:
    CPU, CUDA: var

- func: var.out(Tensor self, int[1] dim, bool unbiased=True, bool keepdim=False, *, Tensor(a!) out) -> Tensor(a!)
  device_check: NoCheck   # TensorIterator

- func: var.correction_out(Tensor self, int[1]? dim, *, int? correction, bool keepdim=False, Tensor(a!) out) -> Tensor(a!)
  device_check: NoCheck   # TensorIterator
  dispatch:
    CPU, CUDA: var_out

- func: var.names_dim(Tensor self, Dimname[1] dim, bool unbiased=True, bool keepdim=False) -> Tensor
  device_check: NoCheck   # TensorIterator
  variants: function, method

- func: var.names_out(Tensor self, Dimname[1] dim, bool unbiased=True, bool keepdim=False, *, Tensor(a!) out) -> Tensor(a!)
  device_check: NoCheck   # TensorIterator

- func: var.correction_names(Tensor self, Dimname[1] dim, *, int? correction, bool keepdim=False) -> Tensor
  device_check: NoCheck   # TensorIterator
  variants: function, method

- func: var.correction_names_out(Tensor self, Dimname[1] dim, *, int? correction, bool keepdim=False, Tensor(a!) out) -> Tensor(a!)
  device_check: NoCheck   # TensorIterator
  variants: function

- func: var_mean(Tensor self, bool unbiased=True) -> (Tensor, Tensor)
  device_check: NoCheck   # TensorIterator
  variants: function

- func: var_mean.dim(Tensor self, int[1] dim, bool unbiased=True, bool keepdim=False) -> (Tensor, Tensor)
  device_check: NoCheck   # TensorIterator
  variants: function

- func: var_mean.correction(Tensor self, int[1]? dim, *, int? correction, bool keepdim=False) -> (Tensor, Tensor)
  device_check: NoCheck   # TensorIterator
  variants: function
  dispatch:
    CPU, CUDA: var_mean

- func: var_mean.names_dim(Tensor self, Dimname[1] dim, bool unbiased=True, bool keepdim=False) -> (Tensor, Tensor)
  device_check: NoCheck   # TensorIterator
  variants: function

- func: var_mean.correction_names(Tensor self, Dimname[1] dim, *, int? correction, bool keepdim=False) -> (Tensor, Tensor)
  device_check: NoCheck   # TensorIterator
  variants: function

- func: view_as(Tensor(a) self, Tensor other) -> Tensor(a)
  variants: method
  device_check: NoCheck
  device_guard: False

# we define both of these because 'where' does the broadcast and '_s_where' doesn't;
# this allows us to implicitly calculate the broadcast derivative, while only dealing with the
# _s_where derivative.
- func: where.self(Tensor condition, Tensor self, Tensor other) -> Tensor
  device_check: NoCheck   # TensorIterator
  variants: function, method

- func: where.ScalarSelf(Tensor condition, Scalar self, Tensor other) -> Tensor
  variants: function

- func: where.ScalarOther(Tensor condition, Tensor self, Scalar other) -> Tensor
  variants: function

- func: where.Scalar(Tensor condition, Scalar self, Scalar other) -> Tensor
  variants: function

- func: where(Tensor condition) -> Tensor[]
  device_check: NoCheck   # TensorIterator
  variants: function

- func: _s_where(Tensor condition, Tensor self, Tensor other) -> Tensor
  variants: function
  dispatch:
    CPU, CUDA: _s_where

- func: norm_except_dim(Tensor v, int pow=2, int dim=0) -> Tensor
  variants: function

# VariableType::_weight_norm does not want to be given a gap in the autograd graph,
# so we don't define "dispatch" variants for it.
- func: _weight_norm(Tensor v, Tensor g, int dim=0) -> Tensor
  variants: function

- func: _weight_norm_cuda_interface(Tensor v, Tensor g, int dim=0) -> (Tensor, Tensor)
  variants: function
  dispatch:
    CUDA: weight_norm_cuda

- func: _weight_norm_cuda_interface_backward(Tensor grad_w, Tensor saved_v, Tensor saved_g, Tensor saved_norms, int dim) -> (Tensor, Tensor)
  variants: function
  dispatch:
    CUDA: weight_norm_cuda_backward

- func: _weight_norm_differentiable_backward(Tensor grad_w, Tensor saved_v, Tensor saved_g, Tensor saved_norms, int dim) -> (Tensor, Tensor)
  variants: function

- func: zeros.names(int[] size, *, Dimname[]? names, ScalarType? dtype=None, Layout? layout=None, Device? device=None, bool? pin_memory=None) -> Tensor
  device_check: NoCheck
  device_guard: False

- func: _efficientzerotensor(int[] size, *, ScalarType? dtype=None, Layout? layout=None, Device? device=None, bool? pin_memory=None) -> Tensor
  dispatch:
    CPU: _efficientzerotensor
    CUDA: _efficientzerotensor_cuda

- func: zeros(int[] size, *, ScalarType? dtype=None, Layout? layout=None, Device? device=None, bool? pin_memory=None) -> Tensor

- func: zeros.out(int[] size, *, Tensor(a!) out) -> Tensor(a!)

- func: zeros_like(Tensor self, *, ScalarType? dtype=None, Layout? layout=None, Device? device=None, bool? pin_memory=None, MemoryFormat? memory_format=None) -> Tensor

- func: _standard_gamma_grad(Tensor self, Tensor output) -> Tensor
  variants: function
  dispatch:
    CPU: _standard_gamma_grad_cpu
    CUDA: _standard_gamma_grad_cuda

- func: _standard_gamma(Tensor self, Generator? generator=None) -> Tensor
  variants: function
  dispatch:
    CPU: _s_gamma_cpu
    CUDA: _s_gamma_cuda

- func: _dirichlet_grad(Tensor x, Tensor alpha, Tensor total) -> Tensor
  dispatch:
    CPU: _dirichlet_grad_cpu
    CUDA: _dirichlet_grad_cuda

- func: _sample_dirichlet(Tensor self, Generator? generator=None) -> Tensor
  variants: function
  dispatch:
    CPU: _s_dirichlet_cpu
    CUDA: _s_dirichlet_cuda

- func: poisson(Tensor self, Generator? generator=None) -> Tensor
  device_check: NoCheck   # TensorIterator
  dispatch:
    CPU: _s_poisson_cpu
    CUDA: _s_poisson_cuda

- func: binomial(Tensor count, Tensor prob, Generator? generator=None) -> Tensor
  device_check: NoCheck   # TensorIterator
  dispatch:
    CPU: _s_binomial_cpu
    CUDA: _s_binomial_cuda

# When more variants get ported to native, this dispatch will get more
# complicated

- func: native_norm(Tensor self, Scalar p=2) -> Tensor
  dispatch:
    SparseCPU, SparseCUDA: norm_sparse

- func: native_norm.ScalarOpt_dim_dtype(Tensor self, Scalar? p, int[1] dim, bool keepdim, ScalarType? dtype) -> Tensor
  dispatch:
    SparseCPU, SparseCUDA: norm_sparse

# TODO: reduce signatures down to one when optional args is available
- func: _sparse_sum(Tensor self) -> Tensor

- func: _sparse_sum.dtype(Tensor self, *, ScalarType dtype) -> Tensor

- func: _sparse_sum.dim(Tensor self, int[1] dim) -> Tensor
  dispatch:
    CompositeExplicitAutograd: _sparse_sum

- func: _sparse_sum.dim_dtype(Tensor self, int[1] dim, *, ScalarType dtype) -> Tensor

- func: _sparse_sum_backward(Tensor grad, Tensor self, int[] dim) -> Tensor
  dispatch:
    SparseCPU: _sparse_sum_backward_cpu
    SparseCUDA: _sparse_sum_backward_cuda

- func: _sparse_softmax.int(Tensor self, int dim, ScalarType? dtype=None) -> Tensor
  python_module: sparse
  variants: function

- func: _sparse_softmax.Dimname(Tensor self, Dimname dim, *, ScalarType? dtype=None) -> Tensor
  python_module: sparse
  variants: function

- func: _sparse_softmax(Tensor self, int dim, bool half_to_float) -> Tensor
  python_module: sparse
  dispatch:
    SparseCPU: softmax_sparse_cpu
    SparseCUDA: softmax_sparse_cuda

- func: _sparse_softmax_backward_data(Tensor grad_output, Tensor output, int dim, Tensor self) -> Tensor
  dispatch:
    SparseCPU: softmax_backward_sparse_cpu
    SparseCUDA: softmax_backward_sparse_cuda

- func: _sparse_log_softmax.int(Tensor self, int dim, ScalarType? dtype=None) -> Tensor
  python_module: sparse
  variants: function

- func: _sparse_log_softmax.Dimname(Tensor self, Dimname dim, *, ScalarType? dtype=None) -> Tensor
  python_module: sparse
  variants: function

- func: _sparse_log_softmax(Tensor self, int dim, bool half_to_float) -> Tensor
  python_module: sparse
  dispatch:
    SparseCPU: log_softmax_sparse_cpu
    SparseCUDA: log_softmax_sparse_cuda

- func: _sparse_log_softmax_backward_data(Tensor grad_output, Tensor output, int dim, Tensor self) -> Tensor
  dispatch:
    SparseCPU: log_softmax_backward_sparse_cpu
    SparseCUDA: log_softmax_backward_sparse_cuda

- func: norm.ScalarOpt_dtype(Tensor self, Scalar? p, *, ScalarType dtype) -> Tensor
  device_check: NoCheck   # TensorIterator
  variants: function, method
  dispatch:
    CompositeExplicitAutograd: norm

- func: norm.Scalar(Tensor self, Scalar p=2) -> Tensor
  device_check: NoCheck   # TensorIterator
  variants: function, method
  dispatch:
    CompositeExplicitAutograd: norm

- func: norm.ScalarOpt_dim_dtype(Tensor self, Scalar? p, int[1] dim, bool keepdim, *, ScalarType dtype) -> Tensor
  structured_delegate: norm.dtype_out
  device_check: NoCheck   # TensorIterator
  variants: function, method
  dispatch:
    SparseCPU, SparseCUDA: sparse_dtype_norm

- func: norm.ScalarOpt_dim(Tensor self, Scalar? p, int[1] dim, bool keepdim=False) -> Tensor
  structured_delegate: norm.out
  device_check: NoCheck   # TensorIterator
  variants: function, method
  dispatch:
    SparseCPU, SparseCUDA: sparse_norm

- func: norm.dtype_out(Tensor self, Scalar? p, int[1] dim, bool keepdim, *, ScalarType dtype, Tensor(a!) out) -> Tensor(a!)
  structured: True
  device_check: NoCheck   # TensorIterator
  dispatch:
    CPU, CUDA: norm_dtype_out

- func: norm.out(Tensor self, Scalar? p, int[1] dim, bool keepdim=False, *, Tensor(a!) out) -> Tensor(a!)
  structured: True
  device_check: NoCheck   # TensorIterator
  dispatch:
    CPU, CUDA: norm_out

# These four redispatch in their implementation, so OK to be CompositeImplicitAutograd
- func: norm.names_ScalarOpt_dim_dtype(Tensor self, Scalar? p, Dimname[1] dim, bool keepdim, *, ScalarType dtype) -> Tensor
  device_check: NoCheck   # TensorIterator
  variants: function, method

- func: norm.names_ScalarOpt_dim(Tensor self, Scalar? p, Dimname[1] dim, bool keepdim=False) -> Tensor
  device_check: NoCheck   # TensorIterator
  variants: function, method

- func: norm.names_dtype_out(Tensor self, Scalar? p, Dimname[1] dim, bool keepdim, *, ScalarType dtype, Tensor(a!) out) -> Tensor(a!)
  device_check: NoCheck   # TensorIterator

- func: norm.names_out(Tensor self, Scalar? p, Dimname[1] dim, bool keepdim=False, *, Tensor(a!) out) -> Tensor(a!)
  device_check: NoCheck   # TensorIterator

- func: frexp.Tensor(Tensor self) -> (Tensor mantissa, Tensor exponent)
  variants: method, function
  dispatch:
    CompositeExplicitAutograd: frexp

- func: frexp.Tensor_out(Tensor self, *, Tensor(a!) mantissa, Tensor(b!) exponent) -> (Tensor(a!) mantissa, Tensor(b!) exponent)
  dispatch:
    CPU, CUDA: frexp_out

- func: frobenius_norm(Tensor self) -> Tensor
  variants: function

- func: frobenius_norm.dim(Tensor self, int[1] dim, bool keepdim=False) -> Tensor
  variants: function

- func: frobenius_norm.out(Tensor self, int[1] dim, bool keepdim=False, *, Tensor(a!) out) -> Tensor(a!)
  variants: function

- func: nuclear_norm(Tensor self, bool keepdim=False) -> Tensor
  variants: function

- func: nuclear_norm.out(Tensor self, bool keepdim=False, *, Tensor(a!) out) -> Tensor(a!)
  variants: function

- func: nuclear_norm.dim(Tensor self, int[2] dim, bool keepdim=False) -> Tensor
  variants: function

- func: nuclear_norm.dim_out(Tensor self, int[2] dim, bool keepdim=False, *, Tensor(a!) out) -> Tensor(a!)
  variants: function

- func: clone(Tensor self, *, MemoryFormat? memory_format=None) -> Tensor
  variants: function, method
  dispatch:
    CompositeExplicitAutograd: clone
    SparseCPU, SparseCUDA: clone_sparse
    SparseCsrCPU, SparseCsrCUDA: clone_sparse_csr
    MkldnnCPU: mkldnn_clone
    QuantizedCPU, QuantizedCUDA: quantized_clone

- func: positive(Tensor(a) self) -> Tensor(a)
  variants: function, method

- func: resize_as_(Tensor(a!) self, Tensor the_template, *, MemoryFormat? memory_format=None) -> Tensor(a!)
  use_const_ref_for_mutable_tensors: True
  variants: function, method
  dispatch:
    CompositeExplicitAutograd: resize_as_

- func: resize_as_sparse_(Tensor(a!) self, Tensor the_template) -> Tensor(a!)
  use_const_ref_for_mutable_tensors: True
  variants: function
  dispatch:
    SparseCPU, SparseCUDA: resize_as_sparse_
    SparseCsrCPU, SparseCsrCUDA: resize_as_sparse_csr_

- func: zero_(Tensor(a!) self) -> Tensor(a!)
  device_check: NoCheck   # TensorIterator
  variants: method, function
  dispatch:
    CPU, CUDA: zero_
    Meta: zero_meta_
    SparseCPU, SparseCUDA: zero_sparse_
    MkldnnCPU: mkldnn_zero_

- func: sub.out(Tensor self, Tensor other, *, Scalar alpha=1, Tensor(a!) out) -> Tensor(a!)
  device_check: NoCheck   # TensorIterator
  structured: True
  structured_inherits: TensorIteratorBase
  dispatch:
    CPU, CUDA: sub_out
    SparseCPU, SparseCUDA: sub_out_sparse

- func: sub.Tensor(Tensor self, Tensor other, *, Scalar alpha=1) -> Tensor
  device_check: NoCheck   # TensorIterator
  variants: function, method
  structured_delegate: sub.out
  dispatch:
    SparseCPU, SparseCUDA: sub_sparse

- func: sub_.Tensor(Tensor(a!) self, Tensor other, *, Scalar alpha=1) -> Tensor(a!)
  device_check: NoCheck   # TensorIterator
  variants: method
  structured_delegate: sub.out
  dispatch:
    SparseCPU, SparseCUDA: sub_sparse_

# For C++ only, until we have conversion from C++ numbers to Tensor
- func: sub.Scalar(Tensor self, Scalar other, Scalar alpha=1) -> Tensor
  device_check: NoCheck   # TensorIterator
  variants: function, method
  dispatch:
    CompositeExplicitAutograd: sub

- func: sub_.Scalar(Tensor(a!) self, Scalar other, Scalar alpha=1) -> Tensor(a!)
  device_check: NoCheck   # TensorIterator
  variants: method
  dispatch:
    CompositeExplicitAutograd: sub_

# subtract, alias for sub
- func: subtract.out(Tensor self, Tensor other, *, Scalar alpha=1, Tensor(a!) out) -> Tensor(a!)

- func: subtract.Tensor(Tensor self, Tensor other, *, Scalar alpha=1) -> Tensor
  variants: function, method

- func: subtract_.Tensor(Tensor(a!) self, Tensor other, *, Scalar alpha=1) -> Tensor(a!)
  variants: method

# For C++ only, until we have conversion from C++ numbers to Tensor
- func: subtract.Scalar(Tensor self, Scalar other, Scalar alpha=1) -> Tensor
  variants: function, method

- func: subtract_.Scalar(Tensor(a!) self, Scalar other, Scalar alpha=1) -> Tensor(a!)
  variants: method

- func: rsub.Tensor(Tensor self, Tensor other, *, Scalar alpha=1) -> Tensor
  device_check: NoCheck   # TensorIterator
  variants: function
  dispatch:
    CPU, CUDA: rsub

- func: heaviside.out(Tensor self, Tensor values, *, Tensor(a!) out) -> Tensor(a!)
  structured: True
  structured_inherits: TensorIteratorBase
  device_check: NoCheck   # TensorIterator
  dispatch:
    CPU, CUDA: heaviside_out

- func: heaviside(Tensor self, Tensor values) -> Tensor
  device_check: NoCheck   # TensorIterator
  variants: function, method
  structured_delegate: heaviside.out

- func: heaviside_(Tensor(a!) self, Tensor values) -> Tensor(a!)
  device_check: NoCheck   # TensorIterator
  variants: method
  structured_delegate: heaviside.out

# For C++ only, until we have conversion from C++ numbers to Tensor
- func: rsub.Scalar(Tensor self, Scalar other, Scalar alpha=1) -> Tensor
  device_check: NoCheck   # TensorIterator
  variants: function
  dispatch:
    CompositeExplicitAutograd: rsub

# Functionally the same as addmm, but we give it a different derivative formula
# that doesn't propagate gradients to non-present entries on sparse.
- func: _sparse_addmm(Tensor self, Tensor sparse, Tensor dense, *, Scalar beta=1, Scalar alpha=1) -> Tensor
  python_module: sparse
  dispatch:
    CompositeExplicitAutograd: _sparse_addmm

- func: sparse_sampled_addmm.out(Tensor self, Tensor mat1, Tensor mat2, *, Scalar beta=1, Scalar alpha=1, Tensor(a!) out) -> Tensor(a!)
  python_module: sparse
  dispatch:
    SparseCsrCUDA: sparse_sampled_addmm_out_sparse_csr_cuda

- func: sparse_sampled_addmm(Tensor self, Tensor mat1, Tensor mat2, *, Scalar beta=1, Scalar alpha=1) -> Tensor
  python_module: sparse
  dispatch:
    SparseCsrCUDA: sparse_sampled_addmm_sparse_csr_cuda

- func: addmm.out(Tensor self, Tensor mat1, Tensor mat2, *, Scalar beta=1, Scalar alpha=1, Tensor(a!) out) -> Tensor(a!)
  structured: True
  dispatch:
    CPU: addmm_out_cpu
    CUDA: addmm_out_cuda
    SparseCPU: addmm_out_sparse_dense_cpu
    SparseCUDA: addmm_out_sparse_dense_cuda
    SparseCsrCPU: addmm_out_sparse_csr_cpu
    SparseCsrCUDA: addmm_out_sparse_csr_cuda

- func: addmm(Tensor self, Tensor mat1, Tensor mat2, *, Scalar beta=1, Scalar alpha=1) -> Tensor
  structured_delegate: addmm.out
  variants: function, method
  dispatch:
    SparseCPU: addmm_sparse_dense_cpu
    SparseCUDA: addmm_sparse_dense_cuda
    SparseCsrCPU, SparseCsrCUDA: addmm_sparse_csr_dense

- func: addmm_(Tensor(a!) self, Tensor mat1, Tensor mat2, *, Scalar beta=1, Scalar alpha=1) -> Tensor(a!)
  structured_delegate: addmm.out
  variants: method
  dispatch:
    # Warning!  For whatever reason, the inplace sparse addmm is NON
    # broadcasting
    SparseCPU: s_addmm_sparse_dense_cpu_
    SparseCUDA: s_addmm_sparse_dense_cuda_

# NOTE [ Sparse: autograd and API ]
#
#
# Sparse Tensor Constructors
# ~~~~~~~~~~~~~~~~~~~~~~~~~~
#
# The API entry points to sparse tensor construction should be
# `sparse_coo tensor` and `_sparse_coo_tensor_unsafe`. Depending on whether the
# indices and values tensors are given, they eventually dispatch to either
# `sparse_coo_tensor_with_dims` or `sparse_coo_tensor_with_dims_and_tensors`.
#
# The autograd support for ctor is implement on `sparse_coo_tensor_with_dims_and_tensors`.
#
# The API methods `sparse_coo tensor` and `_sparse_coo_tensor_unsafe`
# **must not** have specific type dispatches because otherwise codegen will
# consider them as abstract methods (see Note [Abstract ATen methods]), dispatch
# using **Tensor** type, and thus lose autograd tracking on the actual method
# they dispatch to, e.g., `sparse_coo_tensor_with_dims_and_tensors`.
#
#
# Sparse Methods API Design
# ~~~~~~~~~~~~~~~~~~~~~~~~~
#
# Goals: 1. Flexible API for users to write custom sparse ops
#        2. ctor and member accessor with autograd support
#
# To achieve 1, we need to provide a set of *dangerous* APIs (dangerous in the
# sense that misusing them will break sparse tensor invariant and may out in
# unexpected behavior, e.g., crash). These methods are all prefixed with
# underscore "_" to indicate that they should be used with care. We provide:
#
#   + `_indices()`: returns the *raw* indices within the sparse tensor (not just
#                   sharing storage). Any inplace operation will change the
#                   actual indices, including t_, set_, as_strided_, resize_,
#                   etc.
#   + `_values()`: returns the *raw* values within the sparse tensor. Similar
#                  semantics as `_indices()`
#   + `_nnz()`: returns the number of non-zero entries. This will always be
#               determined by the shapes of indices and values.
#   + `_coalesced_(bool)`: inplace sets whether the tensor is coalesced, and
#                          returns itself.
#
# These methods are very useful in writing new operations, e.g., a custom
# autograd Function.
#
# We also provide other public *safe* APIs:
#   + `indices()`: returns a **view** of the indices tensor if the sparse tensor
#                  is **coalesced**.
#   + `values()`: returns a **view** of the values tensor if the containing
#                 sparse tensor is **coalesced**.
#   + `sparse_dim()`: number of sparse dimensions
#   + `dense_dim()`: number of dense dimensions
#   + `is_coalesced()`: whether the sparse tensor is coalesced
#
# `_indices()` and `_values()` should returns the raw indices and values dense
# tensors within a sparse tensor. They can be quite unsafe with inplace
# operations like `t_()`, and exposes uncoalesced indices and values. The public
# recommended API is `indices()` and `values()`, both of which first check that
# the tensor is coalesced and return views on those tensors.
#
#
# Autograd Support
# ~~~~~~~~~~~~~~~~
#
# Autograd is supported on `values()` and sparse tensor ctor with indices and
# values tensors. E.g., `torch.sparse_coo_tensor(i, v).values().sum()` is
# differentiable w.r.t. `v`.
#
# NB: The `values()` and `_values()` operators are special in that they are
# layout-aware, i.e., the output depends not just on the data it represents, but
# also on the input layout details (in this case, the `indices` tensor). See
# NOTE [ as_strided Backward and layout-aware/agnostic autograd ] in Functions.cpp
# for discussion on layout-aware vs layout-agnostic autograd. Since PyTorch ops
# operate in the layout-agnostic mode, similar to `as_strided`, backward of
# these two operators need to consider them in a layout-agnostic way:
#   + `values()`:
#     Input is coalesced.
#     We just pretend having `input.indices()` as an additional argument
#     `input_indices`, then forward is similar to
#     `input.to(kStrided).index_select(input_indices)` regardless of the layout.
#     Note that `values()` normally is layout-aware even if we constrain
#     ourselves on sparse inputs since it may include all zeros values entries
#     as "present" entries.
#   + `_values()`:
#     Input may be uncoalesced.
#     It is not straightforward to construct a layout-agnostic version because
#     duplicate indices entries may exist and additional parameterization is
#     needed to distribute the value into different values entries. Furthermore,
#     this op is intended to provide ways to write custom sparse ops, rather
#     than being used in autograd graph, so it is marked as *non-differentiable*
#     in derivatives.yaml.
#
# Before reading the following, see NOTE [ Autograd Variable Views ] in
# variable.h for details on views that are tracked by autograd, and views that
# are not.
#
# Moreover, these methods return tensors that share storage with inputs, so we
# mark these methods as view ops to support autograd history tracking.
# The sparse tensor ctor output should technically be view of both input indices
# and values tensors, but currently we only support setting as view of a single
# Variable, so it is only view of the values tensor.
# TODO: clone indices in sparse tensor ctor.
#
# For other methods that return outputs that share storage with inputs, i.e.,
# `indices()` and `_indices()`. We mark their outputs as non-differentiable, so
# the view relation is not tracked by autograd, but the version counter is still
# shared. In other words, their outputs are non-differentiable views of the
# sparse tensor.
# FIXME: would be nicer if TensorOptions was optional based; not adding default arguments for options given
# the default would never make sense.

- func: sparse_csr_tensor.crow_col_value_size(Tensor crow_indices, Tensor col_indices, Tensor values, int[] size, *, ScalarType? dtype=None, Layout? layout=None, Device? device=None, bool? pin_memory=False) -> Tensor

- func: sparse_csr_tensor.crow_col_value(Tensor crow_indices, Tensor col_indices, Tensor values, *, ScalarType? dtype=None, Layout? layout=None, Device? device=None, bool? pin_memory=False) -> Tensor

- func: _sparse_csr_tensor_unsafe(Tensor crow_indices, Tensor col_indices, Tensor values, int[] size, *, ScalarType? dtype=None, Layout? layout=None, Device? device=None, bool? pin_memory=None) -> Tensor

- func: sparse_coo_tensor.size(int[] size, *, ScalarType? dtype=None, Layout? layout=None, Device? device=None, bool? pin_memory=False) -> Tensor

- func: sparse_coo_tensor.indices(Tensor indices, Tensor values, *, ScalarType? dtype=None, Layout? layout=None, Device? device=None, bool? pin_memory=None) -> Tensor

- func: sparse_coo_tensor.indices_size(Tensor indices, Tensor values, int[] size, *, ScalarType? dtype=None, Layout? layout=None, Device? device=None, bool? pin_memory=None) -> Tensor

- func: _sparse_coo_tensor_unsafe(Tensor indices, Tensor values, int[] size, *, ScalarType? dtype=None, Layout? layout=None, Device? device=None, bool? pin_memory=None) -> Tensor

- func: _validate_sparse_coo_tensor_args(Tensor indices, Tensor values, int[] size) -> ()

- func: _validate_sparse_csr_tensor_args(Tensor crow_indices, Tensor col_indices, Tensor values, int[] size) -> ()

- func: _sparse_coo_tensor_with_dims(int sparse_dim, int dense_dim, int[] size, *, ScalarType? dtype=None, Layout? layout=None, Device? device=None, bool? pin_memory=False) -> Tensor
  dispatch:
    SparseCPU, SparseCUDA: new_with_dims_sparse

- func: _sparse_coo_tensor_with_dims_and_tensors(int sparse_dim, int dense_dim, int[] size, Tensor indices, Tensor values, *, ScalarType? dtype=None, Layout? layout=None, Device? device=None, bool? pin_memory=False) -> Tensor
  dispatch:
    SparseCPU, SparseCUDA: new_with_dims_and_tensor_sparse

- func: sparse_resize_(Tensor(a!) self, int[] size, int sparse_dim, int dense_dim) -> Tensor(a!)
  use_const_ref_for_mutable_tensors: True
  variants: method
  dispatch:
    SparseCPU, SparseCUDA: sparse_resize_

- func: sparse_resize_and_clear_(Tensor(a!) self, int[] size, int sparse_dim, int dense_dim) -> Tensor(a!)
  use_const_ref_for_mutable_tensors: True
  variants: method
  dispatch:
    SparseCPU, SparseCUDA: sparse_resize_and_clear_

- func: sparse_mask(Tensor self, Tensor mask) -> Tensor
  variants: method
  dispatch:
    SparseCPU: sparse_mask_cpu
    SparseCUDA: sparse_mask_cuda

- func: _to_cpu(Tensor[] tensors) -> Tensor[]
  variants: function

- func: to_dense(Tensor self, ScalarType? dtype=None) -> Tensor
  variants: method
  dispatch:
    SparseCPU, SparseCUDA, SparseCsrCPU, SparseCsrCUDA: sparse_to_dense
    MkldnnCPU: mkldnn_to_dense

- func: to_dense_backward(Tensor grad, Tensor input) -> Tensor

- func: sparse_dim(Tensor self) -> int
  variants: method
  dispatch:
    SparseCPU, SparseCUDA: sparse_dim_sparse
  device_check: NoCheck
  device_guard: False

# legacy method
- func: _dimI(Tensor self) -> int
  variants: method
  dispatch:
    SparseCPU, SparseCUDA: sparse_dim_sparse
  device_check: NoCheck
  device_guard: False

- func: dense_dim(Tensor self) -> int
  variants: method
  dispatch:
    SparseCPU, SparseCUDA: dense_dim_sparse
  device_check: NoCheck
  device_guard: False

# legacy method
- func: _dimV(Tensor self) -> int
  variants: method
  dispatch:
    SparseCPU, SparseCUDA: dense_dim_sparse
  device_check: NoCheck
  device_guard: False

- func: _nnz(Tensor self) -> int
  variants: method
  dispatch:
    SparseCPU, SparseCUDA: _nnz_sparse
    SparseCsrCPU, SparseCsrCUDA: _nnz_sparse_csr
  device_check: NoCheck
  device_guard: False

# NOTE: [ coalesce autograd ]
# coalesce returns self directly for already coalesced sparse tensors.
# This means coalesce cannot have a derivative registered, otherwise it creates
# circular references in the autograd graph (see gh-52874).
# Instead, the derivative is registered on the slow-path "_coalesce"
- func: coalesce(Tensor(a) self) -> Tensor(a)
  variants: method

- func: _coalesce(Tensor self) -> Tensor
  dispatch:
    SparseCPU: _coalesce_sparse_cpu
    SparseCUDA: _coalesce_sparse_cuda

- func: is_coalesced(Tensor self) -> bool
  variants: method
  dispatch:
    SparseCPU, SparseCUDA: is_coalesced_sparse
  device_check: NoCheck
  device_guard: False

- func: _indices(Tensor(a) self) -> Tensor(a)
  variants: method
  dispatch:
    SparseCPU, SparseCUDA: _indices_sparse
  device_check: NoCheck
  device_guard: False

- func: _values(Tensor(a) self) -> Tensor(a)
  variants: method
  dispatch:
    SparseCPU, SparseCUDA: _values_sparse
  device_check: NoCheck
  device_guard: False

# This method doesn't do any check but only directly sets the flag. So it can be
# a bit unsafe. Similar to _indices and _values, this is useful for implementing
# custom sparse operations in Python/C++ extension.
- func: _coalesced_(Tensor(a!) self, bool coalesced) -> Tensor(a!)
  variants: method
  dispatch:
    SparseCPU, SparseCUDA: _coalesced_sparse_
  device_check: NoCheck
  device_guard: False

- func: indices(Tensor(a) self) -> Tensor(a)
  variants: method
  dispatch:
    SparseCPU, SparseCUDA: indices_sparse
  device_check: NoCheck
  device_guard: False

- func: values(Tensor(a) self) -> Tensor(a)
  variants: method
  dispatch:
    SparseCPU, SparseCUDA: values_sparse
    SparseCsrCPU, SparseCsrCUDA: values_sparse_csr
  device_check: NoCheck
  device_guard: False

- func: crow_indices(Tensor(a) self) -> Tensor(a)
  variants: method
  dispatch:
    SparseCsrCPU, SparseCsrCUDA: crow_indices_sparse_csr
  device_check: NoCheck
  device_guard: False

- func: col_indices(Tensor(a) self) -> Tensor(a)
  variants: method
  dispatch:
    SparseCsrCPU, SparseCsrCUDA: col_indices_sparse_csr
  device_check: NoCheck
  device_guard: False

- func: hspmm.out(Tensor mat1, Tensor mat2, *, Tensor(a!) out) -> Tensor(a!)
  dispatch:
    SparseCPU: hspmm_out_sparse_cpu
    SparseCUDA: hspmm_out_sparse_cuda

- func: hspmm(Tensor mat1, Tensor mat2) -> Tensor
  dispatch:
    SparseCPU: hspmm_sparse_cpu
    SparseCUDA: hspmm_sparse_cuda

- func: copy_sparse_to_sparse_(Tensor(a!) self, Tensor src, bool non_blocking=False) -> Tensor(a!)
  device_check: NoCheck  # Allows copy into different device
  variants: function
  dispatch:
    SparseCPU, SparseCUDA: copy_sparse_

- func: unbind.int(Tensor(a -> *) self, int dim=0) -> Tensor(a)[]
  variants: function, method
  dispatch:
    CompositeExplicitAutograd: unbind

- func: unbind.Dimname(Tensor(a -> *) self, Dimname dim) -> Tensor(a)[]
  variants: function, method

- func: to_sparse.sparse_dim(Tensor self, int sparse_dim) -> Tensor
  variants: method
  dispatch:
    CPU, CUDA: dense_to_sparse

- func: to_sparse(Tensor self) -> Tensor
  variants: method
  dispatch:
    CPU, CUDA: dense_to_sparse

- func: to_mkldnn(Tensor self, ScalarType? dtype=None) -> Tensor
  variants: method
  dispatch:
    CPU: dense_to_mkldnn

- func: mkldnn_reorder_conv2d_weight(Tensor self, int[2] padding=0, int[2] stride=1, int[2] dilation=1, int groups=1) -> Tensor
  variants: function
  python_module: nn
  dispatch:
    MkldnnCPU: mkldnn_reorder_conv2d_weight

- func: mkldnn_reorder_conv3d_weight(Tensor self, int[3] padding=0, int[3] stride=1, int[3] dilation=1, int groups=1) -> Tensor
  variants: function
  python_module: nn
  dispatch:
    MkldnnCPU: mkldnn_reorder_conv3d_weight

- func: to_mkldnn_backward(Tensor grad, Tensor input) -> Tensor

- func: quantize_per_tensor_dynamic(Tensor self, ScalarType dtype, bool reduce_range) -> Tensor
  variants: function
  dispatch:
    CPU, CUDA: quantize_per_tensor_dynamic

- func: quantize_per_tensor(Tensor self, float scale, int zero_point, ScalarType dtype) -> Tensor
  variants: function
  dispatch:
    CPU, CUDA: quantize_per_tensor

- func: quantize_per_tensor.tensor_qparams(Tensor self, Tensor scale, Tensor zero_point, ScalarType dtype) -> Tensor
  variants: function
  dispatch:
    CPU, CUDA: quantize_per_tensor_tensor_qparams

- func: quantize_per_tensor.tensors(Tensor[] tensors, Tensor scales, Tensor zero_points, ScalarType dtype) -> Tensor[]
  variants: function
  dispatch:
    CPU: quantize_per_tensor_list_cpu

- func: quantize_per_channel(Tensor self, Tensor scales, Tensor zero_points, int axis, ScalarType dtype) -> Tensor
  variants: function
  dispatch:
    CPU, CUDA: quantize_per_channel

- func: dequantize.self(Tensor self) -> Tensor
  variants: function, method
  dispatch:
    CPU, CUDA: dequantize_cpu_or_cuda
    QuantizedCPU, QuantizedCUDA: dequantize_quantized

- func: dequantize.tensors(Tensor[] tensors) -> Tensor[]
  variants: function
  dispatch:
    QuantizedCPU: dequantize_tensors_quantized_cpu

- func: q_scale(Tensor self) -> float
  variants: function, method
  dispatch:
    QuantizedCPU, QuantizedCUDA: q_scale_quant

- func: q_zero_point(Tensor self) -> int
  variants: function, method
  dispatch:
    QuantizedCPU, QuantizedCUDA: q_zero_point_quant

- func: q_per_channel_scales(Tensor self) -> Tensor
  variants: function, method
  dispatch:
    QuantizedCPU, QuantizedCUDA: q_per_channel_scales

- func: q_per_channel_zero_points(Tensor self) -> Tensor
  variants: function, method
  dispatch:
    QuantizedCPU, QuantizedCUDA: q_per_channel_zero_points

- func: q_per_channel_axis(Tensor self) -> int
  variants: function, method
  dispatch:
    QuantizedCPU, QuantizedCUDA: q_per_channel_axis

- func: int_repr(Tensor self) -> Tensor
  device_check: NoCheck   # TensorIterator
  variants: function, method
  dispatch:
    QuantizedCPU: int_repr_quantized_cpu
    QuantizedCUDA: int_repr_quantized_cuda

- func: _make_per_tensor_quantized_tensor(Tensor self, float scale, int zero_point) -> Tensor
  dispatch:
    CPU: make_per_tensor_quantized_tensor_cpu
    CUDA: make_per_tensor_quantized_tensor_cuda

- func: _make_per_channel_quantized_tensor(Tensor self, Tensor scale, Tensor zero_point, int axis) -> Tensor
  dispatch:
    CPU: make_per_channel_quantized_tensor_cpu
    CUDA: make_per_channel_quantized_tensor_cuda

- func: qscheme(Tensor self) -> QScheme
  variants: method
  dispatch:
    QuantizedCPU, QuantizedCUDA: qscheme_quant

- func: fake_quantize_per_tensor_affine(Tensor self, float scale, int zero_point, int quant_min, int quant_max) -> Tensor
  device_check: NoCheck   # TensorIterator
  variants: function

- func: fake_quantize_per_tensor_affine.tensor_qparams(Tensor self, Tensor scale, Tensor zero_point, int quant_min, int quant_max) -> Tensor
  device_check: NoCheck   # TensorIterator
  variants: function

- func: fake_quantize_per_tensor_affine_cachemask(Tensor self, float scale, int zero_point, int quant_min, int quant_max) -> (Tensor output, Tensor mask)
  variants: function
  dispatch:
    CPU, CUDA: fake_quantize_per_tensor_affine_cachemask

- func: _fake_quantize_per_tensor_affine_cachemask_tensor_qparams(Tensor self, Tensor scale, Tensor zero_point, Tensor fake_quant_enabled, int quant_min, int quant_max) -> (Tensor output, Tensor mask)
  variants: function
  dispatch:
    CPU, CUDA: _fake_quantize_per_tensor_affine_cachemask_tensor_qparams

- func: fake_quantize_per_tensor_affine_cachemask_backward(Tensor grad, Tensor mask) -> Tensor
  variants: function

- func: _fake_quantize_learnable_per_tensor_affine(Tensor self, Tensor scale, Tensor zero_point, int quant_min, int quant_max, float grad_factor=1.0) -> Tensor
  variants: function
  dispatch:
    CPU, CUDA: _fake_quantize_learnable_per_tensor_affine

- func: _fake_quantize_learnable_per_tensor_affine_backward(Tensor grad, Tensor self, Tensor scale, Tensor zero_point, int quant_min, int quant_max, float grad_factor=1.0) -> (Tensor, Tensor, Tensor)
  variants: function

- func: fake_quantize_per_channel_affine(Tensor self, Tensor scale, Tensor zero_point, int axis, int quant_min, int quant_max) -> Tensor
  device_check: NoCheck   # TensorIterator
  variants: function

- func: fake_quantize_per_channel_affine_cachemask(Tensor self, Tensor scale, Tensor zero_point, int axis, int quant_min, int quant_max) -> (Tensor output, Tensor mask)
  variants: function
  dispatch:
    CPU, CUDA: fake_quantize_per_channel_affine_cachemask

- func: fake_quantize_per_channel_affine_cachemask_backward(Tensor grad, Tensor mask) -> Tensor
  variants: function

- func: _fake_quantize_learnable_per_channel_affine(Tensor self, Tensor scale, Tensor zero_point, int axis, int quant_min, int quant_max, float grad_factor=1.0) -> Tensor
  variants: function
  dispatch:
    CPU, CUDA: _fake_quantize_learnable_per_channel_affine

- func: _fake_quantize_learnable_per_channel_affine_backward(Tensor grad, Tensor self, Tensor scale, Tensor zero_point, int axis, int quant_min, int quant_max, float grad_factor=1.0) -> (Tensor, Tensor, Tensor)
  variants: function

- func: fused_moving_avg_obs_fake_quant(Tensor self, Tensor observer_on, Tensor fake_quant_on, Tensor(a!) running_min, Tensor(b!) running_max, Tensor(c!) scale, Tensor(d!) zero_point, float averaging_const, int quant_min, int quant_max, int ch_axis, bool per_row_fake_quant=False, bool symmetric_quant=False) -> Tensor
  variants: function

- func: _fused_moving_avg_obs_fq_helper(Tensor self, Tensor observer_on, Tensor fake_quant_on, Tensor(a!) running_min, Tensor(b!) running_max, Tensor(c!) scale, Tensor(d!) zero_point, float averaging_const, int quant_min, int quant_max, int ch_axis, bool per_row_fake_quant=False, bool symmetric_quant=False) -> (Tensor output, Tensor mask)
  dispatch:
    CPU: fused_moving_avg_obs_fake_quant_cpu
    CUDA: fused_moving_avg_obs_fake_quant_cuda


- func: _choose_qparams_per_tensor(Tensor self, bool reduce_range=False) -> (float, int)
  variants: function

- func: _saturate_weight_to_fp16(Tensor weight) -> Tensor
  variants: function

- func: choose_qparams_optimized(Tensor input, int numel, int n_bins, float ratio, int bit_width) -> (Tensor, Tensor)
  variants: function

- func: _autocast_to_reduced_precision(Tensor(a) self, bool cuda_enabled, bool cpu_enabled, ScalarType cuda_dtype, ScalarType cpu_dtype) -> Tensor(a)
  variants: method
  device_guard: False

- func: _autocast_to_full_precision(Tensor(a) self, bool cuda_enabled, bool cpu_enabled) -> Tensor(a)
  variants: method
  device_guard: False

- func: _to_copy(Tensor self, *, ScalarType? dtype=None, Layout? layout=None, Device? device=None, bool? pin_memory=None, bool non_blocking=False, MemoryFormat? memory_format=None) -> Tensor
  device_check: NoCheck
  device_guard: False
  dispatch:
    CompositeExplicitAutograd: _to_copy

# to(Device) must not exist because all constructors of Device also works for
# TensorOptions. Otherwise, an ambiguity error is thrown.
# See NOTE [ TensorOptions Constructors ].
- func: to.dtype_layout(Tensor(a) self, *, ScalarType? dtype=None, Layout? layout=None, Device? device=None, bool? pin_memory=None, bool non_blocking=False, bool copy=False, MemoryFormat? memory_format=None) -> Tensor(a)
  variants: method
  device_check: NoCheck
  device_guard: False

- func: to.device(Tensor(a) self, Device device, ScalarType dtype, bool non_blocking=False, bool copy=False, MemoryFormat? memory_format=None) -> Tensor(a)
  variants: method
  device_check: NoCheck
  device_guard: False

- func: to.dtype(Tensor(a) self, ScalarType dtype, bool non_blocking=False, bool copy=False, MemoryFormat? memory_format=None) -> Tensor(a)
  variants: method
  device_check: NoCheck
  device_guard: False

- func: to.other(Tensor(a) self, Tensor other, bool non_blocking=False, bool copy=False, MemoryFormat? memory_format=None) -> Tensor(a)
  variants: method
  device_check: NoCheck
  device_guard: False

- func: meshgrid(Tensor[] tensors) -> Tensor[]

# TODO: Two weeks after this lands, combine these two overloads,
#       making "indexing" optional. These are temporarily distinct for
#       forward-compatibility reasons.
- func: meshgrid.indexing(Tensor[] tensors, *, str indexing) -> Tensor[]

- func: cartesian_prod(Tensor[] tensors) -> Tensor
  variants: function

- func: combinations(Tensor self, int r=2, bool with_replacement=False) -> Tensor
  variants: function

- func: item(Tensor self) -> Scalar
  variants: method

- func: result_type.Tensor(Tensor tensor, Tensor other) -> ScalarType
  variants: function

- func: result_type.Scalar(Tensor tensor, Scalar other) -> ScalarType
  variants: function

- func: result_type.Scalar_Tensor(Scalar scalar, Tensor tensor) -> ScalarType
  variants: function

- func: result_type.Scalar_Scalar(Scalar scalar1, Scalar scalar2) -> ScalarType

- func: can_cast(ScalarType from, ScalarType to) -> bool
  variants: function

- func: promote_types(ScalarType type1, ScalarType type2) -> ScalarType
  variants: function

# NB: Does NOT check precondition that numel == 1
- func: _local_scalar_dense(Tensor self) -> Scalar
  dispatch:
    CPU: _local_scalar_dense_cpu
    CUDA: _local_scalar_dense_cuda
  variants: function

# Fused RNN kernels
- func: _thnn_fused_lstm_cell(Tensor input_gates, Tensor hidden_gates, Tensor cx, Tensor? input_bias=None, Tensor? hidden_bias=None) -> (Tensor, Tensor, Tensor)
  dispatch:
    CUDA: _thnn_fused_lstm_cell_cuda

- func: _thnn_fused_lstm_cell_backward(Tensor? grad_hy, Tensor? grad_cy, Tensor cx, Tensor cy, Tensor workspace, bool has_bias) -> (Tensor, Tensor, Tensor, Tensor, Tensor)
  dispatch:
    CUDA: _thnn_fused_lstm_cell_backward_cuda

- func: _thnn_differentiable_lstm_cell_backward(Tensor? grad_hy, Tensor? grad_cy, Tensor input_gates, Tensor hidden_gates, Tensor? input_bias, Tensor? hidden_bias, Tensor cx, Tensor cy) -> (Tensor, Tensor, Tensor, Tensor, Tensor)

- func: _thnn_fused_gru_cell(Tensor input_gates, Tensor hidden_gates, Tensor hx, Tensor? input_bias=None, Tensor? hidden_bias=None) -> (Tensor, Tensor)
  dispatch:
    CUDA: _thnn_fused_gru_cell_cuda

- func: _thnn_fused_gru_cell_backward(Tensor grad_hy, Tensor workspace, bool has_bias) -> (Tensor, Tensor, Tensor, Tensor, Tensor)
  dispatch:
    CUDA: _thnn_fused_gru_cell_backward_cuda

- func: _thnn_differentiable_gru_cell_backward(Tensor grad_hy, Tensor input_gates, Tensor hidden_gates, Tensor hx, Tensor? input_bias, Tensor? hidden_bias) -> (Tensor, Tensor, Tensor, Tensor, Tensor)

# RNN cells and layers
- func: lstm.input(Tensor input, Tensor[] hx, Tensor[] params, bool has_biases, int num_layers, float dropout, bool train, bool bidirectional, bool batch_first) -> (Tensor, Tensor, Tensor)

- func: lstm.data(Tensor data, Tensor batch_sizes, Tensor[] hx, Tensor[] params, bool has_biases, int num_layers, float dropout, bool train, bool bidirectional) -> (Tensor, Tensor, Tensor)

- func: gru.input(Tensor input, Tensor hx, Tensor[] params, bool has_biases, int num_layers, float dropout, bool train, bool bidirectional, bool batch_first) -> (Tensor, Tensor)

- func: gru.data(Tensor data, Tensor batch_sizes, Tensor hx, Tensor[] params, bool has_biases, int num_layers, float dropout, bool train, bool bidirectional) -> (Tensor, Tensor)

- func: rnn_tanh.input(Tensor input, Tensor hx, Tensor[] params, bool has_biases, int num_layers, float dropout, bool train, bool bidirectional, bool batch_first) -> (Tensor, Tensor)

- func: rnn_tanh.data(Tensor data, Tensor batch_sizes, Tensor hx, Tensor[] params, bool has_biases, int num_layers, float dropout, bool train, bool bidirectional) -> (Tensor, Tensor)

- func: rnn_relu.input(Tensor input, Tensor hx, Tensor[] params, bool has_biases, int num_layers, float dropout, bool train, bool bidirectional, bool batch_first) -> (Tensor, Tensor)

- func: rnn_relu.data(Tensor data, Tensor batch_sizes, Tensor hx, Tensor[] params, bool has_biases, int num_layers, float dropout, bool train, bool bidirectional) -> (Tensor, Tensor)

- func: lstm_cell(Tensor input, Tensor[] hx, Tensor w_ih, Tensor w_hh, Tensor? b_ih=None, Tensor? b_hh=None) -> (Tensor, Tensor)

- func: gru_cell(Tensor input, Tensor hx, Tensor w_ih, Tensor w_hh, Tensor? b_ih=None, Tensor? b_hh=None) -> Tensor

- func: rnn_tanh_cell(Tensor input, Tensor hx, Tensor w_ih, Tensor w_hh, Tensor? b_ih=None, Tensor? b_hh=None) -> Tensor

- func: rnn_relu_cell(Tensor input, Tensor hx, Tensor w_ih, Tensor w_hh, Tensor? b_ih=None, Tensor? b_hh=None) -> Tensor

# Quantized RNN layer registration has been moved to C10 dispatch in `RNN.cpp`

# Quantized RNN layers
# - func: quantized_lstm(Tensor input, Tensor[] hx, Tensor[] params, bool has_biases, int num_layers, float dropout, bool train, bool bidirectional, bool batch_first, *, ScalarType? dtype=None, bool use_dynamic=False) -> (Tensor, Tensor, Tensor)


# - func: quantized_lstm.data(Tensor data, Tensor batch_sizes, Tensor[] hx, Tensor[] params, bool has_biases, int num_layers, float dropout, bool train, bool bidirectional, *, ScalarType? dtype=None, bool use_dynamic=False) -> (Tensor, Tensor, Tensor)


# Quantized GRU layers

# - func: quantized_gru.input(Tensor input, Tensor hx, Tensor[] params, bool has_biases, int num_layers, float dropout, bool train, bool bidirectional, bool batch_first) -> (Tensor, Tensor)
#

# - func: quantized_gru.data(Tensor data, Tensor batch_sizes, Tensor hx, Tensor[] params, bool has_biases, int num_layers, float dropout, bool train, bool bidirectional) -> (Tensor, Tensor)
#

# Quantized RNN cells
- func: quantized_lstm_cell(Tensor input, Tensor[] hx, Tensor w_ih, Tensor w_hh, Tensor b_ih, Tensor b_hh, Tensor packed_ih, Tensor packed_hh, Tensor col_offsets_ih, Tensor col_offsets_hh, Scalar scale_ih, Scalar scale_hh, Scalar zero_point_ih, Scalar zero_point_hh) -> (Tensor, Tensor)

- func: quantized_gru_cell(Tensor input, Tensor hx, Tensor w_ih, Tensor w_hh, Tensor b_ih, Tensor b_hh, Tensor packed_ih, Tensor packed_hh, Tensor col_offsets_ih, Tensor col_offsets_hh, Scalar scale_ih, Scalar scale_hh, Scalar zero_point_ih, Scalar zero_point_hh) -> Tensor

- func: quantized_rnn_relu_cell(Tensor input, Tensor hx, Tensor w_ih, Tensor w_hh, Tensor b_ih, Tensor b_hh, Tensor packed_ih, Tensor packed_hh, Tensor col_offsets_ih, Tensor col_offsets_hh, Scalar scale_ih, Scalar scale_hh, Scalar zero_point_ih, Scalar zero_point_hh) -> Tensor

- func: quantized_rnn_tanh_cell(Tensor input, Tensor hx, Tensor w_ih, Tensor w_hh, Tensor b_ih, Tensor b_hh, Tensor packed_ih, Tensor packed_hh, Tensor col_offsets_ih, Tensor col_offsets_hh, Scalar scale_ih, Scalar scale_hh, Scalar zero_point_ih, Scalar zero_point_hh) -> Tensor

# PackedSequence utilities
- func: _pack_padded_sequence(Tensor input, Tensor lengths, bool batch_first) -> (Tensor, Tensor)
  dispatch:
    CompositeExplicitAutograd: _pack_padded_sequence

- func: _pack_padded_sequence_backward(Tensor grad, int[] input_size, Tensor batch_sizes, bool batch_first) -> Tensor

- func: _pad_packed_sequence(Tensor data, Tensor batch_sizes, bool batch_first, Scalar padding_value, int total_length) -> (Tensor, Tensor)

# wrappers for legacy TH methods

- func: set_.source_Storage(Tensor(a!) self, Storage source) -> Tensor(a!)
  variants: method
  device_check: NoCheck
  device_guard: False
  dispatch:
    CPU, CUDA: set_

- func: set_.source_Storage_storage_offset(Tensor(a!) self, Storage source, int storage_offset, int[] size, int[] stride=[]) -> Tensor(a!)
  variants: method
  device_check: NoCheck
  device_guard: False
  dispatch:
    CPU: set_storage_cpu_
    CUDA: set_storage_cuda_
    QuantizedCPU, QuantizedCUDA: set_storage_quantized_

- func: set_.source_Tensor(Tensor(a!) self, Tensor source) -> Tensor(a!)
  variants: method
  device_check: NoCheck
  device_guard: False
  dispatch:
    CPU, CUDA: set_tensor_

- func: set_(Tensor(a!) self) -> Tensor(a!)
  variants: method
  dispatch:
    CPU: set_cpu_
    CUDA: set_cuda_

- func: is_set_to(Tensor self, Tensor tensor) -> bool
  variants: method
  device_check: NoCheck
  device_guard: False
  dispatch:
    CPU, CUDA: is_set_to

- func: masked_fill_.Scalar(Tensor(a!) self, Tensor mask, Scalar value) -> Tensor(a!)
  device_check: NoCheck   # TensorIterator
  variants: method
  dispatch:
    CPU: masked_fill__cpu
    CUDA: masked_fill__cuda

- func: masked_fill.Scalar(Tensor self, Tensor mask, Scalar value) -> Tensor
  device_check: NoCheck   # TensorIterator
  variants: function, method
  dispatch:
    CompositeExplicitAutograd: masked_fill

- func: masked_fill_.Tensor(Tensor(a!) self, Tensor mask, Tensor value) -> Tensor(a!)
  device_check: NoCheck   # TensorIterator
  variants: method
  dispatch:
    CPU: masked_fill__cpu
    CUDA: masked_fill__cuda

- func: masked_fill.Tensor(Tensor self, Tensor mask, Tensor value) -> Tensor
  device_check: NoCheck   # TensorIterator
  variants: function, method
  dispatch:
    CompositeExplicitAutograd: masked_fill

- func: masked_scatter_(Tensor(a!) self, Tensor mask, Tensor source) -> Tensor(a!)
  variants: method
  dispatch:
    CPU: masked_scatter__cpu
    CUDA: masked_scatter__cuda

- func: masked_scatter(Tensor self, Tensor mask, Tensor source) -> Tensor
  variants: function, method
  dispatch:
    CompositeExplicitAutograd: masked_scatter

- func: _masked_softmax(Tensor self, Tensor mask) -> Tensor
  dispatch:
    CUDA: masked_softmax_cuda
    CPU: masked_softmax_cpu

- func: view(Tensor(a) self, int[] size) -> Tensor(a)
  variants: method
  device_check: NoCheck
  device_guard: False
  dispatch:
    ZeroTensor, CPU, CUDA, Meta, QuantizedCPU, QuantizedCUDA: view
    MkldnnCPU: mkldnn_view

# Warning: If you want to change the name or overload name of this
# operator, you might also want to change the `isBlockListedSchema`
# function in `torch/csrc/jit/frontend/schema_catching.cpp`.
# The name and overload name of this operator is hardcoded in that
# function in order to workaround a bug:
# https://github.com/pytorch/pytorch/issues/47964
- func: view.dtype(Tensor(a) self, ScalarType dtype) -> Tensor(a)
  variants: method
  device_check: NoCheck
  device_guard: False
  dispatch:
    CompositeExplicitAutograd: view_dtype

- func: put_(Tensor(a!) self, Tensor index, Tensor source, bool accumulate=False) -> Tensor(a!)
  variants: method
  dispatch:
    CPU, CUDA: put_

- func: put(Tensor self, Tensor index, Tensor source, bool accumulate=False) -> Tensor
  variants: function, method

- func: index_add.out(Tensor self, int dim, Tensor index, Tensor source, *, Scalar alpha=1, Tensor(a!) out) -> Tensor(a!)
  structured: True
  variants: function
  precomputed:
  - dim -> int dim
  dispatch:
    CPU: index_add_cpu_out
    CUDA: index_add_cuda_out

- func: index_add_(Tensor(a!) self, int dim, Tensor index, Tensor source, *, Scalar alpha=1) -> Tensor(a!)
  structured_delegate: index_add.out
  variants: method

- func: index_add(Tensor self, int dim, Tensor index, Tensor source, *, Scalar alpha=1) -> Tensor
  structured_delegate: index_add.out
  variants: function, method

- func: index_add.dimname(Tensor self, Dimname dim, Tensor index, Tensor source, *, Scalar alpha=1) -> Tensor
  variants: function, method

- func: index_fill_.int_Scalar(Tensor(a!) self, int dim, Tensor index, Scalar value) -> Tensor(a!)
  device_check: NoCheck   # TensorIterator
  variants: method
  dispatch:
    CPU: index_fill_
    CUDA: index_fill_

- func: index_fill.int_Scalar(Tensor self, int dim, Tensor index, Scalar value) -> Tensor
  device_check: NoCheck   # TensorIterator
  variants: function, method
  dispatch:
    CompositeExplicitAutograd: index_fill

- func: index_fill_.int_Tensor(Tensor(a!) self, int dim, Tensor index, Tensor value) -> Tensor(a!)
  device_check: NoCheck   # TensorIterator
  variants: method
  dispatch:
    CPU, CUDA: index_fill_

- func: index_fill.int_Tensor(Tensor self, int dim, Tensor index, Tensor value) -> Tensor
  device_check: NoCheck   # TensorIterator
  variants: function, method
  dispatch:
    CompositeExplicitAutograd: index_fill

- func: index_fill_.Dimname_Scalar(Tensor(a!) self, Dimname dim, Tensor index, Scalar value) -> Tensor(a!)
  device_check: NoCheck   # TensorIterator
  variants: method

- func: index_fill_.Dimname_Tensor(Tensor(a!) self, Dimname dim, Tensor index, Tensor value) -> Tensor(a!)
  device_check: NoCheck   # TensorIterator
  variants: method

- func: index_fill.Dimname_Scalar(Tensor self, Dimname dim, Tensor index, Scalar value) -> Tensor
  device_check: NoCheck   # TensorIterator
  variants: function, method

- func: index_fill.Dimname_Tensor(Tensor self, Dimname dim, Tensor index, Tensor value) -> Tensor
  device_check: NoCheck   # TensorIterator
  variants: function, method

- func: scatter.src(Tensor self, int dim, Tensor index, Tensor src) -> Tensor
  structured_delegate: scatter.src_out
  variants: function, method

- func: scatter_.src(Tensor(a!) self, int dim, Tensor index, Tensor src) -> Tensor(a!)
  structured_delegate: scatter.src_out
  variants: method

- func: scatter.src_out(Tensor self, int dim, Tensor index, Tensor src, *, Tensor(a!) out) -> Tensor(a!)
  structured: True
  variants: function
  dispatch:
    CPU, CUDA: scatter_src_out

- func: scatter.value(Tensor self, int dim, Tensor index, Scalar value) -> Tensor
  structured_delegate: scatter.value_out
  variants: function, method

- func: scatter_.value(Tensor(a!) self, int dim, Tensor index, Scalar value) -> Tensor(a!)
  structured_delegate: scatter.value_out
  variants: method

- func: scatter.value_out(Tensor self, int dim, Tensor index, Scalar value, *, Tensor(a!) out) -> Tensor(a!)
  structured: True
  variants: function
  dispatch:
    CPU, CUDA: scatter_value_out

- func: scatter.reduce(Tensor self, int dim, Tensor index, Tensor src, *, str reduce) -> Tensor
  structured_delegate: scatter.reduce_out
  variants: function, method

- func: scatter_.reduce(Tensor(a!) self, int dim, Tensor index, Tensor src, *, str reduce) -> Tensor(a!)
  structured_delegate: scatter.reduce_out
  variants: method

- func: scatter.reduce_out(Tensor self, int dim, Tensor index, Tensor src, *, str reduce, Tensor(a!) out) -> Tensor(a!)
  structured: True
  variants: function
  dispatch:
    CPU, CUDA: scatter_reduce_out

- func: scatter.value_reduce(Tensor self, int dim, Tensor index, Scalar value, *, str reduce) -> Tensor
  structured_delegate: scatter.value_reduce_out
  variants: function, method

- func: scatter_.value_reduce(Tensor(a!) self, int dim, Tensor index, Scalar value, *, str reduce) -> Tensor(a!)
  structured_delegate: scatter.value_reduce_out
  variants: method

- func: scatter.value_reduce_out(Tensor self, int dim, Tensor index, Scalar value, *, str reduce, Tensor(a!) out) -> Tensor(a!)
  structured: True
  variants: function
  dispatch:
    CPU, CUDA: scatter_value_reduce_out

- func: scatter.dimname_src(Tensor self, Dimname dim, Tensor index, Tensor src) -> Tensor
  variants: function, method

- func: scatter.dimname_value(Tensor self, Dimname dim, Tensor index, Scalar value) -> Tensor
  variants: function, method

- func: scatter_add(Tensor self, int dim, Tensor index, Tensor src) -> Tensor
  structured_delegate: scatter_add.out
  variants: function, method

- func: scatter_add_(Tensor(a!) self, int dim, Tensor index, Tensor src) -> Tensor(a!)
  structured_delegate: scatter_add.out
  variants: method

- func: scatter_add.out(Tensor self, int dim, Tensor index, Tensor src, *, Tensor(a!) out) -> Tensor(a!)
  structured: True
  variants: function
  dispatch:
    CPU, CUDA: scatter_add

- func: scatter_add.dimname(Tensor self, Dimname dim, Tensor index, Tensor src) -> Tensor
  variants: function, method

- func: _scatter_reduce.two(Tensor self, int dim, Tensor index, str reduce, *, int? output_size=None) -> Tensor
  variants: function, method
  dispatch:
    CPU: scatter_reduce_two_cpu

- func: eq_.Scalar(Tensor(a!) self, Scalar other) -> Tensor(a!)
  structured_delegate: eq.Scalar_out
  device_check: NoCheck   # TensorIterator
  variants: method
  dispatch:
    CompositeExplicitAutograd: eq_

- func: eq_.Tensor(Tensor(a!) self, Tensor other) -> Tensor(a!)
  structured_delegate: eq.Tensor_out
  device_check: NoCheck   # TensorIterator
  variants: method
  dispatch:
    CompositeExplicitAutograd: eq_

- func: bitwise_and.Tensor_out(Tensor self, Tensor other, *, Tensor(a!) out) -> Tensor(a!)
  device_check: NoCheck   # TensorIterator
  structured: True
  structured_inherits: TensorIteratorBase
  variants: function
  dispatch:
    CPU, CUDA: bitwise_and_out

- func: bitwise_and.Scalar_out(Tensor self, Scalar other, *, Tensor(a!) out) -> Tensor(a!)
  device_check: NoCheck   # TensorIterator
  variants: function
  dispatch:
    CompositeExplicitAutograd: bitwise_and_out

- func: bitwise_and.Scalar(Tensor self, Scalar other) -> Tensor
  device_check: NoCheck   # TensorIterator
  variants: method, function
  dispatch:
    CompositeExplicitAutograd: bitwise_and

- func: bitwise_and.Tensor(Tensor self, Tensor other) -> Tensor
  device_check: NoCheck   # TensorIterator
  variants: method, function
  structured_delegate: bitwise_and.Tensor_out

- func: bitwise_and_.Scalar(Tensor(a!) self, Scalar other) -> Tensor(a!)
  device_check: NoCheck   # TensorIterator
  variants: method

- func: bitwise_and_.Tensor(Tensor(a!) self, Tensor other) -> Tensor(a!)
  device_check: NoCheck   # TensorIterator
  variants: method
  structured_delegate: bitwise_and.Tensor_out

- func: __and__.Scalar(Tensor self, Scalar other) -> Tensor
  device_check: NoCheck   # TensorIterator
  variants: method, function

- func: __and__.Tensor(Tensor self, Tensor other) -> Tensor
  device_check: NoCheck   # TensorIterator
  variants: method, function

- func: __iand__.Scalar(Tensor(a!) self, Scalar other) -> Tensor(a!)
  device_check: NoCheck   # TensorIterator
  variants: method

- func: __iand__.Tensor(Tensor(a!) self, Tensor other) -> Tensor(a!)
  device_check: NoCheck   # TensorIterator
  variants: method

- func: bitwise_or.Tensor_out(Tensor self, Tensor other, *, Tensor(a!) out) -> Tensor(a!)
  device_check: NoCheck   # TensorIterator
  structured: True
  structured_inherits: TensorIteratorBase
  variants: function
  dispatch:
    CPU, CUDA: bitwise_or_out

- func: bitwise_or.Scalar_out(Tensor self, Scalar other, *, Tensor(a!) out) -> Tensor(a!)
  device_check: NoCheck   # TensorIterator
  variants: function
  dispatch:
    CompositeExplicitAutograd: bitwise_or_out

- func: bitwise_or.Scalar(Tensor self, Scalar other) -> Tensor
  device_check: NoCheck   # TensorIterator
  variants: method, function

- func: bitwise_or.Tensor(Tensor self, Tensor other) -> Tensor
  device_check: NoCheck   # TensorIterator
  variants: method, function
  structured_delegate: bitwise_or.Tensor_out

- func: bitwise_or_.Scalar(Tensor(a!) self, Scalar other) -> Tensor(a!)
  device_check: NoCheck   # TensorIterator
  variants: method

- func: bitwise_or_.Tensor(Tensor(a!) self, Tensor other) -> Tensor(a!)
  device_check: NoCheck   # TensorIterator
  variants: method
  structured_delegate: bitwise_or.Tensor_out

- func: __or__.Scalar(Tensor self, Scalar other) -> Tensor
  device_check: NoCheck   # TensorIterator
  variants: method, function

- func: __or__.Tensor(Tensor self, Tensor other) -> Tensor
  device_check: NoCheck   # TensorIterator
  variants: method, function

- func: __ior__.Scalar(Tensor(a!) self, Scalar other) -> Tensor(a!)
  device_check: NoCheck   # TensorIterator
  variants: method

- func: __ior__.Tensor(Tensor(a!) self, Tensor other) -> Tensor(a!)
  device_check: NoCheck   # TensorIterator
  variants: method

- func: bitwise_xor.Tensor_out(Tensor self, Tensor other, *, Tensor(a!) out) -> Tensor(a!)
  device_check: NoCheck   # TensorIterator
  structured: True
  structured_inherits: TensorIteratorBase
  variants: function
  dispatch:
    CPU, CUDA: bitwise_xor_out

- func: bitwise_xor.Scalar_out(Tensor self, Scalar other, *, Tensor(a!) out) -> Tensor(a!)
  device_check: NoCheck   # TensorIterator
  variants: function
  dispatch:
    CompositeExplicitAutograd: bitwise_xor_out

- func: bitwise_xor.Scalar(Tensor self, Scalar other) -> Tensor
  device_check: NoCheck   # TensorIterator
  variants: method, function

- func: bitwise_xor.Tensor(Tensor self, Tensor other) -> Tensor
  device_check: NoCheck   # TensorIterator
  variants: method, function
  structured_delegate: bitwise_xor.Tensor_out

- func: bitwise_xor_.Scalar(Tensor(a!) self, Scalar other) -> Tensor(a!)
  device_check: NoCheck   # TensorIterator
  variants: method

- func: bitwise_xor_.Tensor(Tensor(a!) self, Tensor other) -> Tensor(a!)
  device_check: NoCheck   # TensorIterator
  variants: method
  structured_delegate: bitwise_xor.Tensor_out

- func: __xor__.Scalar(Tensor self, Scalar other) -> Tensor
  device_check: NoCheck   # TensorIterator
  variants: method, function

- func: __xor__.Tensor(Tensor self, Tensor other) -> Tensor
  device_check: NoCheck   # TensorIterator
  variants: method, function

- func: __ixor__.Scalar(Tensor(a!) self, Scalar other) -> Tensor(a!)
  device_check: NoCheck   # TensorIterator
  variants: method

- func: __ixor__.Tensor(Tensor(a!) self, Tensor other) -> Tensor(a!)
  device_check: NoCheck   # TensorIterator
  variants: method

- func: __lshift__.Scalar(Tensor self, Scalar other) -> Tensor
  device_check: NoCheck   # TensorIterator
  variants: method, function
  dispatch:
    CPU, CUDA: __lshift__

- func: __lshift__.Tensor(Tensor self, Tensor other) -> Tensor
  device_check: NoCheck   # TensorIterator
  variants: method, function
  dispatch:
    CPU, CUDA: __lshift__

- func: __ilshift__.Scalar(Tensor(a!) self, Scalar other) -> Tensor(a!)
  device_check: NoCheck   # TensorIterator
  variants: method
  dispatch:
    CPU, CUDA: __ilshift__

- func: __ilshift__.Tensor(Tensor(a!) self, Tensor other) -> Tensor(a!)
  device_check: NoCheck   # TensorIterator
  variants: method
  dispatch:
    CPU, CUDA: __ilshift__

- func: bitwise_left_shift.Tensor(Tensor self, Tensor other) -> Tensor
  device_check: NoCheck   # TensorIterator
  variants: function, method
  structured_delegate: bitwise_left_shift.Tensor_out

- func: bitwise_left_shift_.Tensor(Tensor(a!) self, Tensor other) -> Tensor(a!)
  device_check: NoCheck   # TensorIterator
  variants: method
  structured_delegate: bitwise_left_shift.Tensor_out

- func: bitwise_left_shift.Tensor_out(Tensor self, Tensor other, *, Tensor(a!) out) -> Tensor(a!)
  device_check: NoCheck   # TensorIterator
  structured: True
  structured_inherits: TensorIteratorBase
  dispatch:
    CPU, CUDA: bitwise_left_shift_out

- func: bitwise_left_shift.Tensor_Scalar(Tensor self, Scalar other) -> Tensor
  device_check: NoCheck   # TensorIterator
  variants: method, function
  dispatch:
    CPU, CUDA: bitwise_left_shift

- func: bitwise_left_shift_.Tensor_Scalar(Tensor(a!) self, Scalar other) -> Tensor(a!)
  device_check: NoCheck   # TensorIterator
  variants: method
  dispatch:
    CPU, CUDA: bitwise_left_shift_

- func: bitwise_left_shift.Tensor_Scalar_out(Tensor self, Scalar other, *, Tensor(a!) out) -> Tensor(a!)
  device_check: NoCheck   # TensorIterator
  variants: function
  dispatch:
    CPU, CUDA: bitwise_left_shift_out

- func: bitwise_left_shift.Scalar_Tensor(Scalar self, Tensor other) -> Tensor
  device_check: NoCheck   # TensorIterator
  variants: function
  dispatch:
    CPU, CUDA: bitwise_left_shift

- func: __rshift__.Scalar(Tensor self, Scalar other) -> Tensor
  device_check: NoCheck   # TensorIterator
  variants: method, function
  dispatch:
    CPU, CUDA: __rshift__

- func: __rshift__.Tensor(Tensor self, Tensor other) -> Tensor
  device_check: NoCheck   # TensorIterator
  variants: method, function
  dispatch:
    CPU, CUDA: __rshift__

- func: __irshift__.Scalar(Tensor(a!) self, Scalar other) -> Tensor(a!)
  device_check: NoCheck   # TensorIterator
  variants: method
  dispatch:
    CPU, CUDA: __irshift__

- func: __irshift__.Tensor(Tensor(a!) self, Tensor other) -> Tensor(a!)
  device_check: NoCheck   # TensorIterator
  variants: method
  dispatch:
    CPU, CUDA: __irshift__

- func: bitwise_right_shift.Tensor(Tensor self, Tensor other) -> Tensor
  device_check: NoCheck   # TensorIterator
  variants: function, method
  structured_delegate: bitwise_right_shift.Tensor_out

- func: bitwise_right_shift_.Tensor(Tensor(a!) self, Tensor other) -> Tensor(a!)
  device_check: NoCheck   # TensorIterator
  variants: method
  structured_delegate: bitwise_right_shift.Tensor_out

- func: bitwise_right_shift.Tensor_out(Tensor self, Tensor other, *, Tensor(a!) out) -> Tensor(a!)
  device_check: NoCheck   # TensorIterator
  structured: True
  structured_inherits: TensorIteratorBase
  dispatch:
    CPU, CUDA: bitwise_right_shift_out

- func: bitwise_right_shift.Tensor_Scalar(Tensor self, Scalar other) -> Tensor
  device_check: NoCheck   # TensorIterator
  variants: method, function
  dispatch:
    CPU, CUDA: bitwise_right_shift

- func: bitwise_right_shift_.Tensor_Scalar(Tensor(a!) self, Scalar other) -> Tensor(a!)
  device_check: NoCheck   # TensorIterator
  variants: method
  dispatch:
    CPU, CUDA: bitwise_right_shift_

- func: bitwise_right_shift.Tensor_Scalar_out(Tensor self, Scalar other, *, Tensor(a!) out) -> Tensor(a!)
  device_check: NoCheck   # TensorIterator
  variants: function
  dispatch:
    CPU, CUDA: bitwise_right_shift_out

- func: bitwise_right_shift.Scalar_Tensor(Scalar self, Tensor other) -> Tensor
  device_check: NoCheck   # TensorIterator
  variants: function
  dispatch:
    CPU, CUDA: bitwise_right_shift

- func: tril_(Tensor(a!) self, int diagonal=0) -> Tensor(a!)
  structured_delegate: tril.out
  variants: method

- func: triu_(Tensor(a!) self, int diagonal=0) -> Tensor(a!)
  structured_delegate: triu.out
  variants: method

- func: digamma_(Tensor(a!) self) -> Tensor(a!)
  device_check: NoCheck   # TensorIterator
  structured_delegate: digamma.out
  variants: method

- func: lerp_.Scalar(Tensor(a!) self, Tensor end, Scalar weight) -> Tensor(a!)
  device_check: NoCheck   # TensorIterator
  variants: method
  structured_delegate: lerp.Scalar_out

- func: lerp_.Tensor(Tensor(a!) self, Tensor end, Tensor weight) -> Tensor(a!)
  device_check: NoCheck   # TensorIterator
  variants: method
  structured_delegate: lerp.Tensor_out

- func: addbmm_(Tensor(a!) self, Tensor batch1, Tensor batch2, *, Scalar beta=1, Scalar alpha=1) -> Tensor(a!)
  variants: method
  dispatch:
    CPU, CUDA: addbmm_

- func: addbmm.out(Tensor self, Tensor batch1, Tensor batch2, *, Scalar beta=1, Scalar alpha=1, Tensor(a!) out) -> Tensor(a!)
  dispatch:
    CPU, CUDA: addbmm_out

- func: addbmm(Tensor self, Tensor batch1, Tensor batch2, *, Scalar beta=1, Scalar alpha=1) -> Tensor
  variants: method, function
  dispatch:
    CPU, CUDA: addbmm

- func: random_.from(Tensor(a!) self, int from, int? to, *, Generator? generator=None) -> Tensor(a!)
  device_check: NoCheck   # TensorIterator
  variants: method
  dispatch:
    CPU, CUDA: random_
    Meta: random_meta_

- func: random_.to(Tensor(a!) self, int to, *, Generator? generator=None) -> Tensor(a!)
  device_check: NoCheck   # TensorIterator
  variants: method
  dispatch:
    CPU, CUDA: random_
    Meta: random_meta_

- func: random_(Tensor(a!) self, *, Generator? generator=None) -> Tensor(a!)
  device_check: NoCheck   # TensorIterator
  variants: method
  dispatch:
    CPU, CUDA: random_
    Meta: random_meta_

- func: uniform_(Tensor(a!) self, float from=0, float to=1, *, Generator? generator=None) -> Tensor(a!)
  device_check: NoCheck   # TensorIterator
  variants: method
  dispatch:
    CPU, CUDA: uniform_
    Meta: uniform_meta_

- func: cauchy_(Tensor(a!) self, float median=0, float sigma=1, *, Generator? generator=None) -> Tensor(a!)
  device_check: NoCheck   # TensorIterator
  variants: method
  dispatch:
    CPU, CUDA: cauchy_

- func: log_normal_(Tensor(a!) self, float mean=1, float std=2, *, Generator? generator=None) -> Tensor(a!)
  device_check: NoCheck   # TensorIterator
  variants: method
  dispatch:
    CPU, CUDA: log_normal_

- func: exponential_(Tensor(a!) self, float lambd=1, *, Generator? generator=None) -> Tensor(a!)
  device_check: NoCheck   # TensorIterator
  variants: method
  dispatch:
    CPU, CUDA: exponential_

- func: geometric_(Tensor(a!) self, float p, *, Generator? generator=None) -> Tensor(a!)
  device_check: NoCheck   # TensorIterator
  variants: method
  dispatch:
    CPU, CUDA: geometric_

# wrappers for TH functions

- func: diag.out(Tensor self, int diagonal=0, *, Tensor(a!) out) -> Tensor(a!)
  dispatch:
    CPU: diag_cpu_out
    CUDA: diag_cuda_out

- func: diag(Tensor self, int diagonal=0) -> Tensor
  variants: method, function
  dispatch:
    CompositeExplicitAutograd: diag

- func: diag_backward(Tensor grad, int[] input_sizes, int diagonal) -> Tensor
  variants: function
  device_check: NoCheck
  device_guard: False

- func: cross.out(Tensor self, Tensor other, int? dim=None, *, Tensor(a!) out) -> Tensor(a!)

- func: cross(Tensor self, Tensor other, int? dim=None) -> Tensor
  variants: method, function

- func: triu.out(Tensor self, int diagonal=0, *, Tensor(a!) out) -> Tensor(a!)
  structured: True
  dispatch:
    CPU: triu_cpu
    CUDA: triu_cuda

- func: triu(Tensor self, int diagonal=0) -> Tensor
  structured_delegate: triu.out
  variants: method, function

- func: tril.out(Tensor self, int diagonal=0, *, Tensor(a!) out) -> Tensor(a!)
  structured: True
  dispatch:
    CPU: tril_cpu
    CUDA: tril_cuda

- func: tril(Tensor self, int diagonal=0) -> Tensor
  structured_delegate: tril.out
  variants: method, function

- func: tril_indices(int row, int col, int offset=0, *, ScalarType? dtype=long, Layout? layout=None, Device? device=None, bool? pin_memory=None) -> Tensor
  dispatch:
    CPU: tril_indices_cpu
    CUDA: tril_indices_cuda

- func: triu_indices(int row, int col, int offset=0, *, ScalarType? dtype=long, Layout? layout=None, Device? device=None, bool? pin_memory=None) -> Tensor
  dispatch:
    CPU: triu_indices_cpu
    CUDA: triu_indices_cuda

- func: trace(Tensor self) -> Tensor
  variants: method, function
  dispatch:
    CPU: trace_cpu
    CUDA: trace_cuda

- func: trace_backward(Tensor grad, int[] sizes) -> Tensor
  variants: function
  device_check: NoCheck
  device_guard: False

- func: ne.Scalar_out(Tensor self, Scalar other, *, Tensor(a!) out) -> Tensor(a!)
  structured: True
  structured_inherits: TensorIteratorBase
  device_check: NoCheck   # TensorIterator
  dispatch:
    CPU, CUDA: ne_Scalar_out
    QuantizedCPU: ne_out_quantized_cpu

- func: ne.Scalar(Tensor self, Scalar other) -> Tensor
  structured_delegate: ne.Scalar_out
  device_check: NoCheck   # TensorIterator
  variants: method, function
  dispatch:
    QuantizedCPU: ne_quantized_cpu

- func: ne.Tensor_out(Tensor self, Tensor other, *, Tensor(a!) out) -> Tensor(a!)
  structured: True
  structured_inherits: TensorIteratorBase
  device_check: NoCheck   # TensorIterator
  dispatch:
    CPU, CUDA: ne_Tensor_out
    QuantizedCPU: ne_out_quantized_cpu

- func: ne.Tensor(Tensor self, Tensor other) -> Tensor
  structured_delegate: ne.Tensor_out
  device_check: NoCheck   # TensorIterator
  variants: method, function
  dispatch:
    QuantizedCPU: ne_quantized_cpu

- func: ne_.Scalar(Tensor(a!) self, Scalar other) -> Tensor(a!)
  structured_delegate: ne.Scalar_out
  device_check: NoCheck   # TensorIterator
  variants: method
  dispatch:
    CompositeExplicitAutograd: ne_

- func: ne_.Tensor(Tensor(a!) self, Tensor other) -> Tensor(a!)
  structured_delegate: ne.Tensor_out
  device_check: NoCheck   # TensorIterator
  variants: method
  dispatch:
    CompositeExplicitAutograd: ne_

# not_equal, alias for torch.ne
- func: not_equal.Scalar_out(Tensor self, Scalar other, *, Tensor(a!) out) -> Tensor(a!)

- func: not_equal.Scalar(Tensor self, Scalar other) -> Tensor
  variants: method, function

- func: not_equal.Tensor_out(Tensor self, Tensor other, *, Tensor(a!) out) -> Tensor(a!)

- func: not_equal.Tensor(Tensor self, Tensor other) -> Tensor
  variants: method, function

- func: not_equal_.Scalar(Tensor(a!) self, Scalar other) -> Tensor(a!)
  variants: method

- func: not_equal_.Tensor(Tensor(a!) self, Tensor other) -> Tensor(a!)
  variants: method

- func: eq.Scalar_out(Tensor self, Scalar other, *, Tensor(a!) out) -> Tensor(a!)
  structured: True
  structured_inherits: TensorIteratorBase
  device_check: NoCheck   # TensorIterator
  dispatch:
    CPU, CUDA: eq_Scalar_out
    QuantizedCPU: eq_out_quantized_cpu

- func: eq.Scalar(Tensor self, Scalar other) -> Tensor
  structured_delegate: eq.Scalar_out
  device_check: NoCheck   # TensorIterator
  variants: method, function
  dispatch:
    QuantizedCPU: eq_quantized_cpu

- func: eq.Tensor_out(Tensor self, Tensor other, *, Tensor(a!) out) -> Tensor(a!)
  structured: True
  structured_inherits: TensorIteratorBase
  device_check: NoCheck   # TensorIterator
  dispatch:
    CPU, CUDA: eq_Tensor_out
    QuantizedCPU: eq_out_quantized_cpu

- func: eq.Tensor(Tensor self, Tensor other) -> Tensor
  structured_delegate: eq.Tensor_out
  device_check: NoCheck   # TensorIterator
  variants: method, function
  dispatch:
    QuantizedCPU: eq_quantized_cpu

- func: ge.Scalar_out(Tensor self, Scalar other, *, Tensor(a!) out) -> Tensor(a!)
  structured: True
  structured_inherits: TensorIteratorBase
  device_check: NoCheck   # TensorIterator
  dispatch:
    CPU, CUDA: ge_Scalar_out
    QuantizedCPU: ge_out_quantized_cpu

- func: ge.Scalar(Tensor self, Scalar other) -> Tensor
  structured_delegate: ge.Scalar_out
  device_check: NoCheck   # TensorIterator
  variants: method, function
  dispatch:
    QuantizedCPU: ge_quantized_cpu

- func: ge.Tensor_out(Tensor self, Tensor other, *, Tensor(a!) out) -> Tensor(a!)
  structured: True
  structured_inherits: TensorIteratorBase
  device_check: NoCheck   # TensorIterator
  dispatch:
    CPU, CUDA: ge_Tensor_out
    QuantizedCPU: ge_out_quantized_cpu

- func: ge.Tensor(Tensor self, Tensor other) -> Tensor
  structured_delegate: ge.Tensor_out
  device_check: NoCheck   # TensorIterator
  variants: method, function
  dispatch:
    QuantizedCPU: ge_quantized_cpu

- func: ge_.Scalar(Tensor(a!) self, Scalar other) -> Tensor(a!)
  structured_delegate: ge.Scalar_out
  device_check: NoCheck   # TensorIterator
  variants: method
  dispatch:
    CompositeExplicitAutograd: ge_

- func: ge_.Tensor(Tensor(a!) self, Tensor other) -> Tensor(a!)
  structured_delegate: ge.Tensor_out
  device_check: NoCheck   # TensorIterator
  variants: method
  dispatch:
    CompositeExplicitAutograd: ge_

# greater_equal, alias for torch.ge
- func: greater_equal.Scalar_out(Tensor self, Scalar other, *, Tensor(a!) out) -> Tensor(a!)

- func: greater_equal.Scalar(Tensor self, Scalar other) -> Tensor
  variants: method, function

- func: greater_equal.Tensor_out(Tensor self, Tensor other, *, Tensor(a!) out) -> Tensor(a!)

- func: greater_equal.Tensor(Tensor self, Tensor other) -> Tensor
  variants: method, function

- func: greater_equal_.Scalar(Tensor(a!) self, Scalar other) -> Tensor(a!)
  variants: method

- func: greater_equal_.Tensor(Tensor(a!) self, Tensor other) -> Tensor(a!)
  variants: method

- func: le.Scalar_out(Tensor self, Scalar other, *, Tensor(a!) out) -> Tensor(a!)
  structured: True
  structured_inherits: TensorIteratorBase
  device_check: NoCheck   # TensorIterator
  dispatch:
    CPU, CUDA: le_Scalar_out
    QuantizedCPU: le_out_quantized_cpu

- func: le.Scalar(Tensor self, Scalar other) -> Tensor
  structured_delegate: le.Scalar_out
  device_check: NoCheck   # TensorIterator
  variants: method, function
  dispatch:
    QuantizedCPU: le_quantized_cpu

- func: le.Tensor_out(Tensor self, Tensor other, *, Tensor(a!) out) -> Tensor(a!)
  structured: True
  structured_inherits: TensorIteratorBase
  device_check: NoCheck   # TensorIterator
  dispatch:
    CPU, CUDA: le_Tensor_out
    QuantizedCPU: le_out_quantized_cpu

- func: le.Tensor(Tensor self, Tensor other) -> Tensor
  structured_delegate: le.Tensor_out
  device_check: NoCheck   # TensorIterator
  variants: method, function
  dispatch:
    QuantizedCPU: le_quantized_cpu

- func: le_.Scalar(Tensor(a!) self, Scalar other) -> Tensor(a!)
  structured_delegate: le.Scalar_out
  device_check: NoCheck   # TensorIterator
  variants: method
  dispatch:
    CompositeExplicitAutograd: le_

- func: le_.Tensor(Tensor(a!) self, Tensor other) -> Tensor(a!)
  structured_delegate: le.Tensor_out
  device_check: NoCheck   # TensorIterator
  variants: method
  dispatch:
    CompositeExplicitAutograd: le_

# less_equal, alias for torch.le
- func: less_equal.Scalar_out(Tensor self, Scalar other, *, Tensor(a!) out) -> Tensor(a!)

- func: less_equal.Scalar(Tensor self, Scalar other) -> Tensor
  variants: method, function

- func: less_equal.Tensor_out(Tensor self, Tensor other, *, Tensor(a!) out) -> Tensor(a!)

- func: less_equal.Tensor(Tensor self, Tensor other) -> Tensor
  variants: method, function

- func: less_equal_.Scalar(Tensor(a!) self, Scalar other) -> Tensor(a!)
  variants: method

- func: less_equal_.Tensor(Tensor(a!) self, Tensor other) -> Tensor(a!)
  variants: method

- func: gt.Scalar_out(Tensor self, Scalar other, *, Tensor(a!) out) -> Tensor(a!)
  structured: True
  structured_inherits: TensorIteratorBase
  device_check: NoCheck   # TensorIterator
  dispatch:
    CPU, CUDA: gt_Scalar_out
    QuantizedCPU: gt_out_quantized_cpu

- func: gt.Scalar(Tensor self, Scalar other) -> Tensor
  structured_delegate: gt.Scalar_out
  device_check: NoCheck   # TensorIterator
  variants: method, function
  dispatch:
    QuantizedCPU: gt_quantized_cpu

- func: gt.Tensor_out(Tensor self, Tensor other, *, Tensor(a!) out) -> Tensor(a!)
  structured: True
  structured_inherits: TensorIteratorBase
  device_check: NoCheck   # TensorIterator
  dispatch:
    CPU, CUDA: gt_Tensor_out
    QuantizedCPU: gt_out_quantized_cpu

- func: gt.Tensor(Tensor self, Tensor other) -> Tensor
  structured_delegate: gt.Tensor_out
  device_check: NoCheck   # TensorIterator
  variants: method, function
  dispatch:
    QuantizedCPU: gt_quantized_cpu

- func: gt_.Scalar(Tensor(a!) self, Scalar other) -> Tensor(a!)
  structured_delegate: gt.Scalar_out
  device_check: NoCheck   # TensorIterator
  variants: method
  dispatch:
    CompositeExplicitAutograd: gt_

- func: gt_.Tensor(Tensor(a!) self, Tensor other) -> Tensor(a!)
  structured_delegate: gt.Tensor_out
  device_check: NoCheck   # TensorIterator
  variants: method
  dispatch:
    CompositeExplicitAutograd: gt_

#  greater, alias for torch.gt
- func: greater.Scalar_out(Tensor self, Scalar other, *, Tensor(a!) out) -> Tensor(a!)

- func: greater.Scalar(Tensor self, Scalar other) -> Tensor
  variants: method, function

- func: greater.Tensor_out(Tensor self, Tensor other, *, Tensor(a!) out) -> Tensor(a!)

- func: greater.Tensor(Tensor self, Tensor other) -> Tensor
  variants: method, function

- func: greater_.Scalar(Tensor(a!) self, Scalar other) -> Tensor(a!)
  variants: method

- func: greater_.Tensor(Tensor(a!) self, Tensor other) -> Tensor(a!)
  variants: method

- func: lt.Scalar_out(Tensor self, Scalar other, *, Tensor(a!) out) -> Tensor(a!)
  structured: True
  structured_inherits: TensorIteratorBase
  device_check: NoCheck   # TensorIterator
  dispatch:
    CPU, CUDA: lt_Scalar_out
    QuantizedCPU: lt_out_quantized_cpu

- func: lt.Scalar(Tensor self, Scalar other) -> Tensor
  structured_delegate: lt.Scalar_out
  device_check: NoCheck   # TensorIterator
  variants: method, function
  dispatch:
    QuantizedCPU: lt_quantized_cpu

- func: lt.Tensor_out(Tensor self, Tensor other, *, Tensor(a!) out) -> Tensor(a!)
  structured: True
  structured_inherits: TensorIteratorBase
  device_check: NoCheck   # TensorIterator
  dispatch:
    CPU, CUDA: lt_Tensor_out
    QuantizedCPU: lt_out_quantized_cpu

- func: lt.Tensor(Tensor self, Tensor other) -> Tensor
  structured_delegate: lt.Tensor_out
  device_check: NoCheck   # TensorIterator
  variants: method, function
  dispatch:
    QuantizedCPU: lt_quantized_cpu

- func: lt_.Scalar(Tensor(a!) self, Scalar other) -> Tensor(a!)
  structured_delegate: lt.Scalar_out
  device_check: NoCheck   # TensorIterator
  variants: method
  dispatch:
    CompositeExplicitAutograd: lt_

- func: lt_.Tensor(Tensor(a!) self, Tensor other) -> Tensor(a!)
  structured_delegate: lt.Tensor_out
  device_check: NoCheck   # TensorIterator
  variants: method
  dispatch:
    CompositeExplicitAutograd: lt_

#  less, alias for torch.lt
- func: less.Scalar_out(Tensor self, Scalar other, *, Tensor(a!) out) -> Tensor(a!)

- func: less.Scalar(Tensor self, Scalar other) -> Tensor
  variants: method, function

- func: less.Tensor_out(Tensor self, Tensor other, *, Tensor(a!) out) -> Tensor(a!)

- func: less.Tensor(Tensor self, Tensor other) -> Tensor
  variants: method, function

- func: less_.Scalar(Tensor(a!) self, Scalar other) -> Tensor(a!)
  variants: method

- func: less_.Tensor(Tensor(a!) self, Tensor other) -> Tensor(a!)
  variants: method

- func: take.out(Tensor self, Tensor index, *, Tensor(a!) out) -> Tensor(a!)
  dispatch:
    CPU, CUDA: take_out

- func: take(Tensor self, Tensor index) -> Tensor
  variants: method, function
  dispatch:
    CPU, CUDA: take

- func: take_along_dim.out(Tensor self, Tensor indices, int? dim=None, *, Tensor(a!) out) -> Tensor(a!)

- func: take_along_dim(Tensor self, Tensor indices, int? dim=None) -> Tensor
  variants: method, function

- func: index_select.out(Tensor self, int dim, Tensor index, *, Tensor(a!) out) -> Tensor(a!)
  dispatch:
    CPU, QuantizedCPU: index_select_out_cpu_
    CUDA, QuantizedCUDA: index_select_out_cuda

- func: index_select(Tensor self, int dim, Tensor index) -> Tensor
  variants: method, function
  dispatch:
    CPU: index_select_cpu_
    QuantizedCPU: index_select_quantized_cpu_
    CUDA: index_select_cuda
    QuantizedCUDA: index_select_quantized_cuda
    SparseCPU: index_select_sparse
    SparseCUDA: index_select_sparse

- func: index_select.dimname_out(Tensor self, Dimname dim, Tensor index, *, Tensor(a!) out) -> Tensor(a!)

- func: index_select.dimname(Tensor self, Dimname dim, Tensor index) -> Tensor
  variants: method, function

- func: index_select_backward(Tensor grad, int[] self_sizes, int dim, Tensor index) -> Tensor
  variants: function
  device_check: NoCheck
  device_guard: False

- func: masked_select.out(Tensor self, Tensor mask, *, Tensor(a!) out) -> Tensor(a!)
  dispatch:
    CPU: masked_select_out_cpu
    CUDA: masked_select_out_cuda

- func: masked_select(Tensor self, Tensor mask) -> Tensor
  variants: method, function
  dispatch:
    CPU: masked_select_cpu
    CUDA: masked_select_cuda

- func: masked_select_backward(Tensor grad, Tensor input, Tensor mask) -> Tensor
  variants: function
  device_check: NoCheck
  device_guard: False

- func: nonzero.out(Tensor self, *, Tensor(a!) out) -> Tensor(a!)
  dispatch:
    CPU: nonzero_out_cpu
    CUDA: nonzero_out_cuda

- func: nonzero(Tensor self) -> Tensor
  variants: method, function
  dispatch:
    CPU: nonzero_cpu
    CUDA: nonzero_cuda

- func: nonzero_numpy(Tensor self) -> Tensor[]
  variants: method, function

- func: argwhere(Tensor self) -> Tensor
  variants: method, function

- func: gather.out(Tensor self, int dim, Tensor index, *, bool sparse_grad=False, Tensor(a!) out) -> Tensor(a!)
  structured: True
  dispatch:
    CPU, CUDA: gather_out

- func: gather(Tensor self, int dim, Tensor index, *, bool sparse_grad=False) -> Tensor
  variants: method, function
  structured_delegate: gather.out

- func: gather_backward(Tensor grad, Tensor self, int dim, Tensor index, bool sparse_grad) -> Tensor
  variants: function
  device_check: NoCheck
  device_guard: False

- func: gather.dimname_out(Tensor self, Dimname dim, Tensor index, *, bool sparse_grad=False, Tensor(a!) out) -> Tensor(a!)

- func: gather.dimname(Tensor self, Dimname dim, Tensor index, *, bool sparse_grad=False) -> Tensor
  variants: method, function

- func: _gather_sparse_backward(Tensor self, int dim, Tensor index, Tensor grad) -> Tensor

- func: addcmul.out(Tensor self, Tensor tensor1, Tensor tensor2, *, Scalar value=1, Tensor(a!) out) -> Tensor(a!)
  structured: True
  structured_inherits: TensorIteratorBase
  device_check: NoCheck   # TensorIterator
  dispatch:
    CPU, CUDA: addcmul_out

- func: addcmul(Tensor self, Tensor tensor1, Tensor tensor2, *, Scalar value=1) -> Tensor
  structured_delegate: addcmul.out
  device_check: NoCheck   # TensorIterator
  variants: method, function

- func: addcmul_(Tensor(a!) self, Tensor tensor1, Tensor tensor2, *, Scalar value=1) -> Tensor(a!)
  structured_delegate: addcmul.out
  device_check: NoCheck   # TensorIterator
  variants: method

- func: addcdiv.out(Tensor self, Tensor tensor1, Tensor tensor2, *, Scalar value=1, Tensor(a!) out) -> Tensor(a!)
  structured: True
  structured_inherits: TensorIteratorBase
  device_check: NoCheck   # TensorIterator
  dispatch:
    CPU, CUDA: addcdiv_out

- func: addcdiv(Tensor self, Tensor tensor1, Tensor tensor2, *, Scalar value=1) -> Tensor
  structured_delegate: addcdiv.out
  device_check: NoCheck   # TensorIterator
  variants: method, function

- func: addcdiv_(Tensor(a!) self, Tensor tensor1, Tensor tensor2, *, Scalar value=1) -> Tensor(a!)
  structured_delegate: addcdiv.out
  device_check: NoCheck   # TensorIterator
  variants: method

- func: cross_entropy_loss(Tensor self, Tensor target, Tensor? weight=None, int reduction=Mean, int ignore_index=-100, float label_smoothing=0.0) -> Tensor
  python_module: nn

- func: lstsq.X(Tensor self, Tensor A, *, Tensor(a!) X, Tensor(b!) qr) -> (Tensor(a!) solution, Tensor(b!) QR)
  dispatch:
    CPU: legacy_lstsq_out
    CUDA: legacy_lstsq_out_cuda

- func: lstsq(Tensor self, Tensor A) -> (Tensor solution, Tensor QR)
  variants: method, function
  dispatch:
    CPU: legacy_lstsq
    CUDA: legacy_lstsq_cuda

- func: triangular_solve.X(Tensor self, Tensor A, bool upper=True, bool transpose=False, bool unitriangular=False, *, Tensor(a!) X, Tensor(b!) M) -> (Tensor(a!) solution, Tensor(b!) cloned_coefficient)
  structured: True
  dispatch:
    CPU, CUDA: triangular_solve_out
    SparseCsrCPU: triangular_solve_out_sparse_csr_cpu
    SparseCsrCUDA: triangular_solve_out_sparse_csr_cuda

- func: triangular_solve(Tensor self, Tensor A, bool upper=True, bool transpose=False, bool unitriangular=False) -> (Tensor solution, Tensor cloned_coefficient)
  structured_delegate: triangular_solve.X
  variants: method, function

- func: _linalg_check_errors(Tensor info, str api_name, *, bool is_matrix) -> ()
  dispatch:
    CompositeExplicitAutograd: _linalg_check_errors

- func: linalg_solve_triangular.out(Tensor self, Tensor B, *, bool upper, bool left=True, bool unitriangular=False, Tensor(a!) out) -> Tensor(a!)
  python_module: linalg
  dispatch:
    CPU, CUDA: linalg_solve_triangular_out

- func: linalg_solve_triangular(Tensor self, Tensor B, *, bool upper, bool left=True, bool unitriangular=False) -> Tensor
  python_module: linalg
  variants: method, function
  dispatch:
    CPU, CUDA: linalg_solve_triangular

- func: symeig.e(Tensor self, bool eigenvectors=False, bool upper=True, *, Tensor(a!) e, Tensor(b!) V) -> (Tensor(a!) eigenvalues, Tensor(b!) eigenvectors)
  dispatch:
    CompositeExplicitAutograd: symeig_out

- func: symeig(Tensor self, bool eigenvectors=False, bool upper=True) -> (Tensor eigenvalues, Tensor eigenvectors)
  variants: method, function
  dispatch:
    CompositeExplicitAutograd: symeig

- func: _symeig_helper(Tensor self, bool eigenvectors, bool upper) -> (Tensor, Tensor)
  variants: function
  dispatch:
    CPU: _symeig_helper_cpu
    CUDA: _symeig_helper_cuda

- func: eig.e(Tensor self, bool eigenvectors=False, *, Tensor(a!) e, Tensor(b!) v) -> (Tensor(a!) eigenvalues, Tensor(b!) eigenvectors)
  dispatch:
    CompositeExplicitAutograd: eig_out

- func: eig(Tensor self, bool eigenvectors=False) -> (Tensor eigenvalues, Tensor eigenvectors)
  variants: method, function
  dispatch:
    CompositeExplicitAutograd: eig

- func: svd.U(Tensor self, bool some=True, bool compute_uv=True, *, Tensor(a!) U, Tensor(b!) S, Tensor(c!) V) -> (Tensor(a!) U, Tensor(b!) S, Tensor(c!) V)

- func: svd(Tensor self, bool some=True, bool compute_uv=True) -> (Tensor U, Tensor S, Tensor V)
  variants: method, function

# swapaxes, alias for transpose
- func: swapaxes(Tensor(a) self, int axis0, int axis1) -> Tensor(a)
  variants: function, method
  device_check: NoCheck
  device_guard: False

- func: swapaxes_(Tensor(a!) self, int axis0, int axis1) -> Tensor(a!)
  variants: method
  device_check: NoCheck
  device_guard: False
  tags: inplace_view

# swapdims, alias for transpose
- func: swapdims(Tensor(a) self, int dim0, int dim1) -> Tensor(a)
  variants: function, method
  device_check: NoCheck
  device_guard: False

- func: swapdims_(Tensor(a!) self, int dim0, int dim1) -> Tensor(a!)
  variants: method
  device_check: NoCheck
  device_guard: False
  tags: inplace_view

- func: cholesky.out(Tensor self, bool upper=False, *, Tensor(a!) out) -> Tensor(a!)
  dispatch:
    CPU, CUDA: cholesky_out

- func: cholesky(Tensor self, bool upper=False) -> Tensor
  variants: method, function
  dispatch:
    CPU, CUDA: cholesky

- func: cholesky_solve.out(Tensor self, Tensor input2, bool upper=False, *, Tensor(a!) out) -> Tensor(a!)
  dispatch:
    CompositeExplicitAutograd: cholesky_solve_out

- func: cholesky_solve(Tensor self, Tensor input2, bool upper=False) -> Tensor
  variants: method, function
  dispatch:
    CompositeExplicitAutograd: cholesky_solve

- func: _cholesky_solve_helper(Tensor self, Tensor A, bool upper) -> Tensor
  variants: function
  dispatch:
    CPU: _cholesky_solve_helper_cpu
    CUDA: _cholesky_solve_helper_cuda

- func: solve(Tensor self, Tensor A) -> (Tensor solution, Tensor LU)
  variants: function, method
  dispatch:
    CompositeExplicitAutograd: solve

- func: solve.solution(Tensor self, Tensor A, *, Tensor(a!) solution, Tensor(b!) lu) -> (Tensor(a!) solution, Tensor(b!) LU)
  dispatch:
    CompositeExplicitAutograd: solve_out

- func: _solve_helper(Tensor self, Tensor A) -> (Tensor, Tensor)
  variants: function
  dispatch:
    CPU: _solve_helper_cpu
    CUDA: _solve_helper_cuda

- func: cholesky_inverse(Tensor self, bool upper=False) -> Tensor
  variants: method, function
  dispatch:
    CPU, CUDA: cholesky_inverse

- func: cholesky_inverse.out(Tensor self, bool upper=False, *, Tensor(a!) out) -> Tensor(a!)
  dispatch:
    CPU, CUDA: cholesky_inverse_out

- func: qr.Q(Tensor self, bool some=True, *, Tensor(a!) Q, Tensor(b!) R) -> (Tensor(a!) Q, Tensor(b!) R)

- func: qr(Tensor self, bool some=True) -> (Tensor Q, Tensor R)
  variants: method, function

- func: geqrf.a(Tensor self, *, Tensor(a!) a, Tensor(b!) tau) -> (Tensor(a!) a, Tensor(b!) tau)
  dispatch:
    CPU, CUDA: geqrf_out

- func: geqrf(Tensor self) -> (Tensor a, Tensor tau)
  variants: method, function
  dispatch:
    CPU, CUDA: geqrf

# orgqr, alias for linalg_householder_product
- func: orgqr(Tensor self, Tensor input2) -> Tensor
  variants: method, function

- func: orgqr.out(Tensor self, Tensor input2, *, Tensor(a!) out) -> Tensor(a!)

- func: ormqr.out(Tensor self, Tensor input2, Tensor input3, bool left=True, bool transpose=False, *, Tensor(a!) out) -> Tensor(a!)
  dispatch:
    CPU, CUDA: ormqr_out

- func: ormqr(Tensor self, Tensor input2, Tensor input3, bool left=True, bool transpose=False) -> Tensor
  variants: method, function
  dispatch:
    CPU, CUDA: ormqr

- func: _lu_with_info(Tensor self, bool pivot=True, bool check_errors=True) -> (Tensor LU, Tensor pivots, Tensor info)
  variants: function

- func: lu_solve.out(Tensor self, Tensor LU_data, Tensor LU_pivots, *, Tensor(a!) out) -> Tensor(a!)
  dispatch:
    CPU, CUDA: lu_solve_out

- func: lu_solve(Tensor self, Tensor LU_data, Tensor LU_pivots) -> Tensor
  variants: method, function
  dispatch:
    CPU, CUDA: lu_solve

- func: lu_unpack(Tensor LU_data, Tensor LU_pivots, bool unpack_data=True, bool unpack_pivots=True) -> (Tensor P, Tensor L, Tensor U)
  variants: function
  dispatch:
    CPU, CUDA: lu_unpack

- func: lu_unpack.out(Tensor LU_data, Tensor LU_pivots, bool unpack_data=True, bool unpack_pivots=True, *, Tensor(a!) P, Tensor(b!) L, Tensor(c!) U) -> (Tensor(a!) P, Tensor(b!) L, Tensor(c!) U)
  variants: function
  dispatch:
    CPU, CUDA: lu_unpack_out

# TODO: remove dispatch section when porting TH CUDA to ATen
- func: multinomial.out(Tensor self, int num_samples, bool replacement=False, *, Generator? generator=None, Tensor(a!) out) -> Tensor(a!)
  dispatch:
    CPU, CUDA: multinomial_out

- func: multinomial(Tensor self, int num_samples, bool replacement=False, *, Generator? generator=None) -> Tensor
  variants: method, function
  dispatch:
    CPU, CUDA: multinomial

- func: lgamma.out(Tensor self, *, Tensor(a!) out) -> Tensor(a!)
  device_check: NoCheck   # TensorIterator
  structured: True
  structured_inherits: TensorIteratorBase
  dispatch:
    CPU, CUDA: lgamma_out

- func: lgamma_(Tensor(a!) self) -> Tensor(a!)
  device_check: NoCheck   # TensorIterator
  structured_delegate: lgamma.out
  variants: method

- func: lgamma(Tensor self) -> Tensor
  device_check: NoCheck   # TensorIterator
  structured_delegate: lgamma.out
  variants: method, function

- func: digamma.out(Tensor self, *, Tensor(a!) out) -> Tensor(a!)
  device_check: NoCheck   # TensorIterator
  structured: True
  structured_inherits: TensorIteratorBase
  dispatch:
    CPU, CUDA: digamma_out

- func: digamma(Tensor self) -> Tensor
  device_check: NoCheck   # TensorIterator
  structured_delegate: digamma.out
  variants: method, function

- func: polygamma.out(int n, Tensor self, *, Tensor(a!) out) -> Tensor(a!)
  device_check: NoCheck   # TensorIterator
  structured: True
  structured_inherits: TensorIteratorBase
  dispatch:
    CPU, CUDA: polygamma_out

- func: polygamma(int n, Tensor self) -> Tensor
  device_check: NoCheck   # TensorIterator
  structured_delegate: polygamma.out
  variants: method, function

- func: polygamma_(Tensor(a!) self, int n) -> Tensor(a!)
  device_check: NoCheck   # TensorIterator
  variants: method
  dispatch:
    CompositeExplicitAutograd: polygamma_

- func: erfinv(Tensor self) -> Tensor
  device_check: NoCheck   # TensorIterator
  structured_delegate: erfinv.out
  variants: method, function
  dispatch:
    SparseCPU, SparseCUDA: erfinv_sparse
    SparseCsrCPU, SparseCsrCUDA: erfinv_sparse_csr

- func: erfinv_(Tensor(a!) self) -> Tensor(a!)
  device_check: NoCheck   # TensorIterator
  structured_delegate: erfinv.out
  variants: method
  dispatch:
    SparseCPU, SparseCUDA: erfinv_sparse_
    SparseCsrCPU, SparseCsrCUDA: erfinv_sparse_csr_

- func: erfinv.out(Tensor self, *, Tensor(a!) out) -> Tensor(a!)
  device_check: NoCheck   # TensorIterator
  structured: True
  structured_inherits: TensorIteratorBase
  dispatch:
    CPU, CUDA: erfinv_out
    SparseCPU, SparseCUDA: erfinv_sparse_out
    SparseCsrCPU, SparseCsrCUDA: erfinv_sparse_csr_out

- func: i0(Tensor self) -> Tensor
  structured_delegate: i0.out
  variants: function, method

- func: i0_(Tensor(a!) self) -> Tensor(a!)
  structured_delegate: i0.out
  variants: function, method

- func: i0.out(Tensor self, *, Tensor(a!) out) -> Tensor(a!)
  structured: True
  structured_inherits: TensorIteratorBase
  dispatch:
    CPU, CUDA: i0_out

- func: sign(Tensor self) -> Tensor
  device_check: NoCheck   # TensorIterator
  structured_delegate: sign.out
  variants: function, method
  dispatch:
    CompositeExplicitAutograd: sign
    SparseCPU, SparseCUDA: sign_sparse
    SparseCsrCPU, SparseCsrCUDA: sign_sparse_csr

- func: sign_(Tensor(a!) self) -> Tensor(a!)
  device_check: NoCheck   # TensorIterator
  structured_delegate: sign.out
  variants: method
  dispatch:
    CompositeExplicitAutograd: sign_
    SparseCPU, SparseCUDA: sign_sparse_
    SparseCsrCPU, SparseCsrCUDA: sign_sparse_csr_

- func: sign.out(Tensor self, *, Tensor(a!) out) -> Tensor(a!)
  device_check: NoCheck   # TensorIterator
  structured: True
  structured_inherits: TensorIteratorBase
  dispatch:
    CPU, CUDA: sign_out
    SparseCPU, SparseCUDA: sign_sparse_out
    SparseCsrCPU, SparseCsrCUDA: sign_sparse_csr_out

- func: signbit(Tensor self) -> Tensor
  variants: function, method
  structured_delegate: signbit.out
  dispatch:
    SparseCPU, SparseCUDA: signbit_sparse
    SparseCsrCPU, SparseCsrCUDA: signbit_sparse_csr

- func: signbit.out(Tensor self, *, Tensor(a!) out) -> Tensor(a!)
  structured: True
  structured_inherits: TensorIteratorBase
  dispatch:
    CPU: signbit_out
    CUDA: signbit_out
    SparseCPU, SparseCUDA: signbit_sparse_out
    SparseCsrCPU, SparseCsrCUDA: signbit_sparse_csr_out

- func: dist(Tensor self, Tensor other, Scalar p=2) -> Tensor
  device_check: NoCheck   # TensorIterator
  variants: method, function
  dispatch:
    CompositeExplicitAutograd: dist

- func: atan2.out(Tensor self, Tensor other, *, Tensor(a!) out) -> Tensor(a!)
  device_check: NoCheck   # TensorIterator
  structured: True
  structured_inherits: TensorIteratorBase
  dispatch:
    CPU, CUDA: atan2_out

- func: atan2_(Tensor(a!) self, Tensor other) -> Tensor(a!)
  device_check: NoCheck   # TensorIterator
  structured_delegate: atan2.out
  variants: method

- func: atan2(Tensor self, Tensor other) -> Tensor
  device_check: NoCheck   # TensorIterator
  structured_delegate: atan2.out
  variants: method, function

# arctan2, alias of atan2
- func: arctan2(Tensor self, Tensor other) -> Tensor
  variants: method, function

- func: arctan2.out(Tensor self, Tensor other, *, Tensor(a!) out) -> Tensor(a!)
  device_check: NoCheck   # TensorIterator

- func: arctan2_(Tensor(a!) self, Tensor other) -> Tensor(a!)
  variants: method

- func: lerp.Scalar_out(Tensor self, Tensor end, Scalar weight, *, Tensor(a!) out) -> Tensor(a!)
  device_check: NoCheck   # TensorIterator
  structured: True
  structured_inherits: TensorIteratorBase
  dispatch:
    CPU, CUDA: lerp_Scalar

- func: lerp.Tensor_out(Tensor self, Tensor end, Tensor weight, *, Tensor(a!) out) -> Tensor(a!)
  device_check: NoCheck   # TensorIterator
  structured: True
  structured_inherits: TensorIteratorBase
  dispatch:
    CPU, CUDA: lerp_Tensor

- func: lerp.Scalar(Tensor self, Tensor end, Scalar weight) -> Tensor
  device_check: NoCheck   # TensorIterator
  variants: method, function
  structured_delegate: lerp.Scalar_out

- func: lerp.Tensor(Tensor self, Tensor end, Tensor weight) -> Tensor
  device_check: NoCheck   # TensorIterator
  variants: method, function
  structured_delegate: lerp.Tensor_out

- func: histc.out(Tensor self, int bins=100, Scalar min=0, Scalar max=0, *, Tensor(a!) out) -> Tensor(a!)
  dispatch:
    CPU: histogram_histc_cpu_out
    CUDA: _histc_out_cuda

- func: histc(Tensor self, int bins=100, Scalar min=0, Scalar max=0) -> Tensor
  variants: method, function
  dispatch:
    CPU: histogram_histc_cpu
    CUDA: _histc_cuda

- func: histogram.bins_tensor_out(Tensor self, Tensor bins, *, Tensor? weight=None, bool density=False, Tensor(a!) hist, Tensor(b!) bin_edges) -> (Tensor(a!) hist, Tensor(b!) bin_edges)
  dispatch:
    CPU: histogram_out_cpu

- func: histogram.bins_tensor(Tensor self, Tensor bins, *, Tensor? weight=None, bool density=False) -> (Tensor hist, Tensor bin_edges)
  variants: method, function
  dispatch:
    CPU: histogram_cpu

- func: histogram.bin_ct_out(Tensor self, int bins=100, *, float[]? range=None, Tensor? weight=None, bool density=False, Tensor(a!) hist, Tensor(b!) bin_edges) -> (Tensor(a!) hist, Tensor(b!) bin_edges)
  dispatch:
    CPU: histogram_out_cpu

- func: histogram.bin_ct(Tensor self, int bins=100, *, float[]? range=None, Tensor? weight=None, bool density=False) -> (Tensor hist, Tensor bin_edges)
  variants: method, function
  dispatch:
    CPU: histogram_cpu

- func: _histogramdd_bin_edges(Tensor self, int[] bins, *, float[]? range=None, Tensor? weight=None, bool density=False) -> Tensor[]
  dispatch:
    CPU: histogramdd_bin_edges_cpu

- func: _histogramdd_from_bin_cts(Tensor self, int[] bins, *, float[]? range=None, Tensor? weight=None, bool density=False) -> Tensor
  dispatch:
    CPU: histogramdd_cpu

- func: _histogramdd_from_bin_tensors(Tensor self, Tensor[] bins, *, Tensor? weight=None, bool density=False) -> Tensor
  dispatch:
    CPU: histogramdd_cpu

- func: fmod.Scalar_out(Tensor self, Scalar other, *, Tensor(a!) out) -> Tensor(a!)
  device_check: NoCheck   # TensorIterator
  dispatch:
    CompositeExplicitAutograd: fmod_out

- func: fmod.Scalar(Tensor self, Scalar other) -> Tensor
  device_check: NoCheck   # TensorIterator
  variants: method, function
  dispatch:
    CompositeExplicitAutograd: fmod

- func: fmod_.Scalar(Tensor(a!) self, Scalar other) -> Tensor(a!)
  device_check: NoCheck   # TensorIterator
  variants: method
  dispatch:
    CompositeExplicitAutograd: fmod_

- func: fmod.Tensor_out(Tensor self, Tensor other, *, Tensor(a!) out) -> Tensor(a!)
  device_check: NoCheck   # TensorIterator
  structured: True
  structured_inherits: TensorIteratorBase
  dispatch:
    CPU, CUDA: fmod_out

- func: fmod.Tensor(Tensor self, Tensor other) -> Tensor
  device_check: NoCheck   # TensorIterator
  structured_delegate: fmod.Tensor_out
  variants: method, function


- func: fmod_.Tensor(Tensor(a!) self, Tensor other) -> Tensor(a!)
  device_check: NoCheck   # TensorIterator
  variants: method
  structured_delegate: fmod.Tensor_out

- func: hypot.out(Tensor self, Tensor other, *, Tensor(a!) out) -> Tensor(a!)
  structured: True
  structured_inherits: TensorIteratorBase
  dispatch:
    CPU, CUDA: hypot_out

- func: hypot(Tensor self, Tensor other) -> Tensor
  structured_delegate: hypot.out
  variants: method, function

- func: hypot_(Tensor(a!) self, Tensor other) -> Tensor(a!)
  structured_delegate: hypot.out
  variants: method
  dispatch:
    CompositeExplicitAutograd: hypot_

- func: igamma.out(Tensor self, Tensor other, *, Tensor(a!) out) -> Tensor(a!)
  structured: True
  structured_inherits: TensorIteratorBase
  dispatch:
    CPU, CUDA: igamma_out

- func: igamma(Tensor self, Tensor other) -> Tensor
  structured_delegate: igamma.out
  variants: method, function

- func: igamma_(Tensor(a!) self, Tensor other) -> Tensor(a!)
  structured_delegate: igamma.out
  variants: method

- func: igammac.out(Tensor self, Tensor other, *, Tensor(a!) out) -> Tensor(a!)
  structured: True
  structured_inherits: TensorIteratorBase
  dispatch:
    CPU, CUDA: igammac_out

- func: igammac(Tensor self, Tensor other) -> Tensor
  structured_delegate: igammac.out
  variants: method, function

- func: igammac_(Tensor(a!) self, Tensor other) -> Tensor(a!)
  structured_delegate: igammac.out
  variants: method

- func: nextafter.out(Tensor self, Tensor other, *, Tensor(a!) out) -> Tensor(a!)
  structured: True
  structured_inherits: TensorIteratorBase
  dispatch:
    CPU, CUDA: nextafter_out

- func: nextafter(Tensor self, Tensor other) -> Tensor
  structured_delegate: nextafter.out
  variants: method, function

- func: nextafter_(Tensor(a!) self, Tensor other) -> Tensor(a!)
  structured_delegate: nextafter.out
  variants: method
  dispatch:
    CompositeExplicitAutograd: nextafter_

- func: remainder.Scalar_out(Tensor self, Scalar other, *, Tensor(a!) out) -> Tensor(a!)
  dispatch:
    CompositeExplicitAutograd: remainder_out

- func: remainder.Scalar(Tensor self, Scalar other) -> Tensor
  variants: method, function
  dispatch:
    CompositeExplicitAutograd: remainder

- func: remainder_.Scalar(Tensor(a!) self, Scalar other) -> Tensor(a!)
  variants: method
  dispatch:
    CompositeExplicitAutograd: remainder_

- func: remainder.Tensor_out(Tensor self, Tensor other, *, Tensor(a!) out) -> Tensor(a!)
  device_check: NoCheck   # TensorIterator
  structured: True
  structured_inherits: TensorIteratorBase
  dispatch:
    CPU, CUDA: remainder_out

- func: remainder.Tensor(Tensor self, Tensor other) -> Tensor
  device_check: NoCheck   # TensorIterator
  structured_delegate: remainder.Tensor_out
  variants: method, function

- func: remainder_.Tensor(Tensor(a!) self, Tensor other) -> Tensor(a!)
  device_check: NoCheck   # TensorIterator
  structured_delegate: remainder.Tensor_out
  variants: method

- func: remainder.Scalar_Tensor(Scalar self, Tensor other) -> Tensor
  device_check: NoCheck   # TensorIterator
  variants: function
  dispatch:
    CPU, CUDA: remainder

- func: min(Tensor self) -> Tensor
  device_check: NoCheck   # TensorIterator
  variants: method, function
  dispatch:
    CPU, CUDA: min
    QuantizedCPU: min_quantized_cpu

- func: fmin(Tensor self, Tensor other) -> Tensor
  structured_delegate: fmin.out
  device_check: NoCheck   # TensorIterator
  variants: method, function

- func: fmin.out(Tensor self, Tensor other, *, Tensor(a!) out) -> Tensor(a!)
  structured: True
  structured_inherits: TensorIteratorBase
  device_check: NoCheck   # TensorIterator
  dispatch:
    CPU, CUDA: fmin_out

- func: max(Tensor self) -> Tensor
  device_check: NoCheck   # TensorIterator
  variants: method, function
  dispatch:
    CPU, CUDA: max
    QuantizedCPU: max_quantized_cpu

- func: fmax(Tensor self, Tensor other) -> Tensor
  structured_delegate: fmax.out
  device_check: NoCheck   # TensorIterator
  variants: method, function

- func: fmax.out(Tensor self, Tensor other, *, Tensor(a!) out) -> Tensor(a!)
  structured: True
  structured_inherits: TensorIteratorBase
  device_check: NoCheck   # TensorIterator
  dispatch:
    CPU, CUDA: fmax_out

- func: maximum(Tensor self, Tensor other) -> Tensor
  structured_delegate: maximum.out
  device_check: NoCheck   # TensorIterator
  variants: method, function

- func: maximum.out(Tensor self, Tensor other, *, Tensor(a!) out) -> Tensor(a!)
  structured: True
  structured_inherits: TensorIteratorBase
  device_check: NoCheck   # TensorIterator
  dispatch:
    CPU, CUDA: maximum_out

# binary max, alias of maximum
# NOTE: max is not an alias for maximum, since there is also unary max
- func: max.other(Tensor self, Tensor other) -> Tensor
  device_check: NoCheck   # TensorIterator
  variants: method, function

- func: max.out(Tensor self, Tensor other, *, Tensor(a!) out) -> Tensor(a!)
  device_check: NoCheck   # TensorIterator

- func: minimum(Tensor self, Tensor other) -> Tensor
  structured_delegate: minimum.out
  device_check: NoCheck   # TensorIterator
  variants: method, function

- func: minimum.out(Tensor self, Tensor other, *, Tensor(a!) out) -> Tensor(a!)
  structured: True
  structured_inherits: TensorIteratorBase
  device_check: NoCheck   # TensorIterator
  dispatch:
    CPU, CUDA: minimum_out

# binary min, alias for minimum
# NOTE: min is not an alias for minimum, since there is also unary min
- func: min.out(Tensor self, Tensor other, *, Tensor(a!) out) -> Tensor(a!)
  device_check: NoCheck   # TensorIterator

- func: min.other(Tensor self, Tensor other) -> Tensor
  device_check: NoCheck   # TensorIterator
  variants: method, function

- func: quantile(Tensor self, Tensor q, int? dim=None, bool keepdim=False, *, str interpolation='linear') -> Tensor
  variants: method, function

- func: quantile.out(Tensor self, Tensor q, int? dim=None, bool keepdim=False, *, str interpolation='linear', Tensor(a!) out) -> Tensor(a!)

- func: quantile.scalar(Tensor self, float q, int? dim=None, bool keepdim=False, *, str interpolation='linear') -> Tensor
  variants: method, function

- func: quantile.scalar_out(Tensor self, float q, int? dim=None, bool keepdim=False, *, str interpolation='linear', Tensor(a!) out) -> Tensor(a!)

- func: nanquantile(Tensor self, Tensor q, int? dim=None, bool keepdim=False, *, str interpolation='linear') -> Tensor
  variants: method, function

- func: nanquantile.out(Tensor self, Tensor q, int? dim=None, bool keepdim=False, *, str interpolation='linear', Tensor(a!) out) -> Tensor(a!)

- func: nanquantile.scalar(Tensor self, float q, int? dim=None, bool keepdim=False, *, str interpolation='linear') -> Tensor
  variants: method, function

- func: nanquantile.scalar_out(Tensor self, float q, int? dim=None, bool keepdim=False, *, str interpolation='linear', Tensor(a!) out) -> Tensor(a!)

- func: sort.values(Tensor self, int dim=-1, bool descending=False, *, Tensor(a!) values, Tensor(b!) indices) -> (Tensor(a!) values, Tensor(b!) indices)
  device_check: NoCheck   # TensorIterator
  dispatch:
    CPU: sort_out_cpu
    CUDA: sort_out_cuda

- func: sort.values_stable(Tensor self, *, bool? stable, int dim=-1, bool descending=False, Tensor(a!) values, Tensor(b!) indices) -> (Tensor(a!) values, Tensor(b!) indices)
  dispatch:
    CPU: sort_out_cpu_stable
    CUDA: sort_out_stable_cuda

- func: sort(Tensor self, int dim=-1, bool descending=False) -> (Tensor values, Tensor indices)
  device_check: NoCheck   # TensorIterator
  variants: method, function
  dispatch:
    CPU: sort_cpu
    CUDA: sort_cuda
    QuantizedCPU: sort_quantized_cpu

- func: sort.stable(Tensor self, *, bool? stable, int dim=-1, bool descending=False) -> (Tensor values, Tensor indices)
  variants: method, function
  dispatch:
    CPU: sort_cpu_stable
    CUDA: sort_stable_cuda
    QuantizedCPU: sort_quantized_cpu_stable

- func: sort.dimname_values(Tensor self, Dimname dim, bool descending=False, *, Tensor(a!) values, Tensor(b!) indices) -> (Tensor(a!) values, Tensor(b!) indices)

- func: sort.dimname_values_stable(Tensor self, *, bool? stable, Dimname dim, bool descending=False, Tensor(a!) values, Tensor(b!) indices) -> (Tensor(a!) values, Tensor(b!) indices)

- func: sort.dimname(Tensor self, Dimname dim, bool descending=False) -> (Tensor values, Tensor indices)
  variants: method, function

- func: sort.dimname_stable(Tensor self, *, bool? stable, Dimname dim, bool descending=False) -> (Tensor values, Tensor indices)
  variants: method, function

- func: msort.out(Tensor self, *, Tensor(a!) out) -> Tensor(a!)

- func: msort(Tensor self) -> Tensor
  variants: method, function

- func: argsort(Tensor self, int dim=-1, bool descending=False) -> Tensor
  device_check: NoCheck   # TensorIterator
  variants: method, function

- func: argsort.dimname(Tensor self, Dimname dim, bool descending=False) -> Tensor
  variants: method, function

- func: topk.values(Tensor self, int k, int dim=-1, bool largest=True, bool sorted=True, *, Tensor(a!) values, Tensor(b!) indices) -> (Tensor(a!) values, Tensor(b!) indices)
  structured: True
  dispatch:
    CPU: topk_out_cpu
    CUDA: topk_out_cuda

- func: topk(Tensor self, int k, int dim=-1, bool largest=True, bool sorted=True) -> (Tensor values, Tensor indices)
  variants: method, function
  structured_delegate: topk.values
  dispatch:
    QuantizedCPU: topk_quantized_cpu

- func: all(Tensor self) -> Tensor
  device_check: NoCheck   # TensorIterator
  structured_delegate: all.all_out
  variants: method, function

- func: all.all_out(Tensor self, *, Tensor(a!) out) -> Tensor(a!)
  device_check: NoCheck
  structured: True
  dispatch:
    CPU, CUDA: all_all_out

- func: any(Tensor self) -> Tensor
  device_check: NoCheck   # TensorIterator
  structured_delegate: any.all_out
  variants: method, function
  dispatch:
    SparseCPU, SparseCUDA: any_sparse

- func: any.all_out(Tensor self, *, Tensor(a!) out) -> Tensor(a!)
  device_check: NoCheck
  structured: True
  dispatch:
    CPU, CUDA: any_all_out

- func: renorm.out(Tensor self, Scalar p, int dim, Scalar maxnorm, *, Tensor(a!) out) -> Tensor(a!)
  device_check: NoCheck   # TensorIterator
  structured: True
  dispatch:
    CPU, CUDA: renorm_out

- func: renorm(Tensor self, Scalar p, int dim, Scalar maxnorm) -> Tensor
  device_check: NoCheck   # TensorIterator
  variants: method, function
  structured_delegate: renorm.out

- func: renorm_(Tensor(a!) self, Scalar p, int dim, Scalar maxnorm) -> Tensor(a!)
  device_check: NoCheck   # TensorIterator
  variants: method
  structured_delegate: renorm.out

- func: unfold(Tensor(a) self, int dimension, int size, int step) -> Tensor(a)
  variants: method
  device_check: NoCheck
  device_guard: False
  dispatch:
    CPU, CUDA: unfold
    QuantizedCPU, QuantizedCUDA: unfold

- func: unfold_backward(Tensor grad_in, int[] input_sizes, int dim, int size, int step) -> Tensor
  variants: function
  dispatch:
    CPU, CUDA: unfold_backward

- func: equal(Tensor self, Tensor other) -> bool
  variants: method, function
  dispatch:
    CPU: cpu_equal
    CUDA: cuda_equal
    QuantizedCPU: equal_quantized_cpu

- func: pow.Tensor_Tensor_out(Tensor self, Tensor exponent, *, Tensor(a!) out) -> Tensor(a!)
  device_check: NoCheck   # TensorIterator
  structured: True
  structured_inherits: TensorIteratorBase
  dispatch:
    CPU, CUDA: pow_Tensor_Tensor_out

- func: pow.Tensor_Tensor(Tensor self, Tensor exponent) -> Tensor
  device_check: NoCheck   # TensorIterator
  structured_delegate: pow.Tensor_Tensor_out
  variants: method, function

- func: pow.Scalar_out(Scalar self, Tensor exponent, *, Tensor(a!) out) -> Tensor(a!)
  device_check: NoCheck   # TensorIterator
  structured: True
  dispatch:
    CPU, CUDA: pow_Scalar_out

- func: pow.Scalar(Scalar self, Tensor exponent) -> Tensor
  device_check: NoCheck   # TensorIterator
  structured_delegate: pow.Scalar_out

- func: pow.Tensor_Scalar_out(Tensor self, Scalar exponent, *, Tensor(a!) out) -> Tensor(a!)
  device_check: NoCheck   # TensorIterator
  structured: True
  structured_inherits: TensorIteratorBase
  dispatch:
    CPU, CUDA: pow_Tensor_Scalar_out
    SparseCPU, SparseCUDA: pow_out_sparse_scalar

- func: pow.Tensor_Scalar(Tensor self, Scalar exponent) -> Tensor
  device_check: NoCheck   # TensorIterator
  structured_delegate: pow.Tensor_Scalar_out
  variants: function, method
  dispatch:
    SparseCPU, SparseCUDA: pow_sparse_scalar

- func: pow_.Scalar(Tensor(a!) self, Scalar exponent) -> Tensor(a!)
  device_check: NoCheck   # TensorIterator
  structured_delegate: pow.Tensor_Scalar_out
  variants: method

- func: pow_.Tensor(Tensor(a!) self, Tensor exponent) -> Tensor(a!)
  device_check: NoCheck   # TensorIterator
  structured_delegate: pow.Tensor_Tensor_out
  variants: method

- func: float_power.Tensor_Tensor_out(Tensor self, Tensor exponent, *, Tensor(a!) out) -> Tensor(a!)

- func: float_power.Tensor_Tensor(Tensor self, Tensor exponent) -> Tensor
  variants: function, method

- func: float_power.Scalar_out(Scalar self, Tensor exponent, *, Tensor(a!) out) -> Tensor(a!)

- func: float_power.Scalar(Scalar self, Tensor exponent) -> Tensor

- func: float_power.Tensor_Scalar_out(Tensor self, Scalar exponent, *, Tensor(a!) out) -> Tensor(a!)

- func: float_power.Tensor_Scalar(Tensor self, Scalar exponent) -> Tensor
  variants: function, method

- func: float_power_.Scalar(Tensor(a!) self, Scalar exponent) -> Tensor(a!)
  variants: method

- func: float_power_.Tensor(Tensor(a!) self, Tensor exponent) -> Tensor(a!)
  variants: method

- func: normal_(Tensor(a!) self, float mean=0, float std=1, *, Generator? generator=None) -> Tensor(a!)
  device_check: NoCheck   # TensorIterator
  variants: method
  dispatch:
    CPU, CUDA: normal_
    Meta: normal_meta_
    SparseCsrCPU, SparseCsrCUDA: normal_sparse_csr_

- func: normal.Tensor_float_out(Tensor mean, float std=1, *, Generator? generator=None, Tensor(a!) out) -> Tensor(a!)
  dispatch:
    CPU, CUDA: normal_out

- func: normal.Tensor_float(Tensor mean, float std=1, *, Generator? generator=None) -> Tensor
  dispatch:
    CPU, CUDA: normal

- func: normal.float_Tensor_out(float mean, Tensor std, *, Generator? generator=None, Tensor(a!) out) -> Tensor(a!)
  dispatch:
    CPU, CUDA: normal_out

- func: normal.float_Tensor(float mean, Tensor std, *, Generator? generator=None) -> Tensor
  dispatch:
    CPU, CUDA: normal

- func: normal.Tensor_Tensor_out(Tensor mean, Tensor std, *, Generator? generator=None, Tensor(a!) out) -> Tensor(a!)
  dispatch:
    CPU, CUDA: normal_out

- func: normal.Tensor_Tensor(Tensor mean, Tensor std, *, Generator? generator=None) -> Tensor
  dispatch:
    CPU, CUDA: normal

- func: normal.float_float(float mean, float std, int[] size, *, Generator? generator=None, ScalarType? dtype=None, Layout? layout=None, Device? device=None, bool? pin_memory=None) -> Tensor

- func: normal.float_float_out(float mean, float std, int[] size, *, Generator? generator=None, Tensor(a!) out) -> Tensor(a!)

- func: alias(Tensor(a) self) -> Tensor(a)
  variants: method, function
  dispatch:
    CompositeExplicitAutograd: alias

- func: _amp_foreach_non_finite_check_and_unscale_(Tensor(a!)[] self, Tensor(b!) found_inf, Tensor inv_scale) -> ()
  variants: function
  dispatch:
    CUDA: _amp_foreach_non_finite_check_and_unscale_cuda_

- func: _amp_update_scale_(Tensor(a!) self, Tensor(b!) growth_tracker, Tensor found_inf, float scale_growth_factor, float scale_backoff_factor, int growth_interval) -> Tensor(a!)
  variants: function
  dispatch:
    CUDA: _amp_update_scale_cuda_

- func: _cat(Tensor[] tensors, int dim=0) -> Tensor
  dispatch:
    CPU: _cat_cpu
    CUDA: cat_cuda
    QuantizedCPU: cat_quantized_cpu

- func: _cat.out(Tensor[] tensors, int dim=0, *, Tensor(a!) out) -> Tensor(a!)
  dispatch:
    CPU: _cat_out_cpu
    CUDA: cat_out_cuda
    QuantizedCPU: cat_out_quantized_cpu

- func: _foreach_add.Scalar(Tensor[] tensors, Scalar scalar) -> Tensor[]
  device_check: NoCheck   # foreach kernels fall back to slow path when tensor are on different devices
  variants: function
  dispatch:
    CPU: foreach_tensor_add_scalar_kernel_slow
    CUDA: foreach_tensor_add_scalar_kernel_cuda

- func: _foreach_add_.Scalar(Tensor(a!)[] self, Scalar scalar) -> ()
  device_check: NoCheck   # foreach kernels fall back to slow path when tensor are on different devices
  variants: function
  dispatch:
    CPU: foreach_tensor_add_scalar_kernel_slow_
    CUDA: foreach_tensor_add_scalar_kernel_cuda_

- func: _foreach_sub.Scalar(Tensor[] tensors, Scalar scalar) -> Tensor[]
  device_check: NoCheck   # foreach kernels fall back to slow path when tensor are on different devices
  variants: function
  dispatch:
    CPU: foreach_tensor_sub_scalar_kernel_slow
    CUDA: foreach_tensor_sub_scalar_kernel_cuda

- func: _foreach_sub_.Scalar(Tensor(a!)[] self, Scalar scalar) -> ()
  device_check: NoCheck   # foreach kernels fall back to slow path when tensor are on different devices
  variants: function
  dispatch:
    CPU: foreach_tensor_sub_scalar_kernel_slow_
    CUDA: foreach_tensor_sub_scalar_kernel_cuda_

- func: _foreach_mul.Scalar(Tensor[] tensors, Scalar scalar) -> Tensor[]
  device_check: NoCheck   # foreach kernels fall back to slow path when tensor are on different devices
  variants: function
  dispatch:
    CPU: foreach_tensor_mul_scalar_kernel_slow
    CUDA: foreach_tensor_mul_scalar_kernel_cuda

- func: _foreach_mul_.Scalar(Tensor(a!)[] self, Scalar scalar) -> ()
  device_check: NoCheck   # foreach kernels fall back to slow path when tensor are on different devices
  variants: function
  dispatch:
    CPU: foreach_tensor_mul_scalar_kernel_slow_
    CUDA: foreach_tensor_mul_scalar_kernel_cuda_

- func: _foreach_div.Scalar(Tensor[] tensors, Scalar scalar) -> Tensor[]
  device_check: NoCheck   # foreach kernels fall back to slow path when tensor are on different devices
  variants: function
  dispatch:
    CPU: foreach_tensor_div_scalar_kernel_slow
    CUDA: foreach_tensor_div_scalar_kernel_cuda

- func: _foreach_div_.Scalar(Tensor(a!)[] self, Scalar scalar) -> ()
  device_check: NoCheck   # foreach kernels fall back to slow path when tensor are on different devices
  variants: function
  dispatch:
    CPU: foreach_tensor_div_scalar_kernel_slow_
    CUDA: foreach_tensor_div_scalar_kernel_cuda_

- func: _foreach_add.List(Tensor[] tensors1, Tensor[] tensors2, *, Scalar alpha=1) -> Tensor[]
  device_check: NoCheck   # foreach kernels fall back to slow path when tensor are on different devices
  variants: function
  dispatch:
    CPU: foreach_tensor_add_list_kernel_slow
    CUDA: foreach_tensor_add_list_kernel_cuda

- func: _foreach_add_.List(Tensor(a!)[] self, Tensor[] other, *, Scalar alpha=1) -> ()
  device_check: NoCheck   # foreach kernels fall back to slow path when tensor are on different devices
  variants: function
  dispatch:
    CPU: foreach_tensor_add_list_kernel_slow_
    CUDA: foreach_tensor_add_list_kernel_cuda_

- func: _foreach_sub.List(Tensor[] tensors1, Tensor[] tensors2, *, Scalar alpha=1) -> Tensor[]
  device_check: NoCheck   # foreach kernels fall back to slow path when tensor are on different devices
  variants: function
  dispatch:
    CPU: foreach_tensor_sub_list_kernel_slow
    CUDA: foreach_tensor_sub_list_kernel_cuda

- func: _foreach_sub_.List(Tensor(a!)[] self, Tensor[] other, *, Scalar alpha=1) -> ()
  device_check: NoCheck   # foreach kernels fall back to slow path when tensor are on different devices
  variants: function
  dispatch:
    CPU: foreach_tensor_sub_list_kernel_slow_
    CUDA: foreach_tensor_sub_list_kernel_cuda_

- func: _foreach_mul.List(Tensor[] tensors1, Tensor[] tensors2) -> Tensor[]
  device_check: NoCheck   # foreach kernels fall back to slow path when tensor are on different devices
  variants: function
  dispatch:
    CPU: foreach_tensor_mul_list_kernel_slow
    CUDA: foreach_tensor_mul_list_kernel_cuda

- func: _foreach_mul_.List(Tensor(a!)[] self, Tensor[] other) -> ()
  device_check: NoCheck   # foreach kernels fall back to slow path when tensor are on different devices
  variants: function
  dispatch:
    CPU: foreach_tensor_mul_list_kernel_slow_
    CUDA: foreach_tensor_mul_list_kernel_cuda_

- func: _foreach_div.List(Tensor[] tensors1, Tensor[] tensors2) -> Tensor[]
  device_check: NoCheck   # foreach kernels fall back to slow path when tensor are on different devices
  variants: function
  dispatch:
    CPU: foreach_tensor_div_list_kernel_slow
    CUDA: foreach_tensor_div_list_kernel_cuda

- func: _foreach_div_.List(Tensor(a!)[] self, Tensor[] other) -> ()
  device_check: NoCheck   # foreach kernels fall back to slow path when tensor are on different devices
  variants: function
  dispatch:
    CPU: foreach_tensor_div_list_kernel_slow_
    CUDA: foreach_tensor_div_list_kernel_cuda_

- func: _foreach_add.ScalarList(Tensor[] tensors, Scalar[] scalars) -> Tensor[]
  device_check: NoCheck   # foreach kernels fall back to slow path when tensor are on different devices
  variants: function
  dispatch:
    CPU: foreach_tensor_add_scalarlist_kernel_slow
    CUDA: foreach_tensor_add_scalarlist_kernel_cuda

- func: _foreach_add_.ScalarList(Tensor(a!)[] self, Scalar[] scalars) -> ()
  device_check: NoCheck   # foreach kernels fall back to slow path when tensor are on different devices
  variants: function
  dispatch:
    CPU: foreach_tensor_add_scalarlist_kernel_slow_
    CUDA: foreach_tensor_add_scalarlist_kernel_cuda_

- func: _foreach_sub.ScalarList(Tensor[] tensors, Scalar[] scalars) -> Tensor[]
  device_check: NoCheck   # foreach kernels fall back to slow path when tensor are on different devices
  variants: function
  dispatch:
    CPU: foreach_tensor_sub_scalarlist_kernel_slow
    CUDA: foreach_tensor_sub_scalarlist_kernel_cuda

- func: _foreach_sub_.ScalarList(Tensor(a!)[] self, Scalar[] scalars) -> ()
  device_check: NoCheck   # foreach kernels fall back to slow path when tensor are on different devices
  variants: function
  dispatch:
    CPU: foreach_tensor_sub_scalarlist_kernel_slow_
    CUDA: foreach_tensor_sub_scalarlist_kernel_cuda_

- func: _foreach_div.ScalarList(Tensor[] tensors, Scalar[] scalars) -> Tensor[]
  device_check: NoCheck   # foreach kernels fall back to slow path when tensor are on different devices
  variants: function
  dispatch:
    CPU: foreach_tensor_div_scalarlist_kernel_slow
    CUDA: foreach_tensor_div_scalarlist_kernel_cuda

- func: _foreach_div_.ScalarList(Tensor(a!)[] self, Scalar[] scalars) -> ()
  device_check: NoCheck   # foreach kernels fall back to slow path when tensor are on different devices
  variants: function
  dispatch:
    CPU: foreach_tensor_div_scalarlist_kernel_slow_
    CUDA: foreach_tensor_div_scalarlist_kernel_cuda_

- func: _foreach_mul.ScalarList(Tensor[] tensors, Scalar[] scalars) -> Tensor[]
  device_check: NoCheck   # foreach kernels fall back to slow path when tensor are on different devices
  variants: function
  dispatch:
    CPU: foreach_tensor_mul_scalarlist_kernel_slow
    CUDA: foreach_tensor_mul_scalarlist_kernel_cuda

- func: _foreach_mul_.ScalarList(Tensor(a!)[] self, Scalar[] scalars) -> ()
  device_check: NoCheck   # foreach kernels fall back to slow path when tensor are on different devices
  variants: function
  dispatch:
    CPU: foreach_tensor_mul_scalarlist_kernel_slow_
    CUDA: foreach_tensor_mul_scalarlist_kernel_cuda_

- func: _foreach_exp(Tensor[] tensors) -> Tensor[]
  device_check: NoCheck   # foreach kernels fall back to slow path when tensor are on different devices
  variants: function
  dispatch:
    CPU: foreach_tensor_exp_slow
    CUDA: foreach_tensor_exp_cuda

- func: _foreach_zero_(Tensor(a!)[] self) -> ()
  device_check: NoCheck   # foreach kernels fall back to slow path when tensor are on different devices
  variants: function
  dispatch:
    CPU: foreach_tensor_zero_slow_
    CUDA: foreach_tensor_zero_cuda_

- func: _foreach_exp_(Tensor(a!)[] self) -> ()
  device_check: NoCheck   # foreach kernels fall back to slow path when tensor are on different devices
  variants: function
  dispatch:
    CPU: foreach_tensor_exp_slow_
    CUDA: foreach_tensor_exp_cuda_

- func: _foreach_sqrt(Tensor[] tensors) -> Tensor[]
  device_check: NoCheck   # foreach kernels fall back to slow path when tensor are on different devices
  variants: function
  dispatch:
    CPU: foreach_tensor_sqrt_slow
    CUDA: foreach_tensor_sqrt_cuda

- func: _foreach_sqrt_(Tensor(a!)[] self) -> ()
  device_check: NoCheck   # foreach kernels fall back to slow path when tensor are on different devices
  variants: function
  dispatch:
    CPU: foreach_tensor_sqrt_slow_
    CUDA: foreach_tensor_sqrt_cuda_

- func: _foreach_abs(Tensor[] tensors) -> Tensor[]
  device_check: NoCheck   # foreach kernels fall back to slow path when tensor are on different devices
  variants: function
  dispatch:
    CPU: foreach_tensor_abs_slow
    CUDA: foreach_tensor_abs_cuda

- func: _foreach_abs_(Tensor(a!)[] self) -> ()
  device_check: NoCheck   # foreach kernels fall back to slow path when tensor are on different devices
  variants: function
  dispatch:
    CPU: foreach_tensor_abs_slow_
    CUDA: foreach_tensor_abs_cuda_

- func: _foreach_acos(Tensor[] tensors) -> Tensor[]
  device_check: NoCheck   # foreach kernels fall back to slow path when tensor are on different devices
  variants: function
  dispatch:
    CPU: foreach_tensor_acos_slow
    CUDA: foreach_tensor_acos_cuda

- func: _foreach_acos_(Tensor(a!)[] self) -> ()
  device_check: NoCheck   # foreach kernels fall back to slow path when tensor are on different devices
  variants: function
  dispatch:
    CPU: foreach_tensor_acos_slow_
    CUDA: foreach_tensor_acos_cuda_

- func: _foreach_asin(Tensor[] tensors) -> Tensor[]
  device_check: NoCheck   # foreach kernels fall back to slow path when tensor are on different devices
  variants: function
  dispatch:
    CPU: foreach_tensor_asin_slow
    CUDA: foreach_tensor_asin_cuda

- func: _foreach_asin_(Tensor(a!)[] self) -> ()
  device_check: NoCheck   # foreach kernels fall back to slow path when tensor are on different devices
  variants: function
  dispatch:
    CPU: foreach_tensor_asin_slow_
    CUDA: foreach_tensor_asin_cuda_

- func: _foreach_atan(Tensor[] tensors) -> Tensor[]
  device_check: NoCheck   # foreach kernels fall back to slow path when tensor are on different devices
  variants: function
  dispatch:
    CPU: foreach_tensor_atan_slow
    CUDA: foreach_tensor_atan_cuda

- func: _foreach_atan_(Tensor(a!)[] self) -> ()
  device_check: NoCheck   # foreach kernels fall back to slow path when tensor are on different devices
  variants: function
  dispatch:
    CPU: foreach_tensor_atan_slow_
    CUDA: foreach_tensor_atan_cuda_

- func: _foreach_ceil(Tensor[] tensors) -> Tensor[]
  device_check: NoCheck   # foreach kernels fall back to slow path when tensor are on different devices
  variants: function
  dispatch:
    CPU: foreach_tensor_ceil_slow
    CUDA: foreach_tensor_ceil_cuda

- func: _foreach_ceil_(Tensor(a!)[] self) -> ()
  device_check: NoCheck   # foreach kernels fall back to slow path when tensor are on different devices
  variants: function
  dispatch:
    CPU: foreach_tensor_ceil_slow_
    CUDA: foreach_tensor_ceil_cuda_

- func: _foreach_cos(Tensor[] tensors) -> Tensor[]
  device_check: NoCheck   # foreach kernels fall back to slow path when tensor are on different devices
  variants: function
  dispatch:
    CPU: foreach_tensor_cos_slow
    CUDA: foreach_tensor_cos_cuda

- func: _foreach_cos_(Tensor(a!)[] self) -> ()
  device_check: NoCheck   # foreach kernels fall back to slow path when tensor are on different devices
  variants: function
  dispatch:
    CPU: foreach_tensor_cos_slow_
    CUDA: foreach_tensor_cos_cuda_

- func: _foreach_cosh(Tensor[] tensors) -> Tensor[]
  device_check: NoCheck   # foreach kernels fall back to slow path when tensor are on different devices
  variants: function
  dispatch:
    CPU: foreach_tensor_cosh_slow
    CUDA: foreach_tensor_cosh_cuda

- func: _foreach_cosh_(Tensor(a!)[] self) -> ()
  device_check: NoCheck   # foreach kernels fall back to slow path when tensor are on different devices
  variants: function
  dispatch:
    CPU: foreach_tensor_cosh_slow_
    CUDA: foreach_tensor_cosh_cuda_

- func: _foreach_erf(Tensor[] tensors) -> Tensor[]
  device_check: NoCheck   # foreach kernels fall back to slow path when tensor are on different devices
  variants: function
  dispatch:
    CPU: foreach_tensor_erf_slow
    CUDA: foreach_tensor_erf_cuda

- func: _foreach_erf_(Tensor(a!)[] self) -> ()
  device_check: NoCheck   # foreach kernels fall back to slow path when tensor are on different devices
  variants: function
  dispatch:
    CPU: foreach_tensor_erf_slow_
    CUDA: foreach_tensor_erf_cuda_

- func: _foreach_erfc(Tensor[] tensors) -> Tensor[]
  device_check: NoCheck   # foreach kernels fall back to slow path when tensor are on different devices
  variants: function
  dispatch:
    CPU: foreach_tensor_erfc_slow
    CUDA: foreach_tensor_erfc_cuda

- func: _foreach_erfc_(Tensor(a!)[] self) -> ()
  device_check: NoCheck   # foreach kernels fall back to slow path when tensor are on different devices
  variants: function
  dispatch:
    CPU: foreach_tensor_erfc_slow_
    CUDA: foreach_tensor_erfc_cuda_

- func: _foreach_expm1(Tensor[] tensors) -> Tensor[]
  device_check: NoCheck   # foreach kernels fall back to slow path when tensor are on different devices
  variants: function
  dispatch:
    CPU: foreach_tensor_expm1_slow
    CUDA: foreach_tensor_expm1_cuda

- func: _foreach_expm1_(Tensor(a!)[] self) -> ()
  device_check: NoCheck   # foreach kernels fall back to slow path when tensor are on different devices
  variants: function
  dispatch:
    CPU: foreach_tensor_expm1_slow_
    CUDA: foreach_tensor_expm1_cuda_

- func: _foreach_floor(Tensor[] tensors) -> Tensor[]
  device_check: NoCheck   # foreach kernels fall back to slow path when tensor are on different devices
  variants: function
  dispatch:
    CPU: foreach_tensor_floor_slow
    CUDA: foreach_tensor_floor_cuda

- func: _foreach_floor_(Tensor(a!)[] self) -> ()
  device_check: NoCheck   # foreach kernels fall back to slow path when tensor are on different devices
  variants: function
  dispatch:
    CPU: foreach_tensor_floor_slow_
    CUDA: foreach_tensor_floor_cuda_

- func: _foreach_log(Tensor[] tensors) -> Tensor[]
  device_check: NoCheck   # foreach kernels fall back to slow path when tensor are on different devices
  variants: function
  dispatch:
    CPU: foreach_tensor_log_slow
    CUDA: foreach_tensor_log_cuda

- func: _foreach_log_(Tensor(a!)[] self) -> ()
  device_check: NoCheck   # foreach kernels fall back to slow path when tensor are on different devices
  variants: function
  dispatch:
    CPU: foreach_tensor_log_slow_
    CUDA: foreach_tensor_log_cuda_

- func: _foreach_log10(Tensor[] tensors) -> Tensor[]
  device_check: NoCheck   # foreach kernels fall back to slow path when tensor are on different devices
  variants: function
  dispatch:
    CPU: foreach_tensor_log10_slow
    CUDA: foreach_tensor_log10_cuda

- func: _foreach_log10_(Tensor(a!)[] self) -> ()
  device_check: NoCheck   # foreach kernels fall back to slow path when tensor are on different devices
  variants: function
  dispatch:
    CPU: foreach_tensor_log10_slow_
    CUDA: foreach_tensor_log10_cuda_

- func: _foreach_log1p(Tensor[] tensors) -> Tensor[]
  device_check: NoCheck   # foreach kernels fall back to slow path when tensor are on different devices
  variants: function
  dispatch:
    CPU: foreach_tensor_log1p_slow
    CUDA: foreach_tensor_log1p_cuda

- func: _foreach_log1p_(Tensor(a!)[] self) -> ()
  device_check: NoCheck   # foreach kernels fall back to slow path when tensor are on different devices
  variants: function
  dispatch:
    CPU: foreach_tensor_log1p_slow_
    CUDA: foreach_tensor_log1p_cuda_

- func: _foreach_log2(Tensor[] tensors) -> Tensor[]
  device_check: NoCheck   # foreach kernels fall back to slow path when tensor are on different devices
  variants: function
  dispatch:
    CPU: foreach_tensor_log2_slow
    CUDA: foreach_tensor_log2_cuda

- func: _foreach_log2_(Tensor(a!)[] self) -> ()
  device_check: NoCheck   # foreach kernels fall back to slow path when tensor are on different devices
  variants: function
  dispatch:
    CPU: foreach_tensor_log2_slow_
    CUDA: foreach_tensor_log2_cuda_

- func: _foreach_neg(Tensor[] tensors) -> Tensor[]
  device_check: NoCheck   # foreach kernels fall back to slow path when tensor are on different devices
  variants: function
  dispatch:
    CPU: foreach_tensor_neg_slow
    CUDA: foreach_tensor_neg_cuda

- func: _foreach_neg_(Tensor(a!)[] self) -> ()
  device_check: NoCheck   # foreach kernels fall back to slow path when tensor are on different devices
  variants: function
  dispatch:
    CPU: foreach_tensor_neg_slow_
    CUDA: foreach_tensor_neg_cuda_

- func: _foreach_tan(Tensor[] tensors) -> Tensor[]
  device_check: NoCheck   # foreach kernels fall back to slow path when tensor are on different devices
  variants: function
  dispatch:
    CPU: foreach_tensor_tan_slow
    CUDA: foreach_tensor_tan_cuda

- func: _foreach_tan_(Tensor(a!)[] self) -> ()
  device_check: NoCheck   # foreach kernels fall back to slow path when tensor are on different devices
  variants: function
  dispatch:
    CPU: foreach_tensor_tan_slow_
    CUDA: foreach_tensor_tan_cuda_

- func: _foreach_tanh(Tensor[] tensors) -> Tensor[]
  device_check: NoCheck   # foreach kernels fall back to slow path when tensor are on different devices
  variants: function
  dispatch:
    CPU: foreach_tensor_tanh_slow
    CUDA: foreach_tensor_tanh_cuda

- func: _foreach_tanh_(Tensor(a!)[] self) -> ()
  device_check: NoCheck   # foreach kernels fall back to slow path when tensor are on different devices
  variants: function
  dispatch:
    CPU: foreach_tensor_tanh_slow_
    CUDA: foreach_tensor_tanh_cuda_

- func: _foreach_sin(Tensor[] tensors) -> Tensor[]
  device_check: NoCheck   # foreach kernels fall back to slow path when tensor are on different devices
  variants: function
  dispatch:
    CPU: foreach_tensor_sin_slow
    CUDA: foreach_tensor_sin_cuda

- func: _foreach_sin_(Tensor(a!)[] self) -> ()
  device_check: NoCheck   # foreach kernels fall back to slow path when tensor are on different devices
  variants: function
  dispatch:
    CPU: foreach_tensor_sin_slow_
    CUDA: foreach_tensor_sin_cuda_

- func: _foreach_sinh(Tensor[] tensors) -> Tensor[]
  device_check: NoCheck   # foreach kernels fall back to slow path when tensor are on different devices
  variants: function
  dispatch:
    CPU: foreach_tensor_sinh_slow
    CUDA: foreach_tensor_sinh_cuda

- func: _foreach_sinh_(Tensor(a!)[] self) -> ()
  device_check: NoCheck   # foreach kernels fall back to slow path when tensor are on different devices
  variants: function
  dispatch:
    CPU: foreach_tensor_sinh_slow_
    CUDA: foreach_tensor_sinh_cuda_

- func: _foreach_round(Tensor[] tensors) -> Tensor[]
  device_check: NoCheck   # foreach kernels fall back to slow path when tensor are on different devices
  variants: function
  dispatch:
    CPU: foreach_tensor_round_slow
    CUDA: foreach_tensor_round_cuda

- func: _foreach_round_(Tensor(a!)[] self) -> ()
  device_check: NoCheck   # foreach kernels fall back to slow path when tensor are on different devices
  variants: function
  dispatch:
    CPU: foreach_tensor_round_slow_
    CUDA: foreach_tensor_round_cuda_

- func: _foreach_lgamma(Tensor[] tensors) -> Tensor[]
  device_check: NoCheck   # foreach kernels fall back to slow path when tensor are on different devices
  variants: function
  dispatch:
    CPU: foreach_tensor_lgamma_slow
    CUDA: foreach_tensor_lgamma_cuda

- func: _foreach_lgamma_(Tensor(a!)[] self) -> ()
  device_check: NoCheck   # foreach kernels fall back to slow path when tensor are on different devices
  variants: function
  dispatch:
    CPU: foreach_tensor_lgamma_slow_
    CUDA: foreach_tensor_lgamma_cuda_

- func: _foreach_frac(Tensor[] tensors) -> Tensor[]
  device_check: NoCheck   # foreach kernels fall back to slow path when tensor are on different devices
  variants: function
  dispatch:
    CPU: foreach_tensor_frac_slow
    CUDA: foreach_tensor_frac_cuda

- func: _foreach_frac_(Tensor(a!)[] self) -> ()
  device_check: NoCheck   # foreach kernels fall back to slow path when tensor are on different devices
  variants: function
  dispatch:
    CPU: foreach_tensor_frac_slow_
    CUDA: foreach_tensor_frac_cuda_

- func: _foreach_reciprocal(Tensor[] tensors) -> Tensor[]
  device_check: NoCheck   # foreach kernels fall back to slow path when tensor are on different devices
  variants: function
  dispatch:
    CPU: foreach_tensor_reciprocal_slow
    CUDA: foreach_tensor_reciprocal_cuda

- func: _foreach_reciprocal_(Tensor(a!)[] self) -> ()
  device_check: NoCheck   # foreach kernels fall back to slow path when tensor are on different devices
  variants: function
  dispatch:
    CPU: foreach_tensor_reciprocal_slow_
    CUDA: foreach_tensor_reciprocal_cuda_

- func: _foreach_sigmoid(Tensor[] tensors) -> Tensor[]
  device_check: NoCheck   # foreach kernels fall back to slow path when tensor are on different devices
  variants: function
  dispatch:
    CPU: foreach_tensor_sigmoid_slow
    CUDA: foreach_tensor_sigmoid_cuda

- func: _foreach_sigmoid_(Tensor(a!)[] self) -> ()
  device_check: NoCheck   # foreach kernels fall back to slow path when tensor are on different devices
  variants: function
  dispatch:
    CPU: foreach_tensor_sigmoid_slow_
    CUDA: foreach_tensor_sigmoid_cuda_

- func: _foreach_trunc(Tensor[] tensors) -> Tensor[]
  device_check: NoCheck   # foreach kernels fall back to slow path when tensor are on different devices
  variants: function
  dispatch:
    CPU: foreach_tensor_trunc_slow
    CUDA: foreach_tensor_trunc_cuda

- func: _foreach_trunc_(Tensor(a!)[] self) -> ()
  device_check: NoCheck   # foreach kernels fall back to slow path when tensor are on different devices
  variants: function
  dispatch:
    CPU: foreach_tensor_trunc_slow_
    CUDA: foreach_tensor_trunc_cuda_

- func: _foreach_addcdiv_.Scalar(Tensor(a!)[] self, Tensor[] tensor1, Tensor[] tensor2, Scalar value=1) -> ()
  device_check: NoCheck   # foreach kernels fall back to slow path when tensor are on different devices
  variants: function
  dispatch:
    CPU: foreach_tensor_addcdiv_scalar_slow_
    CUDA: foreach_tensor_addcdiv_scalar_cuda_

- func: _foreach_addcmul_.Scalar(Tensor(a!)[] self, Tensor[] tensor1, Tensor[] tensor2, Scalar value=1) -> ()
  device_check: NoCheck   # foreach kernels fall back to slow path when tensor are on different devices
  variants: function
  dispatch:
    CPU: foreach_tensor_addcmul_scalar_slow_
    CUDA: foreach_tensor_addcmul_scalar_cuda_

- func: _foreach_addcdiv_.ScalarList(Tensor(a!)[] self, Tensor[] tensor1, Tensor[] tensor2, Scalar[] scalars) -> ()
  device_check: NoCheck   # foreach kernels fall back to slow path when tensor are on different devices
  variants: function
  dispatch:
    CPU: foreach_tensor_addcdiv_scalarlist_slow_
    CUDA: foreach_tensor_addcdiv_scalarlist_cuda_

- func: _foreach_addcmul_.ScalarList(Tensor(a!)[] self, Tensor[] tensor1, Tensor[] tensor2, Scalar[] scalars) -> ()
  device_check: NoCheck   # foreach kernels fall back to slow path when tensor are on different devices
  variants: function
  dispatch:
    CPU: foreach_tensor_addcmul_scalarlist_slow_
    CUDA: foreach_tensor_addcmul_scalarlist_cuda_

- func: _foreach_addcdiv.Scalar(Tensor[] input, Tensor[] tensor1, Tensor[] tensor2, Scalar value=1) -> Tensor[]
  device_check: NoCheck   # foreach kernels fall back to slow path when tensor are on different devices
  variants: function
  dispatch:
    CPU: foreach_tensor_addcdiv_scalar_slow
    CUDA: foreach_tensor_addcdiv_scalar_cuda

- func: _foreach_addcmul.Scalar(Tensor[] input, Tensor[] tensor1, Tensor[] tensor2, Scalar value=1) -> Tensor[]
  device_check: NoCheck   # foreach kernels fall back to slow path when tensor are on different devices
  variants: function
  dispatch:
    CPU: foreach_tensor_addcmul_scalar_slow
    CUDA: foreach_tensor_addcmul_scalar_cuda

- func: _foreach_addcdiv.ScalarList(Tensor[] input, Tensor[] tensor1, Tensor[] tensor2, Scalar[] scalars) -> Tensor[]
  device_check: NoCheck   # foreach kernels fall back to slow path when tensor are on different devices
  variants: function
  dispatch:
    CPU: foreach_tensor_addcdiv_scalarlist_slow
    CUDA: foreach_tensor_addcdiv_scalarlist_cuda

- func: _foreach_addcmul.ScalarList(Tensor[] input, Tensor[] tensor1, Tensor[] tensor2, Scalar[] scalars) -> Tensor[]
  device_check: NoCheck   # foreach kernels fall back to slow path when tensor are on different devices
  variants: function
  dispatch:
    CPU: foreach_tensor_addcmul_scalarlist_slow
    CUDA: foreach_tensor_addcmul_scalarlist_cuda

- func: _foreach_maximum.List(Tensor[] tensors1, Tensor[] tensors2) -> Tensor[]
  device_check: NoCheck   # foreach kernels fall back to slow path when tensor are on different devices
  variants: function
  dispatch:
    CPU: foreach_tensor_maximum_slow
    CUDA: foreach_tensor_maximum_cuda

- func: _foreach_minimum.List(Tensor[] tensors1, Tensor[] tensors2) -> Tensor[]
  device_check: NoCheck   # foreach kernels fall back to slow path when tensor are on different devices
  variants: function
  dispatch:
    CPU: foreach_tensor_minimum_slow
    CUDA: foreach_tensor_minimum_cuda

- func: _foreach_norm.Scalar(Tensor[] tensors, Scalar ord=2) -> Tensor[]
  device_check: NoCheck   # foreach kernels fall back to slow path when tensor are on different devices
  variants: function
  dispatch:
    CPU: foreach_tensor_norm_slow
    CUDA: foreach_tensor_norm_cuda

- func: bucketize.Tensor(Tensor self, Tensor boundaries, *, bool out_int32=False, bool right=False) -> Tensor
  dispatch:
    CPU: bucketize_cpu
    CUDA: bucketize_cuda

- func: bucketize.Tensor_out(Tensor self, Tensor boundaries, *, bool out_int32=False, bool right=False, Tensor(a!) out) -> Tensor(a!)
  dispatch:
    CPU: bucketize_out_cpu
    CUDA: bucketize_out_cuda

- func: bucketize.Scalar(Scalar self, Tensor boundaries, *, bool out_int32=False, bool right=False) -> Tensor
  dispatch:
    CPU: bucketize_cpu
    CUDA: bucketize_cuda

- func: searchsorted.Tensor(Tensor sorted_sequence, Tensor self, *, bool out_int32=False, bool right=False, str? side=None, Tensor? sorter=None) -> Tensor
  dispatch:
    CPU: searchsorted_cpu
    CUDA: searchsorted_cuda

# [Note about _torch_cuda_cu_linker_symbol_op and torch_cuda_cu]
# This is a DUMMY function to force the linking against torch_cuda_cu on Windows.
# Otherwise, the Windows linker will optimize and not include torch_cuda_cu even when we
# want it to be included. This is similar to what we do with warp_size for torch_cuda_cpp,
# described as the solution to this issue: https://github.com/pytorch/pytorch/issues/31611
# This op should NOT be used or exposed or edited or else Windows builds (with BUILD_SPLIT_CUDA) will break.
- func: _torch_cuda_cu_linker_symbol_op(Tensor self) -> Tensor
  dispatch:
    CUDA: _torch_cuda_cu_linker_symbol_op_cuda

- func: searchsorted.Tensor_out(Tensor sorted_sequence, Tensor self, *, bool out_int32=False, bool right=False, str? side=None, Tensor? sorter=None, Tensor(a!) out) -> Tensor(a!)
  dispatch:
    CPU: searchsorted_out_cpu
    CUDA: searchsorted_out_cuda

- func: searchsorted.Scalar(Tensor sorted_sequence, Scalar self, *, bool out_int32=False, bool right=False, str? side=None, Tensor? sorter=None) -> Tensor
  dispatch:
    CPU: searchsorted_cpu
    CUDA: searchsorted_cuda

- func: _convert_indices_from_coo_to_csr(Tensor self, int size, *, bool out_int32=False) -> Tensor
  structured_delegate: _convert_indices_from_coo_to_csr.out

- func: _convert_indices_from_coo_to_csr.out(Tensor self, int size, *, bool out_int32=False, Tensor(a!) out) -> Tensor(a!)
  structured: True
  dispatch:
    CPU: _convert_indices_from_coo_to_csr_structured_cpu
    CUDA: _convert_indices_from_coo_to_csr_structured_cuda

- func: _convert_indices_from_csr_to_coo(Tensor crow_indices, Tensor col_indices, *, bool out_int32=False, bool transpose=False) -> Tensor
  structured_delegate: _convert_indices_from_csr_to_coo.out

- func: _convert_indices_from_csr_to_coo.out(Tensor crow_indices, Tensor col_indices, *, bool out_int32=False, bool transpose=False, Tensor(a!) out) -> Tensor(a!)
  structured: True
  dispatch:
    CPU: _convert_indices_from_csr_to_coo_structured_cpu
    CUDA: _convert_indices_from_csr_to_coo_structured_cuda

## NN wrappers

- func: mse_loss.out(Tensor self, Tensor target, int reduction=Mean, *, Tensor(a!) out) -> Tensor(a!)
  device_check: NoCheck   # TensorIterator
  python_module: nn
  dispatch:
    CPU, CUDA: mse_loss_out

- func: mse_loss(Tensor self, Tensor target, int reduction=Mean) -> Tensor
  device_check: NoCheck   # TensorIterator
  python_module: nn
  dispatch:
    CPU, CUDA: mse_loss

- func: mse_loss_backward.grad_input(Tensor grad_output, Tensor self, Tensor target, int reduction, *, Tensor(a!) grad_input) -> Tensor(a!)
  python_module: nn
  dispatch:
    CPU, CUDA: mse_loss_backward_out

- func: mse_loss_backward(Tensor grad_output, Tensor self, Tensor target, int reduction) -> Tensor
  python_module: nn
  dispatch:
    CPU, CUDA: mse_loss_backward

- func: l1_loss.out(Tensor self, Tensor target, int reduction=Mean, *, Tensor(a!) out) -> Tensor(a!)
  python_module: nn
  dispatch:
    CompositeExplicitAutograd: l1_loss_out

- func: l1_loss(Tensor self, Tensor target, int reduction=Mean) -> Tensor
  python_module: nn
  dispatch:
    CompositeExplicitAutograd: l1_loss

- func: l1_loss_backward.grad_input(Tensor grad_output, Tensor self, Tensor target, int reduction, *, Tensor(a!) grad_input) -> Tensor(a!)
  python_module: nn
  dispatch:
    CPU, CUDA: l1_loss_backward_out

- func: l1_loss_backward(Tensor grad_output, Tensor self, Tensor target, int reduction) -> Tensor
  python_module: nn
  dispatch:
    CompositeExplicitAutograd: l1_loss_backward

- func: multi_margin_loss.out(Tensor self, Tensor target, Scalar p=1, Scalar margin=1, Tensor? weight=None, int reduction=Mean, *, Tensor(a!) out) -> Tensor(a!)
  python_module: nn
  dispatch:
    CPU: multi_margin_loss_cpu_out
    CUDA: multi_margin_loss_cuda_out

- func: multi_margin_loss(Tensor self, Tensor target, Scalar p=1, Scalar margin=1, Tensor? weight=None, int reduction=Mean) -> Tensor
  python_module: nn
  dispatch:
    CPU: multi_margin_loss_cpu
    CUDA: multi_margin_loss_cuda

- func: multi_margin_loss_backward.grad_input(Tensor grad_output, Tensor self, Tensor target, Scalar p, Scalar margin, Tensor? weight=None, int reduction=Mean, *, Tensor(a!) grad_input) -> Tensor(a!)
  python_module: nn
  dispatch:
    CPU: multi_margin_loss_cpu_backward_out
    CUDA: multi_margin_loss_cuda_backward_out

- func: multi_margin_loss_backward(Tensor grad_output, Tensor self, Tensor target, Scalar p, Scalar margin, Tensor? weight=None, int reduction=Mean) -> Tensor
  python_module: nn
  dispatch:
    CPU: multi_margin_loss_cpu_backward
    CUDA: multi_margin_loss_cuda_backward

- func: multilabel_margin_loss.out(Tensor self, Tensor target, int reduction=Mean, *, Tensor(a!) out) -> Tensor(a!)
  python_module: nn

- func: multilabel_margin_loss(Tensor self, Tensor target, int reduction=Mean) -> Tensor
  python_module: nn

- func: multilabel_margin_loss_forward.output(Tensor self, Tensor target, int reduction, *, Tensor(a!) output, Tensor(b!) is_target) -> (Tensor(a!), Tensor(b!))
  python_module: nn
  dispatch:
    CPU: multilabel_margin_loss_forward_out_cpu
    CUDA: multilabel_margin_loss_forward_out_cuda

- func: multilabel_margin_loss_forward(Tensor self, Tensor target, int reduction) -> (Tensor output, Tensor is_target)
  python_module: nn
  dispatch:
    CPU: multilabel_margin_loss_forward_cpu
    CUDA: multilabel_margin_loss_forward_cuda

- func: multilabel_margin_loss_backward.grad_input(Tensor grad_output, Tensor self, Tensor target, int reduction, Tensor is_target, *, Tensor(a!) grad_input) -> Tensor(a!)
  python_module: nn
  dispatch:
    CPU: multilabel_margin_loss_backward_cpu_out
    CUDA: multilabel_margin_loss_backward_cuda_out

- func: multilabel_margin_loss_backward(Tensor grad_output, Tensor self, Tensor target, int reduction, Tensor is_target) -> Tensor
  python_module: nn
  dispatch:
    CPU: multilabel_margin_loss_backward_cpu
    CUDA: multilabel_margin_loss_backward_cuda

- func: nll_loss.out(Tensor self, Tensor target, Tensor? weight=None, int reduction=Mean, int ignore_index=-100, *, Tensor(a!) out) -> Tensor(a!)
  python_module: nn

- func: nll_loss_nd(Tensor self, Tensor target, Tensor? weight=None, int reduction=Mean, int ignore_index=-100) -> Tensor
  python_module: nn

- func: nll_loss(Tensor self, Tensor target, Tensor? weight=None, int reduction=Mean, int ignore_index=-100) -> Tensor
  python_module: nn

- func: nll_loss_forward.output(Tensor self, Tensor target, Tensor? weight, int reduction, int ignore_index, *, Tensor(a!) output, Tensor(b!) total_weight) -> (Tensor(a!), Tensor(b!))
  python_module: nn
  structured: True
  dispatch:
    CPU: nll_loss_forward_out_cpu
    CUDA: nll_loss_forward_out_cuda

- func: nll_loss_forward(Tensor self, Tensor target, Tensor? weight, int reduction, int ignore_index) -> (Tensor output, Tensor total_weight)
  python_module: nn
  structured_delegate: nll_loss_forward.output

- func: nll_loss_backward.grad_input(Tensor grad_output, Tensor self, Tensor target, Tensor? weight, int reduction, int ignore_index, Tensor total_weight, *, Tensor(a!) grad_input) -> Tensor(a!)
  python_module: nn
  structured: True
  dispatch:
    CPU: nll_loss_backward_out_cpu
    CUDA: nll_loss_backward_out_cuda

- func: nll_loss_backward(Tensor grad_output, Tensor self, Tensor target, Tensor? weight, int reduction, int ignore_index, Tensor total_weight) -> Tensor
  python_module: nn
  structured_delegate: nll_loss_backward.grad_input

- func: nll_loss2d.out(Tensor self, Tensor target, Tensor? weight=None, int reduction=Mean, int ignore_index=-100, *, Tensor(a!) out) -> Tensor(a!)
  python_module: nn

- func: nll_loss2d(Tensor self, Tensor target, Tensor? weight=None, int reduction=Mean, int ignore_index=-100) -> Tensor
  python_module: nn

- func: nll_loss2d_forward.output(Tensor self, Tensor target, Tensor? weight, int reduction, int ignore_index, *, Tensor(a!) output, Tensor(b!) total_weight) -> (Tensor(a!), Tensor(b!))
  python_module: nn
  dispatch:
    CPU: nll_loss2d_forward_out_cpu
    CUDA: nll_loss2d_forward_out_cuda

- func: nll_loss2d_forward(Tensor self, Tensor target, Tensor? weight, int reduction, int ignore_index) -> (Tensor output, Tensor total_weight)
  python_module: nn
  dispatch:
    CPU: nll_loss2d_forward_cpu
    CUDA: nll_loss2d_forward_cuda

- func: nll_loss2d_backward.grad_input(Tensor grad_output, Tensor self, Tensor target, Tensor? weight, int reduction, int ignore_index, Tensor total_weight, *, Tensor(a!) grad_input) -> Tensor(a!)
  python_module: nn
  dispatch:
    CPU: nll_loss2d_backward_out_cpu
    CUDA: nll_loss2d_backward_out_cuda

- func: nll_loss2d_backward(Tensor grad_output, Tensor self, Tensor target, Tensor? weight, int reduction, int ignore_index, Tensor total_weight) -> Tensor
  python_module: nn
  dispatch:
    CPU: nll_loss2d_backward_cpu
    CUDA: nll_loss2d_backward_cuda

- func: smooth_l1_loss.out(Tensor self, Tensor target, int reduction=Mean, float beta=1.0, *, Tensor(a!) out) -> Tensor(a!)
  device_check: NoCheck   # TensorIterator
  structured: True
  structured_inherits: TensorIteratorBase
  python_module: nn
  dispatch:
    CPU, CUDA: smooth_l1_loss_out

- func: smooth_l1_loss(Tensor self, Tensor target, int reduction=Mean, float beta=1.0) -> Tensor
  device_check: NoCheck   # TensorIterator
  structured_delegate: smooth_l1_loss.out
  python_module: nn

- func: smooth_l1_loss_backward.grad_input(Tensor grad_output, Tensor self, Tensor target, int reduction, float beta, *, Tensor(a!) grad_input) -> Tensor(a!)
  python_module: nn
  dispatch:
    CPU: smooth_l1_loss_backward_out
    CUDA: smooth_l1_loss_backward_out

- func: smooth_l1_loss_backward(Tensor grad_output, Tensor self, Tensor target, int reduction, float beta) -> Tensor
  python_module: nn
  dispatch:
    CompositeExplicitAutograd: smooth_l1_loss_backward

- func: huber_loss.out(Tensor self, Tensor target, int reduction=Mean, float delta=1.0, *, Tensor(a!) out) -> Tensor(a!)
  python_module: nn
  dispatch:
    CPU, CUDA: huber_loss_out

- func: huber_loss(Tensor self, Tensor target, int reduction=Mean, float delta=1.0) -> Tensor
  python_module: nn
  dispatch:
    CPU, CUDA: huber_loss

- func: huber_loss_backward.out(Tensor grad_output, Tensor self, Tensor target, int reduction, float delta, *, Tensor(a!) grad_input) -> Tensor(a!)
  python_module: nn
  dispatch:
    CPU, CUDA: huber_loss_backward_out

- func: huber_loss_backward(Tensor grad_output, Tensor self, Tensor target, int reduction, float delta) -> Tensor
  python_module: nn
  dispatch:
    CompositeExplicitAutograd: huber_loss_backward

- func: soft_margin_loss.out(Tensor self, Tensor target, int reduction=Mean, *, Tensor(a!) out) -> Tensor(a!)
  python_module: nn
  dispatch:
    CompositeExplicitAutograd: soft_margin_loss_out

- func: soft_margin_loss(Tensor self, Tensor target, int reduction=Mean) -> Tensor
  python_module: nn
  dispatch:
    CompositeExplicitAutograd: soft_margin_loss

- func: soft_margin_loss_backward.grad_input(Tensor grad_output, Tensor self, Tensor target, int reduction, *, Tensor(a!) grad_input) -> Tensor(a!)
  python_module: nn
  dispatch:
    CompositeExplicitAutograd: soft_margin_loss_backward_out

- func: soft_margin_loss_backward(Tensor grad_output, Tensor self, Tensor target, int reduction) -> Tensor
  python_module: nn
  dispatch:
    CompositeExplicitAutograd: soft_margin_loss_backward

- func: elu.out(Tensor self, Scalar alpha=1, Scalar scale=1, Scalar input_scale=1, *, Tensor(a!) out) -> Tensor(a!)
  structured: True
  structured_inherits: TensorIteratorBase
  device_check: NoCheck   # TensorIterator
  python_module: nn
  dispatch:
    CPU, CUDA: elu_out

- func: elu(Tensor self, Scalar alpha=1, Scalar scale=1, Scalar input_scale=1) -> Tensor
  structured_delegate: elu.out
  device_check: NoCheck   # TensorIterator
  python_module: nn

- func: elu_backward.grad_input(Tensor grad_output, Scalar alpha, Scalar scale, Scalar input_scale, bool is_result, Tensor self_or_result, *, Tensor(a!) grad_input) -> Tensor(a!)
  structured: True
  structured_inherits: TensorIteratorBase
  python_module: nn
  dispatch:
    CPU, CUDA: elu_backward_out

- func: elu_backward(Tensor grad_output, Scalar alpha, Scalar scale, Scalar input_scale, bool is_result, Tensor self_or_result) -> Tensor
  structured_delegate: elu_backward.grad_input
  python_module: nn

- func: elu_(Tensor(a!) self, Scalar alpha=1, Scalar scale=1, Scalar input_scale=1) -> Tensor(a!)
  structured_delegate: elu.out
  device_check: NoCheck   # TensorIterator
  python_module: nn
  dispatch:
    CompositeExplicitAutograd: elu_

- func: glu.out(Tensor self, int dim=-1, *, Tensor(a!) out) -> Tensor(a!)
  structured: True
  structured_inherits: TensorIteratorBase
  python_module: nn
  dispatch:
    CPU, CUDA: glu_out

- func: glu(Tensor self, int dim=-1) -> Tensor
  structured_delegate: glu.out
  device_check: NoCheck   # TensorIterator
  python_module: nn

- func: glu_backward.grad_input(Tensor grad_output, Tensor self, int dim, *, Tensor(a!) grad_input) -> Tensor(a!)
  python_module: nn
  dispatch:
    CPU: glu_backward_cpu_out
    CUDA: glu_backward_cuda_out

- func: glu_backward(Tensor grad_output, Tensor self, int dim) -> Tensor
  python_module: nn
  dispatch:
    CPU: glu_backward_cpu
    CUDA: glu_backward_cuda

- func: hardsigmoid.out(Tensor self, *, Tensor(a!) out) -> Tensor(a!)
  structured: True
  structured_inherits: TensorIteratorBase
  device_check: NoCheck   # TensorIterator
  python_module: nn
  dispatch:
    CPU, CUDA: hardsigmoid_out
    QuantizedCPU: hardsigmoid_out_quantized_cpu

- func: hardsigmoid(Tensor self) -> Tensor
  structured_delegate: hardsigmoid.out
  device_check: NoCheck   # TensorIterator
  python_module: nn
  dispatch:
    QuantizedCPU: hardsigmoid_quantized_cpu

- func: hardsigmoid_(Tensor(a!) self) -> Tensor(a!)
  structured_delegate: hardsigmoid.out
  device_check: NoCheck   # TensorIterator
  python_module: nn

- func: hardsigmoid_backward.grad_input(Tensor grad_output, Tensor self, *, Tensor(a!) grad_input) -> Tensor(a!)
  structured: True
  structured_inherits: TensorIteratorBase
  python_module: nn
  dispatch:
    CPU, CUDA: hardsigmoid_backward_out

- func: hardsigmoid_backward(Tensor grad_output, Tensor self) -> Tensor
  structured_delegate: hardsigmoid_backward.grad_input
  python_module: nn

- func: hardtanh.out(Tensor self, Scalar min_val=-1, Scalar max_val=1, *, Tensor(a!) out) -> Tensor(a!)
  device_check: NoCheck   # TensorIterator
  python_module: nn
  dispatch:
    CPU, CUDA: hardtanh_out
    QuantizedCPU: hardtanh_out_quantized_cpu

- func: hardtanh(Tensor self, Scalar min_val=-1, Scalar max_val=1) -> Tensor
  device_check: NoCheck   # TensorIterator
  python_module: nn
  dispatch:
    CPU, CUDA: hardtanh
    QuantizedCPU: hardtanh_quantized_cpu

- func: hardtanh_backward.grad_input(Tensor grad_output, Tensor self, Scalar min_val, Scalar max_val, *, Tensor(a!) grad_input) -> Tensor(a!)
  python_module: nn
  dispatch:
    CPU, CUDA: hardtanh_backward_out

- func: hardtanh_backward(Tensor grad_output, Tensor self, Scalar min_val, Scalar max_val) -> Tensor
  python_module: nn
  dispatch:
    CPU, CUDA: hardtanh_backward

- func: hardtanh_(Tensor(a!) self, Scalar min_val=-1, Scalar max_val=1) -> Tensor(a!)
  device_check: NoCheck   # TensorIterator
  python_module: nn
  dispatch:
    CPU, CUDA: hardtanh_
    QuantizedCPU: hardtanh_quantized_cpu_

- func: hardswish.out(Tensor self, *, Tensor(a!) out) -> Tensor(a!)
  device_check: NoCheck   # TensorIterator
  python_module: nn
  dispatch:
    CPU, CUDA: hardswish_out

- func: hardswish(Tensor self) -> Tensor
  device_check: NoCheck   # TensorIterator
  python_module: nn
  dispatch:
    CPU, CUDA: hardswish

- func: hardswish_(Tensor(a!) self) -> Tensor(a!)
  device_check: NoCheck   # TensorIterator
  python_module: nn
  dispatch:
    CPU, CUDA: hardswish_

- func: hardswish_backward(Tensor grad_output, Tensor self) -> Tensor
  python_module: nn
  dispatch:
    CPU, CUDA: hardswish_backward

- func: leaky_relu.out(Tensor self, Scalar negative_slope=0.01, *, Tensor(a!) out) -> Tensor(a!)
  structured: True
  structured_inherits: TensorIteratorBase
  device_check: NoCheck   # TensorIterator
  python_module: nn
  dispatch:
    CPU, CUDA: leaky_relu_out
    QuantizedCPU: leaky_relu_out_quantized_cpu

- func: leaky_relu(Tensor self, Scalar negative_slope=0.01) -> Tensor
  structured_delegate: leaky_relu.out
  device_check: NoCheck   # TensorIterator
  python_module: nn
  dispatch:
    QuantizedCPU: leaky_relu_quantized_cpu

- func: leaky_relu_backward.grad_input(Tensor grad_output, Tensor self, Scalar negative_slope, bool self_is_result, *, Tensor(a!) grad_input) -> Tensor(a!)
  structured: True
  structured_inherits: TensorIteratorBase
  python_module: nn
  dispatch:
    CPU, CUDA: leaky_relu_backward_out

- func: leaky_relu_backward(Tensor grad_output, Tensor self, Scalar negative_slope, bool self_is_result) -> Tensor
  structured_delegate: leaky_relu_backward.grad_input
  python_module: nn

- func: leaky_relu_(Tensor(a!) self, Scalar negative_slope=0.01) -> Tensor(a!)
  structured_delegate: leaky_relu.out
  device_check: NoCheck   # TensorIterator
  python_module: nn
  dispatch:
    QuantizedCPU: leaky_relu_quantized_cpu_

- func: log_sigmoid.out(Tensor self, *, Tensor(a!) out) -> Tensor(a!)
  device_check: NoCheck   # TensorIterator
  python_module: nn

- func: log_sigmoid(Tensor self) -> Tensor
  device_check: NoCheck   # TensorIterator
  python_module: nn

- func: log_sigmoid_forward.output(Tensor self, *, Tensor(a!) output, Tensor(b!) buffer) -> (Tensor(a!), Tensor(b!))
  device_check: NoCheck   # TensorIterator
  python_module: nn
  dispatch:
    CPU: log_sigmoid_forward_out_cpu
    CUDA: log_sigmoid_forward_out_cuda

- func: log_sigmoid_forward(Tensor self) -> (Tensor output, Tensor buffer)
  device_check: NoCheck   # TensorIterator
  python_module: nn
  dispatch:
    CPU: log_sigmoid_forward_cpu
    CUDA: log_sigmoid_forward_cuda

- func: log_sigmoid_backward.grad_input(Tensor grad_output, Tensor self, Tensor buffer, *, Tensor(a!) grad_input) -> Tensor(a!)
  python_module: nn
  dispatch:
    CPU: log_sigmoid_backward_cpu_out
    CUDA: log_sigmoid_backward_cuda_out

- func: log_sigmoid_backward(Tensor grad_output, Tensor self, Tensor buffer) -> Tensor
  python_module: nn
  dispatch:
    CPU: log_sigmoid_backward_cpu
    CUDA: log_sigmoid_backward_cuda

- func: rrelu_with_noise.out(Tensor self, Tensor noise, Scalar lower=0.125, Scalar upper=0.3333333333333333, bool training=False, Generator? generator=None, *, Tensor(a!) out) -> Tensor(a!)
  python_module: nn
  dispatch:
    CPU: rrelu_with_noise_out_cpu
    CUDA: rrelu_with_noise_out_cuda

- func: rrelu_with_noise(Tensor self, Tensor noise, Scalar lower=0.125, Scalar upper=0.3333333333333333, bool training=False, Generator? generator=None) -> Tensor
  python_module: nn
  dispatch:
    CPU: rrelu_with_noise_cpu
    CUDA: rrelu_with_noise_cuda

- func: rrelu_with_noise_backward(Tensor grad_output, Tensor self, Tensor noise, Scalar lower, Scalar upper, bool training, bool self_is_result) -> Tensor
  python_module: nn
  dispatch:
    CompositeExplicitAutograd: rrelu_with_noise_backward

- func: rrelu_with_noise_(Tensor(a!) self, Tensor noise, Scalar lower=0.125, Scalar upper=0.3333333333333333, bool training=False, Generator? generator=None) -> Tensor(a!)
  python_module: nn
  dispatch:
    CPU: rrelu_with_noise_cpu_
    CUDA: rrelu_with_noise_cuda_

- func: softplus.out(Tensor self, Scalar beta=1, Scalar threshold=20, *, Tensor(a!) out) -> Tensor(a!)
  structured: True
  structured_inherits: TensorIteratorBase
  device_check: NoCheck   # TensorIterator
  python_module: nn
  dispatch:
    CPU, CUDA: softplus_out

- func: softplus(Tensor self, Scalar beta=1, Scalar threshold=20) -> Tensor
  structured_delegate: softplus.out
  device_check: NoCheck   # TensorIterator
  python_module: nn

- func: softplus_backward.grad_input(Tensor grad_output, Tensor self, Scalar beta, Scalar threshold, *, Tensor(a!) grad_input) -> Tensor(a!)
  structured: True
  structured_inherits: TensorIteratorBase
  python_module: nn
  dispatch:
    CPU, CUDA: softplus_backward_out

- func: softplus_backward(Tensor grad_output, Tensor self, Scalar beta, Scalar threshold) -> Tensor
  structured_delegate: softplus_backward.grad_input
  python_module: nn

- func: softshrink.out(Tensor self, Scalar lambd=0.5, *, Tensor(a!) out) -> Tensor(a!)
  structured: True
  structured_inherits: TensorIteratorBase
  device_check: NoCheck   # TensorIterator
  python_module: nn
  dispatch:
    CPU, CUDA: softshrink_out

- func: softshrink(Tensor self, Scalar lambd=0.5) -> Tensor
  structured_delegate: softshrink.out
  device_check: NoCheck   # TensorIterator
  python_module: nn

- func: softshrink_backward.grad_input(Tensor grad_output, Tensor self, Scalar lambd, *, Tensor(a!) grad_input) -> Tensor(a!)
  structured: True
  structured_inherits: TensorIteratorBase
  python_module: nn
  dispatch:
    CPU, CUDA: softshrink_backward_out

- func: softshrink_backward(Tensor grad_output, Tensor self, Scalar lambd) -> Tensor
  structured_delegate: softshrink_backward.grad_input
  python_module: nn

- func: adaptive_avg_pool2d.out(Tensor self, int[2] output_size, *, Tensor(a!) out) -> Tensor(a!)
  python_module: nn
  dispatch:
    CPU: adaptive_avg_pool2d_out_cpu
    CUDA: adaptive_avg_pool2d_out_cuda
    MkldnnCPU: mkldnn_adaptive_avg_pool2d_out

- func: adaptive_avg_pool2d(Tensor self, int[2] output_size) -> Tensor
  python_module: nn

- func: mkldnn_adaptive_avg_pool2d(Tensor self, int[2] output_size) -> Tensor
  dispatch:
    MkldnnCPU: mkldnn_adaptive_avg_pool2d

- func: mkldnn_adaptive_avg_pool2d_backward(Tensor grad_output, Tensor self) -> Tensor
  dispatch:
    MkldnnCPU: mkldnn_adaptive_avg_pool2d_backward

- func: _adaptive_avg_pool2d(Tensor self, int[2] output_size) -> Tensor
  dispatch:
    CPU: adaptive_avg_pool2d_cpu
    CUDA: adaptive_avg_pool2d_cuda
    QuantizedCPU: adaptive_avg_pool2d_quantized_cpu

- func: _adaptive_avg_pool2d_backward(Tensor grad_output, Tensor self) -> Tensor
  python_module: nn
  dispatch:
    CPU: adaptive_avg_pool2d_backward_cpu
    CUDA: adaptive_avg_pool2d_backward_cuda

- func: adaptive_avg_pool3d.out(Tensor self, int[3] output_size, *, Tensor(a!) out) -> Tensor(a!)
  python_module: nn
  dispatch:
    CPU: adaptive_avg_pool3d_out_cpu
    CUDA: adaptive_avg_pool3d_out_cuda
    QuantizedCPU: adaptive_avg_pool3d_out_quantized_cpu

- func: adaptive_avg_pool3d(Tensor self, int[3] output_size) -> Tensor
  python_module: nn

- func: _adaptive_avg_pool3d(Tensor self, int[3] output_size) -> Tensor
  dispatch:
    CPU: adaptive_avg_pool3d_cpu
    CUDA: adaptive_avg_pool3d_cuda
    QuantizedCPU: adaptive_avg_pool3d_quantized_cpu

- func: adaptive_avg_pool3d_backward.grad_input(Tensor grad_output, Tensor self, *, Tensor(a!) grad_input) -> Tensor(a!)
  python_module: nn
  dispatch:
    CPU: adaptive_avg_pool3d_backward_out_cpu
    CUDA: adaptive_avg_pool3d_backward_out_cuda

- func: _adaptive_avg_pool3d_backward(Tensor grad_output, Tensor self) -> Tensor
  python_module: nn
  dispatch:
    CPU: adaptive_avg_pool3d_backward_cpu
    CUDA: adaptive_avg_pool3d_backward_cuda

# Return: (Tensor output, Tensor indices)
- func: adaptive_max_pool2d.out(Tensor self, int[2] output_size, *, Tensor(a!) out, Tensor(b!) indices) -> (Tensor(a!), Tensor(b!))
  python_module: nn
  structured: True
  dispatch:
    CPU: adaptive_max_pool2d_out_cpu
    CUDA: adaptive_max_pool2d_out_cuda

# Return: (Tensor output, Tensor indices)
- func: adaptive_max_pool2d(Tensor self, int[2] output_size) -> (Tensor, Tensor)
  python_module: nn
  structured_delegate: adaptive_max_pool2d.out

- func: adaptive_max_pool2d_backward.grad_input(Tensor grad_output, Tensor self, Tensor indices, *, Tensor(a!) grad_input) -> Tensor(a!)
  python_module: nn
  structured: True
  dispatch:
    CPU: adaptive_max_pool2d_backward_out_cpu
    CUDA: adaptive_max_pool2d_backward_out_cuda

- func: adaptive_max_pool2d_backward(Tensor grad_output, Tensor self, Tensor indices) -> Tensor
  python_module: nn
  structured_delegate: adaptive_max_pool2d_backward.grad_input

# Return: (Tensor output, Tensor indices)
- func: adaptive_max_pool3d.out(Tensor self, int[3] output_size, *, Tensor(a!) out, Tensor(b!) indices) -> (Tensor(a!), Tensor(b!))
  python_module: nn
  structured: True
  dispatch:
    CPU: adaptive_max_pool3d_out_cpu
    CUDA: adaptive_max_pool3d_out_cuda

# Return: (Tensor output, Tensor indices)
- func: adaptive_max_pool3d(Tensor self, int[3] output_size) -> (Tensor, Tensor)
  python_module: nn
  structured_delegate: adaptive_max_pool3d.out

- func: adaptive_max_pool3d_backward.grad_input(Tensor grad_output, Tensor self, Tensor indices, *, Tensor(a!) grad_input) -> Tensor(a!)
  python_module: nn
  structured: True
  dispatch:
    CPU: adaptive_max_pool3d_backward_out_cpu
    CUDA: adaptive_max_pool3d_backward_out_cuda

- func: adaptive_max_pool3d_backward(Tensor grad_output, Tensor self, Tensor indices) -> Tensor
  python_module: nn
  structured_delegate: adaptive_max_pool3d_backward.grad_input

- func: avg_pool2d.out(Tensor self, int[2] kernel_size, int[2] stride=[], int[2] padding=0, bool ceil_mode=False, bool count_include_pad=True, int? divisor_override=None, *, Tensor(a!) out) -> Tensor(a!)
  python_module: nn
  structured: True
  precomputed:
  - kernel_size -> int kH, int kW
  - stride -> int dH, int dW
  - padding -> int padH, int padW
  dispatch:
    CPU: avg_pool2d_out_cpu
    CUDA: avg_pool2d_out_cuda
    MkldnnCPU: mkldnn_avg_pool2d_out

- func: avg_pool2d(Tensor self, int[2] kernel_size, int[2] stride=[], int[2] padding=0, bool ceil_mode=False, bool count_include_pad=True, int? divisor_override=None) -> Tensor
  python_module: nn
  structured_delegate: avg_pool2d.out
  dispatch:
    MkldnnCPU: mkldnn_avg_pool2d
    QuantizedCPU: avg_pool2d_quantized_cpu

- func: avg_pool2d_backward.grad_input(Tensor grad_output, Tensor self, int[2] kernel_size, int[2] stride, int[2] padding, bool ceil_mode, bool count_include_pad, int? divisor_override, *, Tensor(a!) grad_input) -> Tensor(a!)
  python_module: nn
  structured: True
  dispatch:
    CPU: avg_pool2d_backward_out_cpu
    CUDA: avg_pool2d_backward_out_cuda
    MkldnnCPU: mkldnn_avg_pool2d_backward_out

- func: avg_pool2d_backward(Tensor grad_output, Tensor self, int[2] kernel_size, int[2] stride, int[2] padding, bool ceil_mode, bool count_include_pad, int? divisor_override) -> Tensor
  python_module: nn
  structured_delegate: avg_pool2d_backward.grad_input
  dispatch:
    MkldnnCPU: mkldnn_avg_pool2d_backward

- func: avg_pool3d.out(Tensor self, int[3] kernel_size, int[3] stride=[], int[3] padding=0, bool ceil_mode=False, bool count_include_pad=True, int? divisor_override=None, *, Tensor(a!) out) -> Tensor(a!)
  python_module: nn
  structured: True
  dispatch:
    CPU: avg_pool3d_out_cpu
    CUDA: avg_pool3d_out_cuda
    MkldnnCPU: mkldnn_avg_pool3d_out

- func: avg_pool3d(Tensor self, int[3] kernel_size, int[3] stride=[], int[3] padding=0, bool ceil_mode=False, bool count_include_pad=True, int? divisor_override=None) -> Tensor
  python_module: nn
  structured_delegate: avg_pool3d.out
  dispatch:
    MkldnnCPU: mkldnn_avg_pool3d
    QuantizedCPU: avg_pool3d_quantized_cpu

- func: avg_pool3d_backward.grad_input(Tensor grad_output, Tensor self, int[3] kernel_size, int[3] stride, int[3] padding, bool ceil_mode, bool count_include_pad, int? divisor_override, *, Tensor(a!) grad_input) -> Tensor(a!)
  python_module: nn
  structured: True
  dispatch:
    CPU: avg_pool3d_backward_out_cpu
    CUDA: avg_pool3d_backward_out_cuda
    MkldnnCPU: mkldnn_avg_pool3d_backward_out

- func: avg_pool3d_backward(Tensor grad_output, Tensor self, int[3] kernel_size, int[3] stride, int[3] padding, bool ceil_mode, bool count_include_pad, int? divisor_override) -> Tensor
  python_module: nn
  structured_delegate: avg_pool3d_backward.grad_input
  dispatch:
    MkldnnCPU: mkldnn_avg_pool3d_backward

# Return: (Tensor output, Tensor indices)
- func: fractional_max_pool2d.output(Tensor self, int[2] kernel_size, int[2] output_size, Tensor random_samples, *, Tensor(a!) output, Tensor(b!) indices) -> (Tensor(a!), Tensor(b!))
  python_module: nn
  structured: True
  dispatch:
    CPU: fractional_max_pool2d_out_cpu
    CUDA: fractional_max_pool2d_out_cuda

# Return: (Tensor output, Tensor indices)
- func: fractional_max_pool2d(Tensor self, int[2] kernel_size, int[2] output_size, Tensor random_samples) -> (Tensor, Tensor)
  python_module: nn
  structured_delegate: fractional_max_pool2d.output

- func: fractional_max_pool2d_backward.grad_input(Tensor grad_output, Tensor self, int[2] kernel_size, int[2] output_size, Tensor indices, *, Tensor(a!) grad_input) -> Tensor(a!)
  python_module: nn
  structured: True
  dispatch:
    CPU: fractional_max_pool2d_backward_cpu
    CUDA: fractional_max_pool2d_backward_cuda

- func: fractional_max_pool2d_backward(Tensor grad_output, Tensor self, int[2] kernel_size, int[2] output_size, Tensor indices) -> Tensor
  python_module: nn
  structured_delegate: fractional_max_pool2d_backward.grad_input

# Return: (Tensor output, Tensor indices)
- func: fractional_max_pool3d.output(Tensor self, int[3] kernel_size, int[3] output_size, Tensor random_samples, *, Tensor(a!) output, Tensor(b!) indices) -> (Tensor(a!), Tensor(b!))
  python_module: nn
  structured: True
  precomputed:
  - kernel_size -> int poolSizeT, int poolSizeH, int poolSizeW
  - output_size -> int outputT, int outputH, int outputW
  - int numBatch, int numPlanes, int inputT, int inputH, int inputW
  dispatch:
    CPU: fractional_max_pool3d_out_cpu
    CUDA: fractional_max_pool3d_out_cuda

# Return: (Tensor output, Tensor indices)
- func: fractional_max_pool3d(Tensor self, int[3] kernel_size, int[3] output_size, Tensor random_samples) -> (Tensor, Tensor)
  python_module: nn
  structured_delegate: fractional_max_pool3d.output

- func: fractional_max_pool3d_backward.grad_input(Tensor grad_output, Tensor self, int[3] kernel_size, int[3] output_size, Tensor indices, *, Tensor(a!) grad_input) -> Tensor(a!)
  python_module: nn
  dispatch:
    CPU: fractional_max_pool3d_backward_out_cpu
    CUDA: fractional_max_pool3d_backward_out_cuda

- func: fractional_max_pool3d_backward(Tensor grad_output, Tensor self, int[3] kernel_size, int[3] output_size, Tensor indices) -> Tensor
  python_module: nn
  dispatch:
    CPU: fractional_max_pool3d_backward_cpu
    CUDA: fractional_max_pool3d_backward_cuda

# Return: (Tensor output, Tensor indices)
- func: max_pool2d_with_indices.out(Tensor self, int[2] kernel_size, int[2] stride=[], int[2] padding=0, int[2] dilation=1, bool ceil_mode=False, *, Tensor(a!) out, Tensor(b!) indices) -> (Tensor(a!), Tensor(b!))
  python_module: nn
  structured: True
  dispatch:
    CPU: max_pool2d_with_indices_out_cpu
    CUDA: max_pool2d_with_indices_out_cuda

# Return: (Tensor output, Tensor indices)
- func: max_pool2d_with_indices(Tensor self, int[2] kernel_size, int[2] stride=[], int[2] padding=0, int[2] dilation=1, bool ceil_mode=False) -> (Tensor, Tensor)
  python_module: nn
  structured_delegate: max_pool2d_with_indices.out

- func: max_pool2d_with_indices_backward.grad_input(Tensor grad_output, Tensor self, int[2] kernel_size, int[2] stride, int[2] padding, int[2] dilation, bool ceil_mode, Tensor indices, *, Tensor(a!) grad_input) -> Tensor(a!)
  python_module: nn
  structured: True
  dispatch:
    CPU: max_pool2d_with_indices_backward_out_cpu
    CUDA: max_pool2d_with_indices_backward_out_cuda

- func: max_pool2d_with_indices_backward(Tensor grad_output, Tensor self, int[2] kernel_size, int[2] stride, int[2] padding, int[2] dilation, bool ceil_mode, Tensor indices) -> Tensor
  python_module: nn
  structured_delegate: max_pool2d_with_indices_backward.grad_input

# Return: (Tensor output, Tensor indices)
- func: max_pool3d_with_indices.out(Tensor self, int[3] kernel_size, int[3] stride=[], int[3] padding=0, int[3] dilation=1, bool ceil_mode=False, *, Tensor(a!) out, Tensor(b!) indices) -> (Tensor(a!), Tensor(b!))
  python_module: nn
  dispatch:
    CPU: max_pool3d_with_indices_out_cpu
    CUDA: max_pool3d_with_indices_out_cuda

# Return: (Tensor output, Tensor indices)
- func: max_pool3d_with_indices(Tensor self, int[3] kernel_size, int[3] stride=[], int[3] padding=0, int[3] dilation=1, bool ceil_mode=False) -> (Tensor, Tensor)
  python_module: nn
  dispatch:
    CPU: max_pool3d_with_indices_cpu
    CUDA: max_pool3d_with_indices_cuda

- func: max_pool3d_with_indices_backward.grad_input(Tensor grad_output, Tensor self, int[3] kernel_size, int[3] stride, int[3] padding, int[3] dilation, bool ceil_mode, Tensor indices, *, Tensor(a!) grad_input) -> Tensor(a!)
  python_module: nn
  dispatch:
    CPU: max_pool3d_with_indices_backward_out_cpu
    CUDA: max_pool3d_with_indices_backward_out_cuda

- func: max_pool3d_with_indices_backward(Tensor grad_output, Tensor self, int[3] kernel_size, int[3] stride, int[3] padding, int[3] dilation, bool ceil_mode, Tensor indices) -> Tensor
  python_module: nn
  dispatch:
    CPU: max_pool3d_with_indices_backward_cpu
    CUDA: max_pool3d_with_indices_backward_cuda

- func: max_unpool2d.out(Tensor self, Tensor indices, int[2] output_size, *, Tensor(a!) out) -> Tensor(a!)
  python_module: nn
  dispatch:
    CPU: max_unpooling2d_forward_out_cpu
    CUDA: max_unpooling2d_forward_out_cuda

- func: max_unpool2d(Tensor self, Tensor indices, int[2] output_size) -> Tensor
  python_module: nn
  dispatch:
    CPU: max_unpooling2d_forward_cpu
    CUDA: max_unpooling2d_forward_cuda

- func: max_unpool2d_backward.grad_input(Tensor grad_output, Tensor self, Tensor indices, int[2] output_size, *, Tensor(a!) grad_input) -> Tensor(a!)
  python_module: nn
  dispatch:
    CPU: max_unpooling2d_backward_out_cpu
    CUDA: max_unpooling2d_backward_out_cuda

- func: max_unpool2d_backward(Tensor grad_output, Tensor self, Tensor indices, int[2] output_size) -> Tensor
  python_module: nn
  dispatch:
    CPU: max_unpooling2d_backward_cpu
    CUDA: max_unpooling2d_backward_cuda

- func: max_unpool3d.out(Tensor self, Tensor indices, int[3] output_size, int[3] stride, int[3] padding, *, Tensor(a!) out) -> Tensor(a!)
  python_module: nn
  dispatch:
    CPU: max_unpooling3d_forward_out_cpu
    CUDA: max_unpooling3d_forward_out_cuda

- func: max_unpool3d(Tensor self, Tensor indices, int[3] output_size, int[3] stride, int[3] padding) -> Tensor
  python_module: nn
  dispatch:
    CPU: max_unpooling3d_forward_cpu
    CUDA: max_unpooling3d_forward_cuda

- func: max_unpool3d_backward.grad_input(Tensor grad_output, Tensor self, Tensor indices, int[3] output_size, int[3] stride, int[3] padding, *, Tensor(a!) grad_input) -> Tensor(a!)
  python_module: nn
  dispatch:
    CPU: max_unpooling3d_backward_out_cpu
    CUDA: max_unpooling3d_backward_out_cuda

- func: max_unpool3d_backward(Tensor grad_output, Tensor self, Tensor indices, int[3] output_size, int[3] stride, int[3] padding) -> Tensor
  python_module: nn
  dispatch:
    CPU: max_unpooling3d_backward_cpu
    CUDA: max_unpooling3d_backward_cuda

- func: reflection_pad1d.out(Tensor self, int[2] padding, *, Tensor(a!) out) -> Tensor(a!)
  python_module: nn
  structured: True
  dispatch:
    CPU, QuantizedCPU: reflection_pad1d_out_cpu
    CUDA: reflection_pad1d_out_cuda

- func: reflection_pad1d(Tensor self, int[2] padding) -> Tensor
  python_module: nn
  structured_delegate: reflection_pad1d.out
  dispatch:
    QuantizedCPU: reflection_pad1d_cpu

- func: reflection_pad1d_backward.grad_input(Tensor grad_output, Tensor self, int[2] padding, *, Tensor(a!) grad_input) -> Tensor(a!)
  python_module: nn
  structured: True
  dispatch:
    CPU: reflection_pad1d_backward_out_cpu
    CUDA: reflection_pad1d_backward_out_cuda

- func: reflection_pad1d_backward(Tensor grad_output, Tensor self, int[2] padding) -> Tensor
  python_module: nn
  structured_delegate: reflection_pad1d_backward.grad_input

- func: reflection_pad2d.out(Tensor self, int[4] padding, *, Tensor(a!) out) -> Tensor(a!)
  python_module: nn
  dispatch:
    CPU, QuantizedCPU: reflection_pad2d_out_cpu
    CUDA: reflection_pad2d_out_cuda

- func: reflection_pad2d(Tensor self, int[4] padding) -> Tensor
  python_module: nn
  dispatch:
    CPU: reflection_pad2d_cpu
    QuantizedCPU: reflection_pad2d_quantized_cpu
    CUDA: reflection_pad2d_cuda

- func: reflection_pad2d_backward.grad_input(Tensor grad_output, Tensor self, int[4] padding, *, Tensor(a!) grad_input) -> Tensor(a!)
  python_module: nn
  dispatch:
    CPU: reflection_pad2d_backward_out_cpu
    CUDA: reflection_pad2d_backward_out_cuda

- func: reflection_pad2d_backward(Tensor grad_output, Tensor self, int[4] padding) -> Tensor
  python_module: nn
  dispatch:
    CPU: reflection_pad2d_backward_cpu
    CUDA: reflection_pad2d_backward_cuda

- func: reflection_pad3d.out(Tensor self, int[6] padding, *, Tensor(a!) out) -> Tensor(a!)
  python_module: nn
  structured: True
  dispatch:
    CPU: reflection_pad3d_out_cpu
    CUDA: reflection_pad3d_out_cuda

- func: reflection_pad3d(Tensor self, int[6] padding) -> Tensor
  python_module: nn
  structured_delegate: reflection_pad3d.out

- func: reflection_pad3d_backward.grad_input(Tensor grad_output, Tensor self, int[6] padding, *, Tensor(a!) grad_input) -> Tensor(a!)
  python_module: nn
  structured: True
  dispatch:
    CPU: reflection_pad3d_backward_out_cpu
    CUDA: reflection_pad3d_backward_out_cuda

- func: reflection_pad3d_backward(Tensor grad_output, Tensor self, int[6] padding) -> Tensor
  python_module: nn
  structured_delegate: reflection_pad3d_backward.grad_input

- func: replication_pad1d.out(Tensor self, int[2] padding, *, Tensor(a!) out) -> Tensor(a!)
  python_module: nn
  structured: True
  dispatch:
    CPU: replication_pad1d_out_cpu
    CUDA: replication_pad1d_out_cuda

- func: replication_pad1d(Tensor self, int[2] padding) -> Tensor
  python_module: nn
  structured_delegate: replication_pad1d.out

- func: replication_pad1d_backward.grad_input(Tensor grad_output, Tensor self, int[2] padding, *, Tensor(a!) grad_input) -> Tensor(a!)
  python_module: nn
  structured: True
  dispatch:
    CPU: replication_pad1d_backward_out_cpu
    CUDA: replication_pad1d_backward_out_cuda

- func: replication_pad1d_backward(Tensor grad_output, Tensor self, int[2] padding) -> Tensor
  python_module: nn
  structured_delegate: replication_pad1d_backward.grad_input

- func: replication_pad2d.out(Tensor self, int[4] padding, *, Tensor(a!) out) -> Tensor(a!)
  python_module: nn
  structured: True
  dispatch:
    CPU: replication_pad2d_out_cpu
    CUDA: replication_pad2d_out_cuda

- func: replication_pad2d(Tensor self, int[4] padding) -> Tensor
  python_module: nn
  structured_delegate: replication_pad2d.out

- func: replication_pad2d_backward.grad_input(Tensor grad_output, Tensor self, int[4] padding, *, Tensor(a!) grad_input) -> Tensor(a!)
  python_module: nn
  dispatch:
    CPU: replication_pad2d_backward_out_cpu
    CUDA: replication_pad2d_backward_out_cuda

- func: replication_pad2d_backward(Tensor grad_output, Tensor self, int[4] padding) -> Tensor
  python_module: nn
  dispatch:
    CPU: replication_pad2d_backward_cpu
    CUDA: replication_pad2d_backward_cuda

- func: replication_pad3d.out(Tensor self, int[6] padding, *, Tensor(a!) out) -> Tensor(a!)
  python_module: nn
  structured: True
  dispatch:
    CPU: replication_pad3d_out_cpu
    CUDA: replication_pad3d_out_cuda

- func: replication_pad3d(Tensor self, int[6] padding) -> Tensor
  python_module: nn
  structured_delegate: replication_pad3d.out

- func: replication_pad3d_backward.grad_input(Tensor grad_output, Tensor self, int[6] padding, *, Tensor(a!) grad_input) -> Tensor(a!)
  python_module: nn
  dispatch:
    CPU: replication_pad3d_backward_out_cpu
    CUDA: replication_pad3d_backward_out_cuda

- func: replication_pad3d_backward(Tensor grad_output, Tensor self, int[6] padding) -> Tensor
  python_module: nn
  dispatch:
    CPU: replication_pad3d_backward_cpu
    CUDA: replication_pad3d_backward_cuda

- func: upsample_linear1d.vec(Tensor input, int[]? output_size, bool align_corners, float[]? scale_factors) -> Tensor
  python_module: nn
  dispatch:
    CompositeExplicitAutograd: upsample_linear1d

- func: upsample_linear1d_backward.vec(Tensor grad_output, int[]? output_size, int[] input_size, bool align_corners, float[]? scale_factors) -> Tensor
  python_module: nn
  dispatch:
    CompositeExplicitAutograd: upsample_linear1d_backward

- func: upsample_bilinear2d.vec(Tensor input, int[]? output_size, bool align_corners, float[]? scale_factors) -> Tensor
  python_module: nn
  dispatch:
    CompositeExplicitAutograd: upsample_bilinear2d

- func: upsample_bilinear2d_backward.vec(Tensor grad_output, int[]? output_size, int[] input_size, bool align_corners, float[]? scale_factors) -> Tensor
  python_module: nn
  dispatch:
    CompositeExplicitAutograd: upsample_bilinear2d_backward

- func: _upsample_bilinear2d_aa.vec(Tensor input, int[]? output_size, bool align_corners, float[]? scale_factors) -> Tensor
  python_module: nn
  dispatch:
    CompositeExplicitAutograd: _upsample_bilinear2d_aa

- func: _upsample_bilinear2d_aa_backward.vec(Tensor grad_output, int[]? output_size, int[] input_size, bool align_corners, float[]? scale_factors) -> Tensor
  python_module: nn
  dispatch:
    CompositeExplicitAutograd: _upsample_bilinear2d_aa_backward

- func: upsample_trilinear3d.vec(Tensor input, int[]? output_size, bool align_corners, float[]? scale_factors) -> Tensor
  python_module: nn
  dispatch:
    CompositeExplicitAutograd: upsample_trilinear3d

- func: upsample_trilinear3d_backward.vec(Tensor grad_output, int[]? output_size, int[] input_size, bool align_corners, float[]? scale_factors) -> Tensor
  python_module: nn
  dispatch:
    CompositeExplicitAutograd: upsample_trilinear3d_backward

- func: upsample_bicubic2d.vec(Tensor input, int[]? output_size, bool align_corners, float[]? scale_factors) -> Tensor
  python_module: nn
  dispatch:
    CompositeExplicitAutograd: upsample_bicubic2d

- func: upsample_bicubic2d_backward.vec(Tensor grad_output, int[]? output_size, int[] input_size, bool align_corners, float[]? scale_factors) -> Tensor
  python_module: nn
  dispatch:
    CompositeExplicitAutograd: upsample_bicubic2d_backward

- func: _upsample_bicubic2d_aa.vec(Tensor input, int[]? output_size, bool align_corners, float[]? scale_factors) -> Tensor
  python_module: nn
  dispatch:
    CompositeExplicitAutograd: _upsample_bicubic2d_aa

- func: _upsample_bicubic2d_aa_backward.vec(Tensor grad_output, int[]? output_size, int[] input_size, bool align_corners, float[]? scale_factors) -> Tensor
  python_module: nn
  dispatch:
    CompositeExplicitAutograd: _upsample_bicubic2d_aa_backward

- func: upsample_nearest1d.vec(Tensor input, int[]? output_size, float[]? scale_factors) -> Tensor
  python_module: nn
  dispatch:
    CompositeExplicitAutograd: upsample_nearest1d

- func: _upsample_nearest_exact1d.vec(Tensor input, int[]? output_size, float[]? scale_factors) -> Tensor
  python_module: nn
  dispatch:
    CompositeExplicitAutograd: _upsample_nearest_exact1d

- func: upsample_nearest1d_backward.vec(Tensor grad_output, int[]? output_size, int[] input_size, float[]? scale_factors) -> Tensor
  python_module: nn
  dispatch:
    CompositeExplicitAutograd: upsample_nearest1d_backward

- func: _upsample_nearest_exact1d_backward.vec(Tensor grad_output, int[]? output_size, int[] input_size, float[]? scale_factors) -> Tensor
  python_module: nn
  dispatch:
    CompositeExplicitAutograd: _upsample_nearest_exact1d_backward

- func: upsample_nearest2d.vec(Tensor input, int[]? output_size, float[]? scale_factors) -> Tensor
  python_module: nn
  dispatch:
    CompositeExplicitAutograd: upsample_nearest2d

- func: _upsample_nearest_exact2d.vec(Tensor input, int[]? output_size, float[]? scale_factors) -> Tensor
  python_module: nn
  dispatch:
    CompositeExplicitAutograd: _upsample_nearest_exact2d

- func: upsample_nearest2d_backward.vec(Tensor grad_output, int[]? output_size, int[] input_size, float[]? scale_factors) -> Tensor
  python_module: nn
  dispatch:
    CompositeExplicitAutograd: upsample_nearest2d_backward

- func: _upsample_nearest_exact2d_backward.vec(Tensor grad_output, int[]? output_size, int[] input_size, float[]? scale_factors) -> Tensor
  python_module: nn
  dispatch:
    CompositeExplicitAutograd: _upsample_nearest_exact2d_backward

- func: upsample_nearest3d.vec(Tensor input, int[]? output_size, float[]? scale_factors) -> Tensor
  python_module: nn
  dispatch:
    CPU: upsample_nearest3d_cpu
    CUDA: upsample_nearest3d_cuda
    QuantizedCPU: upsample_nearest3d_quantized_cpu

- func: _upsample_nearest_exact3d.vec(Tensor input, int[]? output_size, float[]? scale_factors) -> Tensor
  python_module: nn
  dispatch:
    CPU: _upsample_nearest_exact3d_cpu
    CUDA: _upsample_nearest_exact3d_cuda
    QuantizedCPU: _upsample_nearest_exact3d_quantized_cpu

- func: upsample_nearest3d_backward.vec(Tensor grad_output, int[]? output_size, int[] input_size, float[]? scale_factors) -> Tensor
  python_module: nn
  dispatch:
    CPU: upsample_nearest3d_backward_cpu
    CUDA: upsample_nearest3d_backward_cuda

- func: _upsample_nearest_exact3d_backward.vec(Tensor grad_output, int[]? output_size, int[] input_size, float[]? scale_factors) -> Tensor
  python_module: nn
  dispatch:
    CPU: _upsample_nearest_exact3d_backward_cpu
    CUDA: _upsample_nearest_exact3d_backward_cuda

# NOTE: all of the non-"vec" upsample overloads are only kept for backward compatibility.
- func: upsample_linear1d.out(Tensor self, int[1] output_size, bool align_corners, float? scales=None, *, Tensor(a!) out) -> Tensor(a!)
  python_module: nn
  structured: True
  dispatch:
    CPU: upsample_linear1d_out_cpu
    CUDA: upsample_linear1d_out_cuda

- func: upsample_linear1d(Tensor self, int[1] output_size, bool align_corners, float? scales=None) -> Tensor
  python_module: nn
  structured_delegate: upsample_linear1d.out

- func: upsample_linear1d_backward.grad_input(Tensor grad_output, int[1] output_size, int[3] input_size, bool align_corners, float? scales=None, *, Tensor(a!) grad_input) -> Tensor(a!)
  python_module: nn
  structured: True
  dispatch:
    CPU: upsample_linear1d_backward_out_cpu
    CUDA: upsample_linear1d_backward_out_cuda

- func: upsample_linear1d_backward(Tensor grad_output, int[1] output_size, int[3] input_size, bool align_corners, float? scales=None) -> Tensor
  python_module: nn
  structured_delegate: upsample_linear1d_backward.grad_input

- func: upsample_bilinear2d.out(Tensor self, int[2] output_size, bool align_corners, float? scales_h=None, float? scales_w=None, *, Tensor(a!) out) -> Tensor(a!)
  python_module: nn
  structured: True
  dispatch:
    CPU: upsample_bilinear2d_out_cpu
    CUDA: upsample_bilinear2d_out_cuda

- func: upsample_bilinear2d(Tensor self, int[2] output_size, bool align_corners, float? scales_h=None, float? scales_w=None) -> Tensor
  python_module: nn
  structured_delegate: upsample_bilinear2d.out
  dispatch:
    QuantizedCPU: upsample_bilinear2d_quantized_cpu

- func: upsample_bilinear2d_backward.grad_input(Tensor grad_output, int[2] output_size, int[4] input_size, bool align_corners, float? scales_h=None, float? scales_w=None, *, Tensor(a!) grad_input) -> Tensor(a!)
  python_module: nn
  structured: True
  dispatch:
    CPU: upsample_bilinear2d_backward_out_cpu
    CUDA: upsample_bilinear2d_backward_out_cuda

- func: upsample_bilinear2d_backward(Tensor grad_output, int[2] output_size, int[4] input_size, bool align_corners, float? scales_h=None, float? scales_w=None) -> Tensor
  python_module: nn
  structured_delegate: upsample_bilinear2d_backward.grad_input

- func: _upsample_bilinear2d_aa.out(Tensor self, int[2] output_size, bool align_corners, float? scales_h=None, float? scales_w=None, *, Tensor(a!) out) -> Tensor(a!)
  python_module: nn
  structured: True
  dispatch:
    CPU: _upsample_bilinear2d_aa_out_cpu
    CUDA: _upsample_bilinear2d_aa_out_cuda

- func: _upsample_bilinear2d_aa(Tensor self, int[2] output_size, bool align_corners, float? scales_h=None, float? scales_w=None) -> Tensor
  python_module: nn
  structured_delegate: _upsample_bilinear2d_aa.out

- func: _upsample_bilinear2d_aa_backward.grad_input(Tensor grad_output, int[2] output_size, int[4] input_size, bool align_corners, float? scales_h=None, float? scales_w=None, *, Tensor(a!) grad_input) -> Tensor(a!)
  python_module: nn
  structured: True
  dispatch:
    CPU: _upsample_bilinear2d_aa_backward_out_cpu
    CUDA: _upsample_bilinear2d_aa_backward_out_cuda

- func: _upsample_bilinear2d_aa_backward(Tensor grad_output, int[2] output_size, int[4] input_size, bool align_corners, float? scales_h=None, float? scales_w=None) -> Tensor
  python_module: nn
  structured_delegate: _upsample_bilinear2d_aa_backward.grad_input

- func: upsample_bicubic2d.out(Tensor self, int[2] output_size, bool align_corners, float? scales_h=None, float? scales_w=None, *, Tensor(a!) out) -> Tensor(a!)
  python_module: nn
  structured: True
  dispatch:
    CPU: upsample_bicubic2d_out_cpu
    CUDA: upsample_bicubic2d_out_cuda

- func: upsample_bicubic2d(Tensor self, int[2] output_size, bool align_corners, float? scales_h=None, float? scales_w=None) -> Tensor
  python_module: nn
  structured_delegate: upsample_bicubic2d.out

- func: upsample_bicubic2d_backward.grad_input(Tensor grad_output, int[2] output_size, int[4] input_size, bool align_corners, float? scales_h=None, float? scales_w=None, *, Tensor(a!) grad_input) -> Tensor(a!)
  python_module: nn
  structured: True
  dispatch:
    CPU: upsample_bicubic2d_backward_out_cpu
    CUDA: upsample_bicubic2d_backward_out_cuda

- func: upsample_bicubic2d_backward(Tensor grad_output, int[2] output_size, int[4] input_size, bool align_corners, float? scales_h=None, float? scales_w=None) -> Tensor
  python_module: nn
  structured_delegate: upsample_bicubic2d_backward.grad_input

- func: _upsample_bicubic2d_aa.out(Tensor self, int[2] output_size, bool align_corners, float? scales_h=None, float? scales_w=None, *, Tensor(a!) out) -> Tensor(a!)
  python_module: nn
  structured: True
  dispatch:
    CPU: _upsample_bicubic2d_aa_out_cpu
    CUDA: _upsample_bicubic2d_aa_out_cuda

- func: _upsample_bicubic2d_aa(Tensor self, int[2] output_size, bool align_corners, float? scales_h=None, float? scales_w=None) -> Tensor
  python_module: nn
  structured_delegate: _upsample_bicubic2d_aa.out

- func: _upsample_bicubic2d_aa_backward.grad_input(Tensor grad_output, int[2] output_size, int[4] input_size, bool align_corners, float? scales_h=None, float? scales_w=None, *, Tensor(a!) grad_input) -> Tensor(a!)
  python_module: nn
  structured: True
  dispatch:
    CPU: _upsample_bicubic2d_aa_backward_out_cpu
    CUDA: _upsample_bicubic2d_aa_backward_out_cuda

- func: _upsample_bicubic2d_aa_backward(Tensor grad_output, int[2] output_size, int[4] input_size, bool align_corners, float? scales_h=None, float? scales_w=None) -> Tensor
  python_module: nn
  structured_delegate: _upsample_bicubic2d_aa_backward.grad_input

- func: upsample_trilinear3d.out(Tensor self, int[3] output_size, bool align_corners, float? scales_d=None, float? scales_h=None, float? scales_w=None, *, Tensor(a!) out) -> Tensor(a!)
  python_module: nn
  structured: True
  dispatch:
    CPU: upsample_trilinear3d_out_cpu
    CUDA: upsample_trilinear3d_out_cuda

- func: upsample_trilinear3d(Tensor self, int[3] output_size, bool align_corners, float? scales_d=None, float? scales_h=None, float? scales_w=None) -> Tensor
  python_module: nn
  structured_delegate: upsample_trilinear3d.out

- func: upsample_trilinear3d_backward.grad_input(Tensor grad_output, int[3] output_size, int[5] input_size, bool align_corners, float? scales_d=None, float? scales_h=None, float? scales_w=None, *, Tensor(a!) grad_input) -> Tensor(a!)
  python_module: nn
  structured: True
  dispatch:
    CPU: upsample_trilinear3d_backward_out_cpu
    CUDA: upsample_trilinear3d_backward_out_cuda

- func: upsample_trilinear3d_backward(Tensor grad_output, int[3] output_size, int[5] input_size, bool align_corners, float? scales_d=None, float? scales_h=None, float? scales_w=None) -> Tensor
  python_module: nn
  structured_delegate: upsample_trilinear3d_backward.grad_input

- func: upsample_nearest1d.out(Tensor self, int[1] output_size, float? scales=None, *, Tensor(a!) out) -> Tensor(a!)
  python_module: nn
  structured: True
  dispatch:
    CPU: upsample_nearest1d_out_cpu
    CUDA: upsample_nearest1d_out_cuda

- func: _upsample_nearest_exact1d.out(Tensor self, int[1] output_size, float? scales=None, *, Tensor(a!) out) -> Tensor(a!)
  python_module: nn
  structured: True
  dispatch:
    CPU: _upsample_nearest_exact1d_out_cpu
    CUDA: _upsample_nearest_exact1d_out_cuda

- func: upsample_nearest1d(Tensor self, int[1] output_size, float? scales=None) -> Tensor
  python_module: nn
  structured_delegate: upsample_nearest1d.out

- func: _upsample_nearest_exact1d(Tensor self, int[1] output_size, float? scales=None) -> Tensor
  python_module: nn
  structured_delegate: _upsample_nearest_exact1d.out

- func: upsample_nearest1d_backward.grad_input(Tensor grad_output, int[1] output_size, int[3] input_size, float? scales=None, *, Tensor(a!) grad_input) -> Tensor(a!)
  python_module: nn
  structured: True
  dispatch:
    CPU: upsample_nearest1d_backward_out_cpu
    CUDA: upsample_nearest1d_backward_out_cuda

- func: _upsample_nearest_exact1d_backward.grad_input(Tensor grad_output, int[1] output_size, int[3] input_size, float? scales=None, *, Tensor(a!) grad_input) -> Tensor(a!)
  python_module: nn
  structured: True
  dispatch:
    CPU: _upsample_nearest_exact1d_backward_out_cpu
    CUDA: _upsample_nearest_exact1d_backward_out_cuda

- func: upsample_nearest1d_backward(Tensor grad_output, int[1] output_size, int[3] input_size, float? scales=None) -> Tensor
  python_module: nn
  structured_delegate: upsample_nearest1d_backward.grad_input

- func: _upsample_nearest_exact1d_backward(Tensor grad_output, int[1] output_size, int[3] input_size, float? scales=None) -> Tensor
  python_module: nn
  structured_delegate: _upsample_nearest_exact1d_backward.grad_input

- func: upsample_nearest2d.out(Tensor self, int[2] output_size, float? scales_h=None, float? scales_w=None, *, Tensor(a!) out) -> Tensor(a!)
  python_module: nn
  structured: True
  dispatch:
    CPU: upsample_nearest2d_out_cpu
    CUDA: upsample_nearest2d_out_cuda

- func: _upsample_nearest_exact2d.out(Tensor self, int[2] output_size, float? scales_h=None, float? scales_w=None, *, Tensor(a!) out) -> Tensor(a!)
  python_module: nn
  structured: True
  dispatch:
    CPU: _upsample_nearest_exact2d_out_cpu
    CUDA: _upsample_nearest_exact2d_out_cuda

- func: upsample_nearest2d(Tensor self, int[2] output_size, float? scales_h=None, float? scales_w=None) -> Tensor
  python_module: nn
  structured_delegate: upsample_nearest2d.out
  dispatch:
    QuantizedCPU: upsample_nearest2d_quantized_cpu

- func: _upsample_nearest_exact2d(Tensor self, int[2] output_size, float? scales_h=None, float? scales_w=None) -> Tensor
  python_module: nn
  structured_delegate: _upsample_nearest_exact2d.out
  dispatch:
    QuantizedCPU: _upsample_nearest_exact2d_quantized_cpu

- func: upsample_nearest2d_backward.grad_input(Tensor grad_output, int[2] output_size, int[4] input_size, float? scales_h=None, float? scales_w=None, *, Tensor(a!) grad_input) -> Tensor(a!)
  python_module: nn
  structured: True
  dispatch:
    CPU: upsample_nearest2d_backward_out_cpu
    CUDA: upsample_nearest2d_backward_out_cuda

- func: _upsample_nearest_exact2d_backward.grad_input(Tensor grad_output, int[2] output_size, int[4] input_size, float? scales_h=None, float? scales_w=None, *, Tensor(a!) grad_input) -> Tensor(a!)
  python_module: nn
  structured: True
  dispatch:
    CPU: _upsample_nearest_exact2d_backward_out_cpu
    CUDA: _upsample_nearest_exact2d_backward_out_cuda

- func: upsample_nearest2d_backward(Tensor grad_output, int[2] output_size, int[4] input_size, float? scales_h=None, float? scales_w=None) -> Tensor
  python_module: nn
  structured_delegate: upsample_nearest2d_backward.grad_input

- func: _upsample_nearest_exact2d_backward(Tensor grad_output, int[2] output_size, int[4] input_size, float? scales_h=None, float? scales_w=None) -> Tensor
  python_module: nn
  structured_delegate: _upsample_nearest_exact2d_backward.grad_input

- func: upsample_nearest3d.out(Tensor self, int[3] output_size, float? scales_d=None, float? scales_h=None, float? scales_w=None, *, Tensor(a!) out) -> Tensor(a!)
  python_module: nn
  structured: True
  dispatch:
    CPU: upsample_nearest3d_out_cpu
    CUDA: upsample_nearest3d_out_cuda

- func: _upsample_nearest_exact3d.out(Tensor self, int[3] output_size, float? scales_d=None, float? scales_h=None, float? scales_w=None, *, Tensor(a!) out) -> Tensor(a!)
  python_module: nn
  structured: True
  dispatch:
    CPU: _upsample_nearest_exact3d_out_cpu
    CUDA: _upsample_nearest_exact3d_out_cuda

- func: upsample_nearest3d(Tensor self, int[3] output_size, float? scales_d=None, float? scales_h=None, float? scales_w=None) -> Tensor
  python_module: nn
  structured_delegate: upsample_nearest3d.out
  dispatch:
    QuantizedCPU: upsample_nearest3d_quantized_cpu

- func: _upsample_nearest_exact3d(Tensor self, int[3] output_size, float? scales_d=None, float? scales_h=None, float? scales_w=None) -> Tensor
  python_module: nn
  structured_delegate: _upsample_nearest_exact3d.out
  dispatch:
    QuantizedCPU: _upsample_nearest_exact3d_quantized_cpu

- func: upsample_nearest3d_backward.grad_input(Tensor grad_output, int[3] output_size, int[5] input_size, float? scales_d=None, float? scales_h=None, float? scales_w=None, *, Tensor(a!) grad_input) -> Tensor(a!)
  python_module: nn
  structured: True
  dispatch:
    CPU: upsample_nearest3d_backward_out_cpu
    CUDA: upsample_nearest3d_backward_out_cuda

- func: _upsample_nearest_exact3d_backward.grad_input(Tensor grad_output, int[3] output_size, int[5] input_size, float? scales_d=None, float? scales_h=None, float? scales_w=None, *, Tensor(a!) grad_input) -> Tensor(a!)
  python_module: nn
  structured: True
  dispatch:
    CPU: _upsample_nearest_exact3d_backward_out_cpu
    CUDA: _upsample_nearest_exact3d_backward_out_cuda

- func: upsample_nearest3d_backward(Tensor grad_output, int[3] output_size, int[5] input_size, float? scales_d=None, float? scales_h=None, float? scales_w=None) -> Tensor
  python_module: nn
  structured_delegate: upsample_nearest3d_backward.grad_input

- func: _upsample_nearest_exact3d_backward(Tensor grad_output, int[3] output_size, int[5] input_size, float? scales_d=None, float? scales_h=None, float? scales_w=None) -> Tensor
  python_module: nn
  structured_delegate: _upsample_nearest_exact3d_backward.grad_input

- func: sigmoid_backward.grad_input(Tensor grad_output, Tensor output, *, Tensor(a!) grad_input) -> Tensor(a!)
  python_module: nn
  structured: True
  structured_inherits: TensorIteratorBase
  dispatch:
    CPU, CUDA: sigmoid_backward_out

- func: sigmoid_backward(Tensor grad_output, Tensor output) -> Tensor
  python_module: nn
  structured_delegate: sigmoid_backward.grad_input

- func: logit_backward.grad_input(Tensor grad_output, Tensor self, float? eps=None, *, Tensor(a!) grad_input) -> Tensor(a!)
  python_module: nn
  structured: True
  structured_inherits: TensorIteratorBase
  dispatch:
    CPU, CUDA: logit_backward_out

- func: logit_backward(Tensor grad_output, Tensor self, float? eps=None) -> Tensor
  python_module: nn
  structured_delegate: logit_backward.grad_input

- func: tanh_backward.grad_input(Tensor grad_output, Tensor output, *, Tensor(a!) grad_input) -> Tensor(a!)
  python_module: nn
  structured: True
  structured_inherits: TensorIteratorBase
  dispatch:
    CPU, CUDA: tanh_backward_out

- func: tanh_backward(Tensor grad_output, Tensor output) -> Tensor
  python_module: nn
  structured_delegate: tanh_backward.grad_input

# What's a thnn_conv_ versus a slow_conv_?
#
# Historically, we have inefficient implementations of convolutions
# coming from the THNN/THCUNN library.  These convolutions typically
# operated by computing the Toeplitz matrix and then doing a matrix
# multiply with the input; this is very memory inefficient!  However,
# occasionally, we really don't have anything better, so it's helpful
# to have these fallbacks when there is no more optimized implementation
# in cudnn or mkldnn, etc.  Both thnn_ and slow_ convolutions fall
# into this bucket.
#
# The difference between these two designations, is that thnn_ refers
# to a convolution that is still written in the "legacy" style; that is,
# C code in the THNN/ or THCUNN/ directory.  A slow_ convolution is
# one that is written in the native style: modern C++.  Algorithmically,
# these are the same thing, but we give them different prefixes to
# make the operational distinction clear.

- func: slow_conv_transpose2d.out(Tensor self, Tensor weight, int[2] kernel_size, Tensor? bias=None, int[2] stride=1, int[2] padding=0, int[2] output_padding=0, int[2] dilation=1, *, Tensor(a!) out) -> Tensor(a!)
  python_module: nn
  structured: True
  dispatch:
    CPU: slow_conv_transpose2d_structured_cpu
    CUDA: slow_conv_transpose2d_structured_cuda

- func: slow_conv_transpose2d(Tensor self, Tensor weight, int[2] kernel_size, Tensor? bias=None, int[2] stride=1, int[2] padding=0, int[2] output_padding=0, int[2] dilation=1) -> Tensor
  python_module: nn
  structured_delegate: slow_conv_transpose2d.out

- func: slow_conv_transpose3d.out(Tensor self, Tensor weight, int[3] kernel_size, Tensor? bias=None, int[3] stride=1, int[3] padding=0, int[3] output_padding=0, int[3] dilation=1, *, Tensor(a!) out) -> Tensor(a!)
  python_module: nn
  dispatch:
    CPU: slow_conv_transpose3d_out_cpu
    CUDA: slow_conv_transpose3d_out_cuda

- func: slow_conv_transpose3d(Tensor self, Tensor weight, int[3] kernel_size, Tensor? bias=None, int[3] stride=1, int[3] padding=0, int[3] output_padding=0, int[3] dilation=1) -> Tensor
  python_module: nn
  dispatch:
    CPU: slow_conv_transpose3d_cpu
    CUDA: slow_conv_transpose3d_cuda

- func: thnn_conv2d.out(Tensor self, Tensor weight, int[2] kernel_size, Tensor? bias=None, int[2] stride=1, int[2] padding=0, *, Tensor(a!) out) -> Tensor(a!)
  python_module: nn

- func: thnn_conv2d(Tensor self, Tensor weight, int[2] kernel_size, Tensor? bias=None, int[2] stride=1, int[2] padding=0) -> Tensor
  python_module: nn

- func: _slow_conv2d_forward.output(Tensor self, Tensor weight, int[2] kernel_size, Tensor? bias, int[2] stride, int[2] padding, *, Tensor(a!) output) -> Tensor(a!)
  python_module: nn
  dispatch:
    CPU: slow_conv2d_forward_out_cpu
    CUDA: slow_conv2d_forward_out_cuda

- func: _slow_conv2d_forward(Tensor self, Tensor weight, int[2] kernel_size, Tensor? bias, int[2] stride, int[2] padding) -> Tensor
  python_module: nn
  dispatch:
    CPU: slow_conv2d_forward_cpu
    CUDA: slow_conv2d_forward_cuda

- func: _slow_conv2d_backward.grad_input(Tensor grad_output, Tensor self, Tensor weight, int[2] kernel_size, int[2] stride, int[2] padding, *, Tensor(a!) grad_input, Tensor(b!) grad_weight, Tensor(c!) grad_bias) -> (Tensor(a!), Tensor(b!), Tensor(c!))
  python_module: nn
  dispatch:
    CPU: slow_conv2d_backward_out_cpu
    CUDA: slow_conv2d_backward_out_cuda

- func: _slow_conv2d_backward.output_mask(Tensor grad_output, Tensor self, Tensor weight, int[2] kernel_size, int[2] stride, int[2] padding, bool[3] output_mask) -> (Tensor grad_input, Tensor grad_weight, Tensor grad_bias)
  python_module: nn
  dispatch:
    CPU: slow_conv2d_backward_cpu
    CUDA: slow_conv2d_backward_cuda

- func: _conv_depthwise2d.out(Tensor self, Tensor weight, int[2] kernel_size, Tensor? bias, int[2] stride, int[2] padding, int[2] dilation, *, Tensor(a!) out) -> Tensor(a!)
  use_const_ref_for_mutable_tensors: True
  python_module: nn
  dispatch:
    CUDA: conv_depthwise2d_cuda_out

- func: _conv_depthwise2d(Tensor self, Tensor weight, int[2] kernel_size, Tensor? bias, int[2] stride, int[2] padding, int[2] dilation) -> Tensor
  python_module: nn
  dispatch:
    CUDA: conv_depthwise2d_cuda

- func: conv_depthwise3d(Tensor self, Tensor weight, int[3] kernel_size, Tensor? bias, int[3] stride, int[3] padding, int[3] dilation) -> Tensor
  python_module: nn
  dispatch:
    CUDA: conv_depthwise3d_cuda

- func: slow_conv3d.out(Tensor self, Tensor weight, int[3] kernel_size, Tensor? bias=None, int[3] stride=1, int[3] padding=0, *, Tensor(a!) out) -> Tensor(a!)
  python_module: nn

- func: slow_conv3d(Tensor self, Tensor weight, int[3] kernel_size, Tensor? bias=None, int[3] stride=1, int[3] padding=0) -> Tensor
  python_module: nn

- func: slow_conv3d_forward.output(Tensor self, Tensor weight, int[3] kernel_size, Tensor? bias, int[3] stride, int[3] padding, *, Tensor(a!) output) -> Tensor(a!)
  python_module: nn
  dispatch:
    CPU: slow_conv3d_forward_out_cpu

- func: slow_conv3d_forward(Tensor self, Tensor weight, int[3] kernel_size, Tensor? bias, int[3] stride, int[3] padding) -> Tensor
  python_module: nn
  dispatch:
    CPU: slow_conv3d_forward_cpu

- func: slow_conv_dilated2d(Tensor self, Tensor weight, int[2] kernel_size, Tensor? bias=None, int[2] stride=1, int[2] padding=0, int[2] dilation=1) -> Tensor
  python_module: nn
  dispatch:
    CPU: slow_conv_dilated2d_cpu
    CUDA: slow_conv_dilated2d_cuda

- func: slow_conv_dilated3d(Tensor self, Tensor weight, int[3] kernel_size, Tensor? bias=None, int[3] stride=1, int[3] padding=0, int[3] dilation=1) -> Tensor
  python_module: nn
  dispatch:
    CPU: slow_conv_dilated3d_cpu
    CUDA: slow_conv_dilated3d_cuda

- func: col2im.out(Tensor self, int[2] output_size, int[2] kernel_size, int[2] dilation, int[2] padding, int[2] stride, *, Tensor(a!) out) -> Tensor(a!)
  python_module: nn
  dispatch:
    CPU: col2im_out_cpu
    CUDA: col2im_out_cuda

- func: col2im(Tensor self, int[2] output_size, int[2] kernel_size, int[2] dilation, int[2] padding, int[2] stride) -> Tensor
  python_module: nn
  dispatch:
    CPU: col2im_cpu
    CUDA: col2im_cuda

- func: col2im_backward.grad_input(Tensor grad_output, int[2] kernel_size, int[2] dilation, int[2] padding, int[2] stride, *, Tensor(a!) grad_input) -> Tensor(a!)
  python_module: nn
  dispatch:
    CPU: col2im_backward_out_cpu
    CUDA: col2im_backward_out_cuda

- func: col2im_backward(Tensor grad_output, int[2] kernel_size, int[2] dilation, int[2] padding, int[2] stride) -> Tensor
  python_module: nn
  dispatch:
    CPU: col2im_backward_cpu
    CUDA: col2im_backward_cuda

- func: column_stack(Tensor[] tensors) -> Tensor

- func: column_stack.out(Tensor[] tensors, *, Tensor(a!) out) -> Tensor(a!)

- func: im2col.out(Tensor self, int[2] kernel_size, int[2] dilation, int[2] padding, int[2] stride, *, Tensor(a!) out) -> Tensor(a!)
  python_module: nn
  dispatch:
    CPU: im2col_out_cpu
    CUDA: im2col_out_cuda

- func: im2col(Tensor self, int[2] kernel_size, int[2] dilation, int[2] padding, int[2] stride) -> Tensor
  python_module: nn
  dispatch:
    CPU: im2col_cpu
    CUDA: im2col_cuda

- func: im2col_backward.grad_input(Tensor grad_output, int[2] input_size, int[2] kernel_size, int[2] dilation, int[2] padding, int[2] stride, *, Tensor(a!) grad_input) -> Tensor(a!)
  python_module: nn
  dispatch:
    CPU: im2col_backward_out_cpu
    CUDA: im2col_backward_out_cuda

- func: im2col_backward(Tensor grad_output, int[2] input_size, int[2] kernel_size, int[2] dilation, int[2] padding, int[2] stride) -> Tensor
  python_module: nn
  dispatch:
    CPU: im2col_backward_cpu
    CUDA: im2col_backward_cuda

- func: isfinite(Tensor self) -> Tensor
  variants: function, method
  device_check: NoCheck
  device_guard: False

- func: isinf(Tensor self) -> Tensor
  variants: function, method
  device_check: NoCheck
  device_guard: False
  dispatch:
    CompositeExplicitAutograd: isinf
    SparseCPU, SparseCUDA: isinf_sparse
    SparseCsrCPU, SparseCsrCUDA: isinf_sparse_csr

- func: record_stream(Tensor(a!) self, Stream s) -> ()
  variants: method
  dispatch:
    CUDA: record_stream_cuda

- func: isposinf(Tensor self) -> Tensor
  variants: function, method
  structured_delegate: isposinf.out
  dispatch:
    SparseCPU, SparseCUDA: isposinf_sparse
    SparseCsrCPU, SparseCsrCUDA: isposinf_sparse_csr

- func: isposinf.out(Tensor self, *, Tensor(a!) out) -> Tensor(a!)
  structured: True
  structured_inherits: TensorIteratorBase
  dispatch:
    CPU, CUDA: isposinf_out
    SparseCPU, SparseCUDA: isposinf_sparse_out
    SparseCsrCPU, SparseCsrCUDA: isposinf_sparse_csr_out

- func: isneginf(Tensor self) -> Tensor
  variants: function, method
  structured_delegate: isneginf.out
  dispatch:
    SparseCPU, SparseCUDA: isneginf_sparse
    SparseCsrCPU, SparseCsrCUDA: isneginf_sparse_csr

- func: isneginf.out(Tensor self, *, Tensor(a!) out) -> Tensor(a!)
  structured: True
  structured_inherits: TensorIteratorBase
  dispatch:
    CPU, CUDA: isneginf_out
    SparseCPU, SparseCUDA: isneginf_sparse_out
    SparseCsrCPU, SparseCsrCUDA: isneginf_sparse_csr_out

# NOTE [_add_batch_dim and _remove_batch_dim]
# _add_batch_dim and _remove_batch_dim are meant to be used in the implementation
# of the vmap frontend API (see torch/_vmap_internals.py). They are not
# user-facing, hence the leading underscore. Please don't use them them anywhere else.
- func: _add_batch_dim(Tensor self, int batch_dim, int level) -> Tensor
  variants: function

# See NOTE [_add_batch_dim and _remove_batch_dim]
- func: _remove_batch_dim(Tensor self, int level, int batch_size, int out_dim) -> Tensor
  variants: function

## Functions related to the `torch.special` namespace
# Note [special namespace binding]
# Functions in the special python module should have their names start with
#   "special_" underscore and be bound to the desired Python name in
#   torch/special/__init__.py, and the desired C++ name in torch/csrc/api/include/torch/special.h.
#   The "special_" names should be hidden from the user and not documented.

- func: special_entr(Tensor self) -> Tensor
  structured_delegate: special_entr.out
  python_module: special
  variants: function

- func: special_entr.out(Tensor self, *, Tensor(a!) out) -> Tensor(a!)
  structured: True
  structured_inherits: TensorIteratorBase
  python_module: special
  variants: function
  dispatch:
    CPU, CUDA: special_entr_out

- func: special_ndtri(Tensor self) -> Tensor
  structured_delegate: special_ndtri.out
  python_module: special
  variants: function

- func: special_ndtri.out(Tensor self, *, Tensor(a!) out) -> Tensor(a!)
  structured: True
  structured_inherits: TensorIteratorBase
  python_module: special
  variants: function
  dispatch:
    CPU, CUDA: special_ndtri_out

- func: special_expm1(Tensor self) -> Tensor
  python_module: special
  variants: function

- func: special_expm1.out(Tensor self, *, Tensor(a!) out) -> Tensor(a!)
  python_module: special
  variants: function

- func: special_exp2(Tensor self) -> Tensor
  python_module: special
  variants: function

- func: special_exp2.out(Tensor self, *, Tensor(a!) out) -> Tensor(a!)
  python_module: special
  variants: function

- func: special_psi(Tensor self) -> Tensor
  python_module: special
  variants: function

- func: special_psi.out(Tensor self, *, Tensor(a!) out) -> Tensor(a!)
  python_module: special
  variants: function

- func: special_digamma(Tensor self) -> Tensor
  python_module: special
  variants: function

- func: special_digamma.out(Tensor self, *, Tensor(a!) out) -> Tensor(a!)
  python_module: special
  variants: function

- func: special_gammaln(Tensor self) -> Tensor
  python_module: special
  variants: function

- func: special_gammaln.out(Tensor self, *, Tensor(a!) out) -> Tensor(a!)
  python_module: special
  variants: function

- func: special_erf(Tensor self) -> Tensor
  python_module: special
  variants: function

- func: special_erf.out(Tensor self, *, Tensor(a!) out) -> Tensor(a!)
  python_module: special
  variants: function

- func: special_erfc(Tensor self) -> Tensor
  python_module: special
  variants: function

- func: special_erfc.out(Tensor self, *, Tensor(a!) out) -> Tensor(a!)
  python_module: special

- func: special_erfcx(Tensor self) -> Tensor
  python_module: special
  variants: function
  structured_delegate: special_erfcx.out

- func: special_erfcx.out(Tensor self, *, Tensor(a!) out) -> Tensor(a!)
  python_module: special
  structured: True
  structured_inherits: TensorIteratorBase
  dispatch:
    CPU, CUDA: special_erfcx_out

- func: special_erfinv(Tensor self) -> Tensor
  python_module: special
  variants: function

- func: special_erfinv.out(Tensor self, *, Tensor(a!) out) -> Tensor(a!)
  python_module: special

- func: special_ndtr(Tensor self) -> Tensor
  python_module: special
  variants: function

- func: special_ndtr.out(Tensor self, *, Tensor(a!) out) -> Tensor(a!)
  python_module: special
  variants: function

- func: special_xlog1py(Tensor self, Tensor other) -> Tensor
  device_check: NoCheck   # TensorIterator
  python_module: special
  variants: function
  structured_delegate: special_xlog1py.out

- func: special_xlog1py.self_scalar(Scalar self, Tensor other) -> Tensor
  device_check: NoCheck   # TensorIterator
  python_module: special
  variants: function
  dispatch:
    CompositeExplicitAutograd: special_xlog1py

- func: special_xlog1py.other_scalar(Tensor self, Scalar other) -> Tensor
  device_check: NoCheck   # TensorIterator
  python_module: special
  variants: function
  dispatch:
    CompositeExplicitAutograd: special_xlog1py

- func: special_xlog1py.out(Tensor self, Tensor other, *, Tensor(a!) out) -> Tensor(a!)
  device_check: NoCheck   # TensorIterator
  structured: True
  structured_inherits: TensorIteratorBase
  python_module: special
  variants: function
  dispatch:
    CPU, CUDA: special_xlog1py_out

- func: special_xlog1py.self_scalar_out(Scalar self, Tensor other, *, Tensor(a!) out) -> Tensor(a!)
  device_check: NoCheck   # TensorIterator
  python_module: special
  variants: function
  dispatch:
    CompositeExplicitAutograd: special_xlog1py_out

- func: special_xlog1py.other_scalar_out(Tensor self, Scalar other, *, Tensor(a!) out) -> Tensor(a!)
  device_check: NoCheck   # TensorIterator
  python_module: special
  variants: function
  dispatch:
    CompositeExplicitAutograd: special_xlog1py_out

- func: special_xlogy(Tensor self, Tensor other) -> Tensor
  device_check: NoCheck   # TensorIterator
  python_module: special
  variants: function

- func: special_xlogy.self_scalar(Scalar self, Tensor other) -> Tensor
  device_check: NoCheck   # TensorIterator
  python_module: special
  variants: function

- func: special_xlogy.other_scalar(Tensor self, Scalar other) -> Tensor
  device_check: NoCheck   # TensorIterator
  python_module: special
  variants: function

- func: special_xlogy.out(Tensor self, Tensor other, *, Tensor(a!) out) -> Tensor(a!)
  device_check: NoCheck   # TensorIterator
  python_module: special
  variants: function

- func: special_xlogy.self_scalar_out(Scalar self, Tensor other, *, Tensor(a!) out) -> Tensor(a!)
  device_check: NoCheck   # TensorIterator
  python_module: special
  variants: function

- func: special_xlogy.other_scalar_out(Tensor self, Scalar other, *, Tensor(a!) out) -> Tensor(a!)
  device_check: NoCheck   # TensorIterator
  python_module: special
  variants: function

- func: special_zeta(Tensor self, Tensor other) -> Tensor
  device_check: NoCheck   # TensorIterator
  python_module: special
  variants: function
  structured_delegate: special_zeta.out
  dispatch:
    CompositeExplicitAutograd: special_zeta

- func: special_zeta.self_scalar(Scalar self, Tensor other) -> Tensor
  device_check: NoCheck   # TensorIterator
  python_module: special
  variants: function
  dispatch:
    CompositeExplicitAutograd: special_zeta

- func: special_zeta.other_scalar(Tensor self, Scalar other) -> Tensor
  device_check: NoCheck   # TensorIterator
  python_module: special
  variants: function
  dispatch:
    CompositeExplicitAutograd: special_zeta

- func: special_zeta.out(Tensor self, Tensor other, *, Tensor(a!) out) -> Tensor(a!)
  device_check: NoCheck   # TensorIterator
  structured: True
  structured_inherits: TensorIteratorBase
  python_module: special
  variants: function
  dispatch:
    CPU, CUDA: special_zeta_out

- func: special_zeta.self_scalar_out(Scalar self, Tensor other, *, Tensor(a!) out) -> Tensor(a!)
  device_check: NoCheck   # TensorIterator
  python_module: special
  variants: function
  dispatch:
    CompositeExplicitAutograd: special_zeta_out

- func: special_zeta.other_scalar_out(Tensor self, Scalar other, *, Tensor(a!) out) -> Tensor(a!)
  device_check: NoCheck   # TensorIterator
  python_module: special
  variants: function
  dispatch:
    CompositeExplicitAutograd: special_zeta_out

- func: special_i0(Tensor self) -> Tensor
  python_module: special
  variants: function

- func: special_i0.out(Tensor self, *, Tensor(a!) out) -> Tensor(a!)
  python_module: special
  variants: function

- func: special_i0e(Tensor self) -> Tensor
  python_module: special
  variants: function
  structured_delegate: special_i0e.out

- func: special_i0e.out(Tensor self, *, Tensor(a!) out) -> Tensor(a!)
  python_module: special
  structured: True
  structured_inherits: TensorIteratorBase
  dispatch:
    CPU, CUDA: special_i0e_out

- func: special_i1(Tensor self) -> Tensor
  python_module: special
  variants: function
  structured_delegate: special_i1.out

- func: special_i1.out(Tensor self, *, Tensor(a!) out) -> Tensor(a!)
  python_module: special
  structured: True
  structured_inherits: TensorIteratorBase
  dispatch:
    CPU, CUDA: special_i1_out

- func: special_i1e(Tensor self) -> Tensor
  python_module: special
  variants: function
  structured_delegate: special_i1e.out

- func: special_i1e.out(Tensor self, *, Tensor(a!) out) -> Tensor(a!)
  python_module: special
  structured: True
  structured_inherits: TensorIteratorBase
  dispatch:
    CPU, CUDA: special_i1e_out

- func: special_logit(Tensor self, float? eps=None) -> Tensor
  python_module: special
  variants: function

- func: special_logit.out(Tensor self, float? eps=None, *, Tensor(a!) out) -> Tensor(a!)
  python_module: special

- func: special_polygamma(int n, Tensor self) -> Tensor
  python_module: special
  variants: function, method

- func: special_polygamma.out(int n, Tensor self, *, Tensor(a!) out) -> Tensor(a!)
  python_module: special

- func: special_logsumexp(Tensor self, int[1] dim, bool keepdim=False) -> Tensor
  python_module: special
  variants: function

- func: special_logsumexp.out(Tensor self, int[1] dim, bool keepdim=False, *, Tensor(a!) out) -> Tensor(a!)
  python_module: special

- func: special_expit(Tensor self) -> Tensor
  python_module: special
  variants: function

- func: special_expit.out(Tensor self, *, Tensor(a!) out) -> Tensor(a!)
  python_module: special
  variants: function

- func: special_sinc(Tensor self) -> Tensor
  python_module: special
  variants: function

- func: special_sinc.out(Tensor self, *, Tensor(a!) out) -> Tensor(a!)
  python_module: special
  variants: function

- func: special_round(Tensor self, *, int decimals=0) -> Tensor
  python_module: special
  variants: function

- func: special_round.out(Tensor self, *, int decimals=0, Tensor(a!) out) -> Tensor(a!)
  python_module: special
  variants: function

- func: special_log1p(Tensor self) -> Tensor
  python_module: special
  variants: function

- func: special_log1p.out(Tensor self, *, Tensor(a!) out) -> Tensor(a!)
  python_module: special
  variants: function

- func: special_log_softmax(Tensor self, int dim, *, ScalarType? dtype=None) -> Tensor
  python_module: special
  variants: function

- func: special_gammainc.out(Tensor self, Tensor other, *, Tensor(a!) out) -> Tensor(a!)
  python_module: special
  variants: function

- func: special_gammainc(Tensor self, Tensor other) -> Tensor
  python_module: special
  variants: function

- func: special_gammaincc.out(Tensor self, Tensor other, *, Tensor(a!) out) -> Tensor(a!)
  python_module: special
  variants: function

- func: special_gammaincc(Tensor self, Tensor other) -> Tensor
  python_module: special
  variants: function

- func: special_multigammaln(Tensor self, int p) -> Tensor
  python_module: special
  variants: function

- func: special_multigammaln.out(Tensor self, int p, *, Tensor(a!) out) -> Tensor(a!)
  python_module: special
  variants: function

- func: special_softmax(Tensor self, int dim, ScalarType? dtype=None) -> Tensor
  python_module: special
  variants: function

## Functions related to the fast Fourier transform and the torch.fft namespace
# Note [FFT namespace binding]
# Functions in the fft python module should have their names start with
#   "fft_" underscore and be bound to the desired Python name in
#   torch/fft/__init__.py, and the desired C++ name in torch/csrc/api/include/torch/fft.h.
#   The "fft_" names should be hidden from the user and not documented.
#
# See fft_fft as an example.

# torch.fft.fft
# NOTE: NOT an alias for torch.fft, which has different semantics
- func: fft_fft(Tensor self, int? n=None, int dim=-1, str? norm=None) -> Tensor
  python_module: fft
  variants: function

- func: fft_fft.out(Tensor self, int? n=None, int dim=-1, str? norm=None, *, Tensor(a!) out) -> Tensor(a!)
  python_module: fft
  variants: function

- func: fft_ifft(Tensor self, int? n=None, int dim=-1, str? norm=None) -> Tensor
  python_module: fft
  variants: function

- func: fft_ifft.out(Tensor self, int? n=None, int dim=-1, str? norm=None, *, Tensor(a!) out) -> Tensor(a!)
  python_module: fft
  variants: function

- func: fft_rfft(Tensor self, int? n=None, int dim=-1, str? norm=None) -> Tensor
  python_module: fft
  variants: function

- func: fft_rfft.out(Tensor self, int? n=None, int dim=-1, str? norm=None, *, Tensor(a!) out) -> Tensor(a!)
  python_module: fft
  variants: function

- func: fft_irfft(Tensor self, int? n=None, int dim=-1, str? norm=None) -> Tensor
  python_module: fft
  variants: function

- func: fft_irfft.out(Tensor self, int? n=None, int dim=-1, str? norm=None, *, Tensor(a!) out) -> Tensor(a!)
  python_module: fft
  variants: function

- func: fft_hfft(Tensor self, int? n=None, int dim=-1, str? norm=None) -> Tensor
  python_module: fft
  variants: function

- func: fft_hfft.out(Tensor self, int? n=None, int dim=-1, str? norm=None, *, Tensor(a!) out) -> Tensor(a!)
  python_module: fft
  variants: function

- func: fft_ihfft(Tensor self, int? n=None, int dim=-1, str? norm=None) -> Tensor
  python_module: fft
  variants: function

- func: fft_ihfft.out(Tensor self, int? n=None, int dim=-1, str? norm=None, *, Tensor(a!) out) -> Tensor(a!)
  python_module: fft
  variants: function

- func: fft_fft2(Tensor self, int[1]? s=None, int[1] dim=[-2,-1], str? norm=None) -> Tensor
  python_module: fft
  variants: function

- func: fft_fft2.out(Tensor self, int[1]? s=None, int[1] dim=[-2,-1], str? norm=None, *, Tensor(a!) out) -> Tensor(a!)
  python_module: fft
  variants: function

- func: fft_ifft2(Tensor self, int[1]? s=None, int[1] dim=[-2,-1], str? norm=None) -> Tensor
  python_module: fft
  variants: function

- func: fft_ifft2.out(Tensor self, int[1]? s=None, int[1] dim=[-2,-1], str? norm=None, *, Tensor(a!) out) -> Tensor(a!)
  python_module: fft
  variants: function

- func: fft_rfft2(Tensor self, int[1]? s=None, int[1] dim=[-2,-1], str? norm=None) -> Tensor
  python_module: fft
  variants: function

- func: fft_rfft2.out(Tensor self, int[1]? s=None, int[1] dim=[-2,-1], str? norm=None, *, Tensor(a!) out) -> Tensor(a!)
  python_module: fft
  variants: function

- func: fft_irfft2(Tensor self, int[1]? s=None, int[1] dim=[-2,-1], str? norm=None) -> Tensor
  python_module: fft
  variants: function

- func: fft_irfft2.out(Tensor self, int[1]? s=None, int[1] dim=[-2,-1], str? norm=None, *, Tensor(a!) out) -> Tensor(a!)
  python_module: fft
  variants: function

- func: fft_hfft2(Tensor self, int[1]? s=None, int[1] dim=[-2,-1], str? norm=None) -> Tensor
  use_const_ref_for_mutable_tensors: True
  python_module: fft
  variants: function

- func: fft_hfft2.out(Tensor self, int[1]? s=None, int[1] dim=[-2,-1], str? norm=None, *, Tensor(a!) out) -> Tensor(a!)
  use_const_ref_for_mutable_tensors: True
  python_module: fft
  variants: function

- func: fft_ihfft2(Tensor self, int[1]? s=None, int[1] dim=[-2,-1], str? norm=None) -> Tensor
  use_const_ref_for_mutable_tensors: True
  python_module: fft
  variants: function

- func: fft_ihfft2.out(Tensor self, int[1]? s=None, int[1] dim=[-2,-1], str? norm=None, *, Tensor(a!) out) -> Tensor(a!)
  use_const_ref_for_mutable_tensors: True
  python_module: fft
  variants: function

- func: fft_fftn(Tensor self, int[1]? s=None, int[1]? dim=None, str? norm=None) -> Tensor
  python_module: fft
  variants: function

- func: fft_fftn.out(Tensor self, int[1]? s=None, int[1]? dim=None, str? norm=None, *, Tensor(a!) out) -> Tensor(a!)
  python_module: fft
  variants: function

- func: fft_ifftn(Tensor self, int[1]? s=None, int[1]? dim=None, str? norm=None) -> Tensor
  python_module: fft
  variants: function

- func: fft_ifftn.out(Tensor self, int[1]? s=None, int[1]? dim=None, str? norm=None, *, Tensor(a!) out) -> Tensor(a!)
  python_module: fft
  variants: function

- func: fft_rfftn(Tensor self, int[1]? s=None, int[1]? dim=None, str? norm=None) -> Tensor
  python_module: fft
  variants: function

- func: fft_rfftn.out(Tensor self, int[1]? s=None, int[1]? dim=None, str? norm=None, *, Tensor(a!) out) -> Tensor(a!)
  python_module: fft
  variants: function

- func: fft_irfftn(Tensor self, int[1]? s=None, int[1]? dim=None, str? norm=None) -> Tensor
  python_module: fft
  variants: function

- func: fft_irfftn.out(Tensor self, int[1]? s=None, int[1]? dim=None, str? norm=None, *, Tensor(a!) out) -> Tensor(a!)
  python_module: fft
  variants: function

- func: fft_hfftn(Tensor self, int[1]? s=None, int[1]? dim=None, str? norm=None) -> Tensor
  use_const_ref_for_mutable_tensors: True
  python_module: fft
  variants: function

- func: fft_hfftn.out(Tensor self, int[1]? s=None, int[1]? dim=None, str? norm=None, *, Tensor(a!) out) -> Tensor(a!)
  use_const_ref_for_mutable_tensors: True
  python_module: fft
  variants: function

- func: fft_ihfftn(Tensor self, int[1]? s=None, int[1]? dim=None, str? norm=None) -> Tensor
  use_const_ref_for_mutable_tensors: True
  python_module: fft
  variants: function

- func: fft_ihfftn.out(Tensor self, int[1]? s=None, int[1]? dim=None, str? norm=None, *, Tensor(a!) out) -> Tensor(a!)
  use_const_ref_for_mutable_tensors: True
  python_module: fft
  variants: function

- func: fft_fftfreq(int n, float d=1.0, *, ScalarType? dtype=None, Layout? layout=None, Device? device=None, bool? pin_memory=None) -> Tensor
  python_module: fft
  variants: function

- func: fft_fftfreq.out(int n, float d=1.0, *, Tensor(a!) out) -> Tensor(a!)
  python_module: fft
  variants: function

- func: fft_rfftfreq(int n, float d=1.0, *, ScalarType? dtype=None, Layout? layout=None, Device? device=None, bool? pin_memory=None) -> Tensor
  python_module: fft
  variants: function

- func: fft_rfftfreq.out(int n, float d=1.0, *, Tensor(a!) out) -> Tensor(a!)
  python_module: fft
  variants: function

- func: fft_fftshift(Tensor self, int[1]? dim=None) -> Tensor
  python_module: fft
  variants: function

- func: fft_ifftshift(Tensor self, int[1]? dim=None) -> Tensor
  python_module: fft
  variants: function

## Functions for linear algebra and the torch.linalg namespace
# Note [linalg namespace binding]
# Functions in the linalg python module should have their names start with
#   "linalg_" and be bound to the desired Python name in
#   torch/linalg/__init__.py, and the desired C++ name in torch/csrc/api/include/torch/linalg.h.
#   The "linalg_" names should be hidden from the user and not documented.
#
# See linalg_det as an example.

# "_ex" stands for experimental
- func: linalg_cholesky_ex(Tensor self, *, bool upper=False, bool check_errors=False) -> (Tensor L, Tensor info)
  python_module: linalg
  variants: function
  dispatch:
    CPU, CUDA: linalg_cholesky_ex

- func: linalg_cholesky_ex.L(Tensor self, *, bool upper=False, bool check_errors=False, Tensor(a!) L, Tensor(b!) info) -> (Tensor(a!) L, Tensor(b!) info)
  python_module: linalg
  variants: function
  dispatch:
    CPU, CUDA: linalg_cholesky_ex_out

- func: linalg_cholesky(Tensor self, *, bool upper=False) -> Tensor
  python_module: linalg
  variants: function

- func: linalg_cholesky.out(Tensor self, *, bool upper=False, Tensor(a!) out) -> Tensor(a!)
  python_module: linalg
  variants: function

- func: linalg_cross(Tensor self, Tensor other, *, int dim=-1) -> Tensor
  python_module: linalg
  variants: function
  structured_delegate: linalg_cross.out

- func: linalg_cross.out(Tensor self, Tensor other, *, int dim=-1, Tensor(a!) out) -> Tensor(a!)
  python_module: linalg
  structured: True
  precomputed:
  - dim -> int dim
  dispatch:
    CPU, CUDA: linalg_cross_out

# linalg.lu_factor
- func: linalg_lu_factor(Tensor A, *, bool pivot=True) -> (Tensor LU, Tensor pivots)
  python_module: linalg
  variants: function

- func: linalg_lu_factor.out(Tensor A, *, bool pivot=True, Tensor(a!) LU, Tensor(b!) pivots) -> (Tensor(a!) LU, Tensor(b!) pivots)
  python_module: linalg
  variants: function

- func: linalg_lu_factor_ex(Tensor A, *, bool pivot=True, bool check_errors=False) -> (Tensor LU, Tensor pivots, Tensor info)
  python_module: linalg
  structured_delegate: linalg_lu_factor_ex.out
  variants: function

- func: linalg_lu_factor_ex.out(Tensor A, *, bool pivot=True, bool check_errors=False, Tensor(a!) LU, Tensor(b!) pivots, Tensor(c!) info) -> (Tensor(a!) LU, Tensor(b!) pivots, Tensor(c!) info)
  python_module: linalg
  variants: function
  structured: True
  dispatch:
    CPU, CUDA: linalg_lu_factor_ex_out

- func: linalg_det(Tensor self) -> Tensor
  python_module: linalg
  variants: function

- func: linalg_det.out(Tensor self, *, Tensor(a!) out) -> Tensor(a!)
  python_module: linalg

# torch.det, alias for torch.linalg.det
- func: det(Tensor self) -> Tensor
  variants: function, method

- func: _det_lu_based_helper(Tensor self) -> (Tensor det, Tensor lu, Tensor pivs)
  variants: function
  dispatch:
    CPU, CUDA: _det_lu_based_helper

- func: _det_lu_based_helper_backward_helper(Tensor det_grad, Tensor det, Tensor self, Tensor lu, Tensor pivs) -> Tensor
  variants: function
  dispatch:
    CPU, CUDA: _det_lu_based_helper_backward_helper

- func: linalg_lstsq(Tensor self, Tensor b, float? rcond=None, *, str? driver=None) -> (Tensor solution, Tensor residuals, Tensor rank, Tensor singular_values)
  python_module: linalg
  variants: function
  dispatch:
    CompositeExplicitAutograd: linalg_lstsq

- func: linalg_lstsq.out(Tensor self, Tensor b, float? rcond=None, *, str? driver=None, Tensor(a!) solution, Tensor(b!) residuals, Tensor(c!) rank, Tensor(d!) singular_values) -> (Tensor(a!) solution, Tensor(b!) residuals, Tensor(c!) rank, Tensor(d!) singular_values)
  python_module: linalg
  variants: function
  dispatch:
    CPU, CUDA: linalg_lstsq_out

# torch.linalg.matmul, alias for torch.matmul
- func: linalg_matmul(Tensor self, Tensor other) -> Tensor
  python_module: linalg
  variants: function

- func: linalg_matmul.out(Tensor self, Tensor other, *, Tensor(a!) out) -> Tensor(a!)
  python_module: linalg

- func: linalg_matrix_exp(Tensor self) -> Tensor
  python_module: linalg
  variants: function
  dispatch:
    CPU, CUDA: linalg_matrix_exp

- func: linalg_slogdet(Tensor self) -> (Tensor sign, Tensor logabsdet)
  python_module: linalg
  variants: function
  dispatch:
    CPU, CUDA: linalg_slogdet

- func: linalg_slogdet.out(Tensor self, *, Tensor(a!) sign, Tensor(b!) logabsdet) -> (Tensor(a!) sign, Tensor(b!) logabsdet)
  python_module: linalg
  dispatch:
    CPU, CUDA: linalg_slogdet_out

- func: linalg_eig(Tensor self) -> (Tensor eigenvalues, Tensor eigenvectors)
  python_module: linalg
  variants: function
  dispatch:
    CPU, CUDA: linalg_eig

- func: linalg_eig.out(Tensor self, *, Tensor(a!) eigenvalues, Tensor(b!) eigenvectors) -> (Tensor(a!) eigenvalues, Tensor(b!) eigenvectors)
  python_module: linalg
  dispatch:
    CPU, CUDA: linalg_eig_out

- func: linalg_eigvals(Tensor self) -> Tensor
  python_module: linalg

- func: linalg_eigvals.out(Tensor self, *, Tensor(a!) out) -> Tensor(a!)
  python_module: linalg

- func: linalg_eigh(Tensor self, str UPLO="L") -> (Tensor eigenvalues, Tensor eigenvectors)
  python_module: linalg
  variants: function
  dispatch:
    CPU, CUDA: linalg_eigh

- func: linalg_eigh.eigvals(Tensor self, str UPLO="L", *, Tensor(a!) eigvals, Tensor(b!) eigvecs) -> (Tensor(a!) eigenvalues, Tensor(b!) eigenvectors)
  python_module: linalg
  dispatch:
    CPU, CUDA: linalg_eigh_out

- func: linalg_eigvalsh(Tensor self, str UPLO="L") -> Tensor
  python_module: linalg
  variants: function

- func: linalg_eigvalsh.out(Tensor self, str UPLO='L', *, Tensor(a!) out) -> Tensor(a!)
  python_module: linalg
  dispatch:
    CPU, CUDA: linalg_eigvalsh_out

- func: linalg_householder_product(Tensor input, Tensor tau) -> Tensor
  python_module: linalg
  variants: function
  dispatch:
    CPU, CUDA: linalg_householder_product

- func: linalg_householder_product.out(Tensor input, Tensor tau, *, Tensor(a!) out) -> Tensor(a!)
  python_module: linalg
  dispatch:
    CPU, CUDA: linalg_householder_product_out

- func: _linalg_inv_out_helper_(Tensor(a!) self, Tensor(b!) infos_lu, Tensor(c!) infos_getri) -> Tensor(a!)
  variants: function
  dispatch:
    CPU: _linalg_inv_out_helper_cpu
    CUDA: _linalg_inv_out_helper_cuda

- func: linalg_inv_ex(Tensor self, *, bool check_errors=False) -> (Tensor inverse, Tensor info)
  python_module: linalg
  variants: function
  dispatch:
    CompositeExplicitAutograd: linalg_inv_ex

- func: linalg_inv_ex.inverse(Tensor self, *, bool check_errors=False, Tensor(a!) inverse, Tensor(b!) info) -> (Tensor(a!) inverse, Tensor(b!) info)
  python_module: linalg
  variants: function
  dispatch:
    CompositeExplicitAutograd: linalg_inv_ex_out

- func: linalg_inv(Tensor self) -> Tensor
  python_module: linalg
  variants: function

- func: linalg_inv.out(Tensor self, *, Tensor(a!) out) -> Tensor(a!)
  python_module: linalg
  variants: function

- func: inner(Tensor self, Tensor other) -> Tensor
  variants: function, method

- func: inner.out(Tensor self, Tensor other, *, Tensor(a!) out) -> Tensor(a!)

- func: outer(Tensor self, Tensor vec2) -> Tensor
  variants: function, method

- func: outer.out(Tensor self, Tensor vec2, *, Tensor(a!) out) -> Tensor(a!)

# torch.ger, alias for torch.outer
- func: ger(Tensor self, Tensor vec2) -> Tensor
  variants: function, method

- func: ger.out(Tensor self, Tensor vec2, *, Tensor(a!) out) -> Tensor(a!)

- func: linalg_norm(Tensor self, Scalar? ord=None, int[1]? dim=None, bool keepdim=False, *, ScalarType? dtype=None) -> Tensor
  python_module: linalg
  variants: function

- func: linalg_norm.ord_str(Tensor self, str ord, int[1]? dim=None, bool keepdim=False, *, ScalarType? dtype=None) -> Tensor
  python_module: linalg
  variants: function

- func: linalg_norm.out(Tensor self, Scalar? ord=None, int[1]? dim=None, bool keepdim=False, *, ScalarType? dtype=None, Tensor(a!) out) -> Tensor(a!)
  python_module: linalg
  variants: function

- func: linalg_norm.ord_str_out(Tensor self, str ord, int[1]? dim=None, bool keepdim=False, *, ScalarType? dtype=None, Tensor(a!) out) -> Tensor(a!)
  python_module: linalg
  variants: function

- func: linalg_vector_norm(Tensor self, Scalar ord=2, int[1]? dim=None, bool keepdim=False, *, ScalarType? dtype=None) -> Tensor
  python_module: linalg
  variants: function
  dispatch:
    CPU, CUDA: linalg_vector_norm

- func: linalg_vector_norm.out(Tensor self, Scalar ord=2, int[1]? dim=None, bool keepdim=False, *, ScalarType? dtype=None, Tensor(a!) out) -> Tensor(a!)
  python_module: linalg
  dispatch:
    CPU, CUDA: linalg_vector_norm_out

- func: linalg_matrix_norm(Tensor self, Scalar ord, int[] dim=[-2,-1], bool keepdim=False, *, ScalarType? dtype=None) -> Tensor
  python_module: linalg

- func: linalg_matrix_norm.out(Tensor self, Scalar ord, int[] dim=[-2,-1], bool keepdim=False, *, ScalarType? dtype=None, Tensor(a!) out) -> Tensor(a!)
  python_module: linalg

- func: linalg_matrix_norm.str_ord(Tensor self, str ord='fro', int[] dim=[-2,-1], bool keepdim=False, *, ScalarType? dtype=None) -> Tensor
  python_module: linalg

- func: linalg_matrix_norm.str_ord_out(Tensor self, str ord='fro', int[] dim=[-2,-1], bool keepdim=False, *, ScalarType? dtype=None, Tensor(a!) out) -> Tensor(a!)
  python_module: linalg

# This function is exposes the `compute_uv` flag, which is then used to implement `linalg.svd` and
# `linalg.svdvals` as composite functions that call this one
- func: _linalg_svd(Tensor A, bool full_matrices=False, bool compute_uv=True) -> (Tensor U, Tensor S, Tensor Vh)
  variants: function
  structured_delegate: _linalg_svd.U

- func: _linalg_svd.U(Tensor A, bool full_matrices=False, bool compute_uv=True, *, Tensor(a!) U, Tensor(b!) S, Tensor(c!) Vh) -> (Tensor(a!) U, Tensor(b!) S, Tensor(c!) Vh)
  structured: True
  dispatch:
    CPU, CUDA: _linalg_svd_out

- func: linalg_svd(Tensor A, bool full_matrices=True) -> (Tensor U, Tensor S, Tensor Vh)
  python_module: linalg
  variants: function

- func: linalg_svd.U(Tensor A, bool full_matrices=True, *, Tensor(a!) U, Tensor(b!) S, Tensor(c!) Vh) -> (Tensor(a!) U, Tensor(b!) S, Tensor(c!) Vh)
  python_module: linalg
  variants: function

- func: linalg_svdvals(Tensor A) -> Tensor
  python_module: linalg
  variants: function

- func: linalg_svdvals.out(Tensor A, *, Tensor(a!) out) -> Tensor(a!)
  python_module: linalg
  variants: function

- func: linalg_cond(Tensor self, Scalar? p=None) -> Tensor
  python_module: linalg
  variants: function

- func: linalg_cond.out(Tensor self, Scalar? p=None, *, Tensor(a!) out) -> Tensor(a!)
  python_module: linalg
  variants: function

- func: linalg_cond.p_str(Tensor self, str p) -> Tensor
  python_module: linalg
  variants: function

- func: linalg_cond.p_str_out(Tensor self, str p, *, Tensor(a!) out) -> Tensor(a!)
  python_module: linalg
  variants: function

- func: linalg_pinv.atol_rtol_tensor(Tensor self, *, Tensor? atol=None, Tensor? rtol=None, bool hermitian=False) -> Tensor
  python_module: linalg
  variants: function
  dispatch:
    CompositeExplicitAutograd: linalg_pinv

- func: linalg_pinv.atol_rtol_tensor_out(Tensor self, *, Tensor? atol=None, Tensor? rtol=None, bool hermitian=False, Tensor(a!) out) -> Tensor(a!)
  python_module: linalg
  variants: function
  dispatch:
    CompositeExplicitAutograd: linalg_pinv_out

- func: linalg_pinv.atol_rtol_float(Tensor self, *, float? atol=None, float? rtol=None, bool hermitian=False) -> Tensor
  cpp_no_default_args: ['atol', 'rtol']
  python_module: linalg
  variants: function

- func: linalg_pinv.atol_rtol_float_out(Tensor self, *, float? atol=None, float? rtol=None, bool hermitian=False, Tensor(a!) out) -> Tensor(a!)
  cpp_no_default_args: ['atol', 'rtol']
  python_module: linalg
  variants: function

- func: linalg_pinv(Tensor self, float rcond, bool hermitian=False) -> Tensor
  python_module: linalg
  variants: function

- func: linalg_pinv.rcond_tensor(Tensor self, Tensor rcond, bool hermitian=False) -> Tensor
  python_module: linalg
  variants: function

- func: linalg_pinv.out(Tensor self, float rcond, bool hermitian=False, *, Tensor(a!) out) -> Tensor(a!)
  python_module: linalg
  variants: function

- func: linalg_pinv.out_rcond_tensor(Tensor self, Tensor rcond, bool hermitian=False, *, Tensor(a!) out) -> Tensor(a!)
  python_module: linalg
  variants: function

- func: linalg_solve(Tensor input, Tensor other) -> Tensor
  python_module: linalg
  variants: function
  dispatch:
    CPU, CUDA: linalg_solve

- func: linalg_solve.out(Tensor input, Tensor other, *, Tensor(a!) out) -> Tensor(a!)
  python_module: linalg
  dispatch:
    CPU, CUDA: linalg_solve_out

- func: linalg_tensorinv(Tensor self, int ind=2) -> Tensor
  python_module: linalg
  variants: function

- func: linalg_tensorinv.out(Tensor self, int ind=2, *, Tensor(a!) out) -> Tensor(a!)
  python_module: linalg
  variants: function

- func: linalg_tensorsolve(Tensor self, Tensor other, int[]? dims=None) -> Tensor
  python_module: linalg
  variants: function

- func: linalg_tensorsolve.out(Tensor self, Tensor other, int[]? dims=None, *, Tensor(a!) out) -> Tensor(a!)
  python_module: linalg
  variants: function

- func: linalg_qr(Tensor self, str mode='reduced') -> (Tensor Q, Tensor R)
  python_module: linalg
  variants: function
  dispatch:
    CompositeExplicitAutograd: linalg_qr

- func: linalg_qr.out(Tensor self, str mode='reduced', *, Tensor(a!) Q, Tensor(b!) R) -> (Tensor(a!) Q, Tensor(b!) R)
  python_module: linalg
  variants: function
  dispatch:
    CompositeExplicitAutograd: linalg_qr_out

- func: _linalg_qr_helper(Tensor self, str mode) -> (Tensor, Tensor)
  variants: function
  dispatch:
    CPU: _linalg_qr_helper_default
    CUDA: _linalg_qr_helper_cuda

- func: linalg_matrix_power(Tensor self, int n) -> Tensor
  python_module: linalg

- func: linalg_matrix_power.out(Tensor self, int n, *, Tensor(a!) out) -> Tensor(a!)
  python_module: linalg

- func: linalg_matrix_rank.atol_rtol_tensor(Tensor input, *, Tensor? atol=None, Tensor? rtol=None, bool hermitian=False) -> Tensor
  python_module: linalg
  variants: function

- func: linalg_matrix_rank.atol_rtol_tensor_out(Tensor input, *, Tensor? atol=None, Tensor? rtol=None, bool hermitian=False, Tensor(a!) out) -> Tensor(a!)
  python_module: linalg
  variants: function

- func: linalg_matrix_rank.atol_rtol_float(Tensor self, *, float? atol=None, float? rtol=None, bool hermitian=False) -> Tensor
  cpp_no_default_args: ['atol', 'rtol']
  python_module: linalg
  variants: function

- func: linalg_matrix_rank.atol_rtol_float_out(Tensor self, *, float? atol=None, float? rtol=None, bool hermitian=False, Tensor(a!) out) -> Tensor(a!)
  cpp_no_default_args: ['atol', 'rtol']
  python_module: linalg
  variants: function

- func: linalg_matrix_rank(Tensor self, float tol, bool hermitian=False) -> Tensor
  python_module: linalg
  variants: function

- func: linalg_matrix_rank.out(Tensor self, float tol, bool hermitian=False, *, Tensor(a!) out) -> Tensor(a!)
  python_module: linalg
  variants: function

- func: linalg_matrix_rank.tol_tensor(Tensor input, Tensor tol, bool hermitian=False) -> Tensor
  python_module: linalg
  variants: function

- func: linalg_matrix_rank.out_tol_tensor(Tensor input, Tensor tol, bool hermitian=False, *, Tensor(a!) out) -> Tensor(a!)
  python_module: linalg
  variants: function

- func: linalg_multi_dot(Tensor[] tensors) -> Tensor
  python_module: linalg

- func: linalg_multi_dot.out(Tensor[] tensors, *, Tensor(a!) out) -> Tensor(a!)
  python_module: linalg

## Functions that are only for testing
# It is undocumented and should not be used outside of tests.
- func: _test_serialization_subcmul(Tensor self, Tensor other, Scalar alpha=1) -> Tensor

# Note: this function is only for testing.
- func: _test_optional_intlist(Tensor values, int[]? addends) -> Tensor
  python_module: nn
  dispatch:
    CPU: _test_optional_intlist

# Note: this function is only for testing.
- func: _test_optional_filled_intlist(Tensor values, int[2]? addends) -> Tensor
  python_module: nn
  dispatch:
    CPU: _test_optional_intlist

# Note: this function is only for testing.
- func: _test_optional_floatlist(Tensor values, float[]? addends) -> Tensor
  python_module: nn
  dispatch:
    CPU: _test_optional_floatlist

# Note: this function is only for testing.
- func: _test_string_default(Tensor dummy, str a="\"'\\", str b='"\'\\') -> Tensor
  python_module: nn

# Note: this function is only for testing.
- func: _test_ambiguous_defaults.a(Tensor dummy, int a=1, int b=1) -> Tensor
  python_module: nn

# Note: this function is only for testing.
- func: _test_ambiguous_defaults.b(Tensor dummy, int a=2, str b="2") -> Tensor
  cpp_no_default_args: ['a', 'b']
  python_module: nn

# Note: this function is only for testing.
- func: _test_warn_in_autograd(Tensor self) -> Tensor
  python_module: nn
  dispatch:
    CompositeExplicitAutograd: _test_warn_in_autograd

- func: segment_reduce(Tensor data, str reduce, *, Tensor? lengths=None, Tensor? indices=None, int axis=0, bool unsafe=False, Scalar? initial=None) -> Tensor
  variants: function
  dispatch:
    CPU, CUDA: segment_reduce_kernel

- func: _segment_reduce_backward(Tensor grad, Tensor output, Tensor data, str reduce, *, Tensor? lengths=None, int axis=0) -> Tensor
  variants: function
  dispatch:
    CPU, CUDA: _segment_reduce_backward_kernel

- func: pad_sequence(Tensor[] sequences, bool batch_first=False, float padding_value=0.0) -> Tensor
  python_module: nn
  variants: function

- func: flatten_dense_tensors(Tensor[] tensors) -> Tensor
  variants: function
  python_module: nn

- func: unflatten_dense_tensors(Tensor flat, Tensor[] tensors) -> Tensor[]
  variants: function
  python_module: nn<|MERGE_RESOLUTION|>--- conflicted
+++ resolved
@@ -3736,11 +3736,7 @@
     CPU: prelu_backward_cpu
     CUDA: prelu_backward_cuda
 
-<<<<<<< HEAD
-- func: gelu.out(Tensor self, bool approximate, *, Tensor(a!) out) -> Tensor(a!)
-=======
 - func: gelu.out(Tensor self, *, str approximate='none', Tensor(a!) out) -> Tensor(a!)
->>>>>>> ad38b92f
   structured: True
   structured_inherits: TensorIteratorBase
   device_check: NoCheck   # TensorIterator
@@ -3749,11 +3745,7 @@
     CPU: gelu_out_cpu
     CUDA: gelu_out_cuda
 
-<<<<<<< HEAD
-- func: gelu(Tensor self, bool approximate) -> Tensor
-=======
 - func: gelu(Tensor self, *, str approximate='none') -> Tensor
->>>>>>> ad38b92f
   structured_delegate: gelu.out
   device_check: NoCheck   # TensorIterator
   python_module: nn
@@ -3761,11 +3753,7 @@
     MkldnnCPU: mkldnn_gelu
     QuantizedCPU: gelu_quantized_cpu
 
-<<<<<<< HEAD
-- func: gelu_backward.grad_input(Tensor grad_output, Tensor self, bool approximate, *, Tensor(a!) grad_input) -> Tensor(a!)
-=======
 - func: gelu_backward.grad_input(Tensor grad_output, Tensor self, *, str approximate='none', Tensor(a!) grad_input) -> Tensor(a!)
->>>>>>> ad38b92f
   structured: True
   structured_inherits: TensorIteratorBase
   python_module: nn
@@ -3773,11 +3761,7 @@
     CPU: gelu_backward_out_cpu
     CUDA: gelu_backward_out_cuda
 
-<<<<<<< HEAD
-- func: gelu_backward(Tensor grad_output, Tensor self, bool approximate) -> Tensor
-=======
 - func: gelu_backward(Tensor grad_output, Tensor self, *, str approximate='none') -> Tensor
->>>>>>> ad38b92f
   structured_delegate: gelu_backward.grad_input
   python_module: nn
   dispatch:
