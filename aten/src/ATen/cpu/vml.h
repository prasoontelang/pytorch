--- conflicted
+++ resolved
@@ -55,30 +55,12 @@
 
 // NB: We ignore numerical errors by convention and leave them to the user
 
-<<<<<<< HEAD
 #define IMPLEMENT_VML(op)                                               \
-  namespace fallback {                                                  \
   template <typename scalar_t>                                          \
   inline void v##op(scalar_t* out, const scalar_t* in, int64_t size) {  \
     using vec_t = Vectorized<vec_scalar_t<scalar_t>>;                   \
     vec::map([](vec_t x) { return x.op(); }, out, in, size);            \
-  }}                                                                    \
-  template <typename scalar_t>                                          \
-  inline void v##op(scalar_t* out, const scalar_t* in, int64_t size) {  \
-    return fallback::v##op(out, in, size);                              \
-=======
-#define IMPLEMENT_VML(op)                                                         \
-  template <typename scalar_t>                                                    \
-  inline void v##op(scalar_t* out, const scalar_t* in, int64_t size) {            \
-    parallel_for(0, size, 2048, [out, in](int64_t begin, int64_t end) {           \
-      using vecscalar_t = vec_scalar_t<scalar_t>;                                 \
-      map([](const Vectorized<vecscalar_t>& x) { return x.op(); },                \
-          out + begin,                                                            \
-          in + begin,                                                             \
-          end - begin);                                                           \
-    });                                                                           \
->>>>>>> a62da6a1
-  }
+  }                                                                     \
 
 IMPLEMENT_VML(abs)
 IMPLEMENT_VML(acos)
@@ -114,46 +96,27 @@
 
 #if AT_MKL_ENABLED() && !defined(__APPLE__)
 
-<<<<<<< HEAD
 class MklThreadGuard {
-  int old_num_threads_;
+  int old_threads_;
 public:
-
-  MklThreadGuard(int64_t num_threads):
-    old_num_threads_(mkl_set_num_threads_local(num_threads)){
+  MklThreadGuard(int num_threads):
+    old_threads_(mkl_set_num_threads_local(num_threads)) {
   }
-  ~MklThreadGuard() {
-    mkl_set_num_threads_local(old_num_threads_);
+  ~MklThreadGuard(){
+    mkl_set_num_threads_local(old_threads_);
   }
-};
-
-inline bool use_mkl_kernels() {
-  static const bool cache = [] {
-    cpuinfo_initialize();
-    return cpuinfo_get_current_core()->vendor == cpuinfo_vendor_intel;
-  }();
-  return cache;
 }
 
-=======
->>>>>>> a62da6a1
 // NB: LP64 MKL is the most commonly used and thus we assume it here. That means
 // we need to expect MKL_INT to be of type int, which implies int32_t in most
 // cases.
 static_assert(
     std::is_same<MKL_INT, int32_t>::value,
     "MKL_INT is assumed to be int32_t");
-#define IMPLEMENT_VML_MKL_STUB(op, mklop, type, mkltype)                    \
+#define IMPLEMENT_VML_MKL_STUB(op, mklop, type, mkltype)                \
   template <>                                                           \
-<<<<<<< HEAD
   inline void v##op(type * out, const type * in, int64_t size) {        \
-    if (!use_mkl_kernels()) {                                           \
-      return fallback::v##op(out, in, size);                            \
-    }                                                                   \
     MklThreadGuard guard(1);                                            \
-=======
-  inline void v##op(type * out, const type * in, int64_t size) {          \
->>>>>>> a62da6a1
     int64_t max_mkl_ind = std::numeric_limits<MKL_INT>::max();          \
     if (size <= static_cast<int64_t>(max_mkl_ind)) {                    \
       vm##mkltype##mklop(                                               \
