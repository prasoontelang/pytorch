--- conflicted
+++ resolved
@@ -34,37 +34,6 @@
 import torch
 
 __all__ = [
-<<<<<<< HEAD
-    'Constraint',
-    'boolean',
-    'cat',
-    'corr_cholesky',
-    'dependent',
-    'dependent_property',
-    'greater_than',
-    'greater_than_eq',
-    'independent',
-    'integer_interval',
-    'interval',
-    'half_open_interval',
-    'is_dependent',
-    'less_than',
-    'lower_cholesky',
-    'lower_triangular',
-    'multinomial',
-    'nonnegative_integer',
-    'positive',
-    'positive_semidefinite',
-    'positive_definite',
-    'positive_integer',
-    'real',
-    'real_vector',
-    'simplex',
-    'square',
-    'stack',
-    'symmetric',
-    'unit_interval',
-=======
     "Constraint",
     "boolean",
     "cat",
@@ -96,7 +65,6 @@
     "stack",
     "symmetric",
     "unit_interval",
->>>>>>> c379d628
 ]
 
 
@@ -114,6 +82,7 @@
             an event. The :meth:`check` method will remove this many dimensions
             when computing validity.
     """
+
     is_discrete = False  # Default to continuous.
     event_dim = 0  # Default to univariate.
 
@@ -125,7 +94,7 @@
         raise NotImplementedError
 
     def __repr__(self):
-        return self.__class__.__name__[1:] + '()'
+        return self.__class__.__name__[1:] + "()"
 
 
 class _Dependent(Constraint):
@@ -141,6 +110,7 @@
             can be computed statically. If not provided, access to the
             ``.event_dim`` attribute will raise a NotImplementedError.
     """
+
     def __init__(self, *, is_discrete=NotImplemented, event_dim=NotImplemented):
         self._is_discrete = is_discrete
         self._event_dim = event_dim
@@ -171,7 +141,7 @@
         return _Dependent(is_discrete=is_discrete, event_dim=event_dim)
 
     def check(self, x):
-        raise ValueError('Cannot determine validity of dependent constraint')
+        raise ValueError("Cannot determine validity of dependent constraint")
 
 
 def is_dependent(constraint):
@@ -202,7 +172,10 @@
             can be computed statically. If not provided, access to the
             ``.event_dim`` attribute will raise a NotImplementedError.
     """
-    def __init__(self, fn=None, *, is_discrete=NotImplemented, event_dim=NotImplemented):
+
+    def __init__(
+        self, fn=None, *, is_discrete=NotImplemented, event_dim=NotImplemented
+    ):
         super().__init__(fn)
         self._is_discrete = is_discrete
         self._event_dim = event_dim
@@ -215,7 +188,9 @@
             def support(self):
                 ...
         """
-        return _DependentProperty(fn, is_discrete=self._is_discrete, event_dim=self._event_dim)
+        return _DependentProperty(
+            fn, is_discrete=self._is_discrete, event_dim=self._event_dim
+        )
 
 
 class _IndependentConstraint(Constraint):
@@ -224,6 +199,7 @@
     dims in :meth:`check`, so that an event is valid only if all its
     independent entries are valid.
     """
+
     def __init__(self, base_constraint, reinterpreted_batch_ndims):
         assert isinstance(base_constraint, Constraint)
         assert isinstance(reinterpreted_batch_ndims, int)
@@ -244,20 +220,24 @@
         result = self.base_constraint.check(value)
         if result.dim() < self.reinterpreted_batch_ndims:
             expected = self.base_constraint.event_dim + self.reinterpreted_batch_ndims
-            raise ValueError(f"Expected value.dim() >= {expected} but got {value.dim()}")
-        result = result.reshape(result.shape[:result.dim() - self.reinterpreted_batch_ndims] + (-1,))
+            raise ValueError(
+                f"Expected value.dim() >= {expected} but got {value.dim()}"
+            )
+        result = result.reshape(
+            result.shape[: result.dim() - self.reinterpreted_batch_ndims] + (-1,)
+        )
         result = result.all(-1)
         return result
 
     def __repr__(self):
-        return "{}({}, {})".format(self.__class__.__name__[1:], repr(self.base_constraint),
-                                   self.reinterpreted_batch_ndims)
+        return f"{self.__class__.__name__[1:]}({repr(self.base_constraint)}, {self.reinterpreted_batch_ndims})"
 
 
 class _Boolean(Constraint):
     """
     Constrain to the two values `{0, 1}`.
     """
+
     is_discrete = True
 
     def check(self, value):
@@ -268,6 +248,7 @@
     """
     Constrain to one-hot vectors.
     """
+
     is_discrete = True
     event_dim = 1
 
@@ -281,6 +262,7 @@
     """
     Constrain to an integer interval `[lower_bound, upper_bound]`.
     """
+
     is_discrete = True
 
     def __init__(self, lower_bound, upper_bound):
@@ -289,11 +271,15 @@
         super().__init__()
 
     def check(self, value):
-        return (value % 1 == 0) & (self.lower_bound <= value) & (value <= self.upper_bound)
-
-    def __repr__(self):
-        fmt_string = self.__class__.__name__[1:]
-        fmt_string += '(lower_bound={}, upper_bound={})'.format(self.lower_bound, self.upper_bound)
+        return (
+            (value % 1 == 0) & (self.lower_bound <= value) & (value <= self.upper_bound)
+        )
+
+    def __repr__(self):
+        fmt_string = self.__class__.__name__[1:]
+        fmt_string += (
+            f"(lower_bound={self.lower_bound}, upper_bound={self.upper_bound})"
+        )
         return fmt_string
 
 
@@ -301,6 +287,7 @@
     """
     Constrain to an integer interval `(-inf, upper_bound]`.
     """
+
     is_discrete = True
 
     def __init__(self, upper_bound):
@@ -312,7 +299,7 @@
 
     def __repr__(self):
         fmt_string = self.__class__.__name__[1:]
-        fmt_string += '(upper_bound={})'.format(self.upper_bound)
+        fmt_string += f"(upper_bound={self.upper_bound})"
         return fmt_string
 
 
@@ -320,6 +307,7 @@
     """
     Constrain to an integer interval `[lower_bound, inf)`.
     """
+
     is_discrete = True
 
     def __init__(self, lower_bound):
@@ -331,7 +319,7 @@
 
     def __repr__(self):
         fmt_string = self.__class__.__name__[1:]
-        fmt_string += '(lower_bound={})'.format(self.lower_bound)
+        fmt_string += f"(lower_bound={self.lower_bound})"
         return fmt_string
 
 
@@ -339,6 +327,7 @@
     """
     Trivially constrain to the extended real line `[-inf, inf]`.
     """
+
     def check(self, value):
         return value == value  # False for NANs.
 
@@ -347,6 +336,7 @@
     """
     Constrain to a real half line `(lower_bound, inf]`.
     """
+
     def __init__(self, lower_bound):
         self.lower_bound = lower_bound
         super().__init__()
@@ -356,7 +346,7 @@
 
     def __repr__(self):
         fmt_string = self.__class__.__name__[1:]
-        fmt_string += '(lower_bound={})'.format(self.lower_bound)
+        fmt_string += f"(lower_bound={self.lower_bound})"
         return fmt_string
 
 
@@ -364,6 +354,7 @@
     """
     Constrain to a real half line `[lower_bound, inf)`.
     """
+
     def __init__(self, lower_bound):
         self.lower_bound = lower_bound
         super().__init__()
@@ -373,7 +364,7 @@
 
     def __repr__(self):
         fmt_string = self.__class__.__name__[1:]
-        fmt_string += '(lower_bound={})'.format(self.lower_bound)
+        fmt_string += f"(lower_bound={self.lower_bound})"
         return fmt_string
 
 
@@ -381,6 +372,7 @@
     """
     Constrain to a real half line `[-inf, upper_bound)`.
     """
+
     def __init__(self, upper_bound):
         self.upper_bound = upper_bound
         super().__init__()
@@ -390,7 +382,7 @@
 
     def __repr__(self):
         fmt_string = self.__class__.__name__[1:]
-        fmt_string += '(upper_bound={})'.format(self.upper_bound)
+        fmt_string += f"(upper_bound={self.upper_bound})"
         return fmt_string
 
 
@@ -398,6 +390,7 @@
     """
     Constrain to a real interval `[lower_bound, upper_bound]`.
     """
+
     def __init__(self, lower_bound, upper_bound):
         self.lower_bound = lower_bound
         self.upper_bound = upper_bound
@@ -408,7 +401,9 @@
 
     def __repr__(self):
         fmt_string = self.__class__.__name__[1:]
-        fmt_string += '(lower_bound={}, upper_bound={})'.format(self.lower_bound, self.upper_bound)
+        fmt_string += (
+            f"(lower_bound={self.lower_bound}, upper_bound={self.upper_bound})"
+        )
         return fmt_string
 
 
@@ -416,6 +411,7 @@
     """
     Constrain to a real interval `[lower_bound, upper_bound)`.
     """
+
     def __init__(self, lower_bound, upper_bound):
         self.lower_bound = lower_bound
         self.upper_bound = upper_bound
@@ -426,7 +422,9 @@
 
     def __repr__(self):
         fmt_string = self.__class__.__name__[1:]
-        fmt_string += '(lower_bound={}, upper_bound={})'.format(self.lower_bound, self.upper_bound)
+        fmt_string += (
+            f"(lower_bound={self.lower_bound}, upper_bound={self.upper_bound})"
+        )
         return fmt_string
 
 
@@ -435,6 +433,7 @@
     Constrain to the unit simplex in the innermost (rightmost) dimension.
     Specifically: `x >= 0` and `x.sum(-1) == 1`.
     """
+
     event_dim = 1
 
     def check(self, value):
@@ -449,6 +448,7 @@
     checks the weaker condition ``value.sum(-1) <= upper_bound``. In the future
     this may be strengthened to ``value.sum(-1) == upper_bound``.
     """
+
     is_discrete = True
     event_dim = 1
 
@@ -463,6 +463,7 @@
     """
     Constrain to lower-triangular square matrices.
     """
+
     event_dim = 2
 
     def check(self, value):
@@ -474,11 +475,14 @@
     """
     Constrain to lower-triangular square matrices with positive diagonals.
     """
+
     event_dim = 2
 
     def check(self, value):
         value_tril = value.tril()
-        lower_triangular = (value_tril == value).view(value.shape[:-2] + (-1,)).min(-1)[0]
+        lower_triangular = (
+            (value_tril == value).view(value.shape[:-2] + (-1,)).min(-1)[0]
+        )
 
         positive_diagonal = (value.diagonal(dim1=-2, dim2=-1) > 0).min(-1)[0]
         return lower_triangular & positive_diagonal
@@ -489,12 +493,15 @@
     Constrain to lower-triangular square matrices with positive diagonals and each
     row vector being of unit length.
     """
+
     event_dim = 2
 
     def check(self, value):
-        tol = torch.finfo(value.dtype).eps * value.size(-1) * 10  # 10 is an adjustable fudge factor
+        tol = (
+            torch.finfo(value.dtype).eps * value.size(-1) * 10
+        )  # 10 is an adjustable fudge factor
         row_norm = torch.linalg.norm(value.detach(), dim=-1)
-        unit_row_norm = (row_norm - 1.).abs().le(tol).all(dim=-1)
+        unit_row_norm = (row_norm - 1.0).abs().le(tol).all(dim=-1)
         return _LowerCholesky().check(value) & unit_row_norm
 
 
@@ -502,6 +509,7 @@
     """
     Constrain to square matrices.
     """
+
     event_dim = 2
 
     def check(self, value):
@@ -509,7 +517,7 @@
             size=value.shape[:-2],
             fill_value=(value.shape[-2] == value.shape[-1]),
             dtype=torch.bool,
-            device=value.device
+            device=value.device,
         )
 
 
@@ -529,6 +537,7 @@
     """
     Constrain to positive-semidefinite matrices.
     """
+
     def check(self, value):
         sym_check = super().check(value)
         if not sym_check.all():
@@ -540,6 +549,7 @@
     """
     Constrain to positive-definite matrices.
     """
+
     def check(self, value):
         sym_check = super().check(value)
         if not sym_check.all():
@@ -553,6 +563,7 @@
     `cseq` at the submatrices at dimension `dim`,
     each of size `lengths[dim]`, in a way compatible with :func:`torch.cat`.
     """
+
     def __init__(self, cseq, dim=0, lengths=None):
         assert all(isinstance(c, Constraint) for c in cseq)
         self.cseq = list(cseq)
@@ -588,6 +599,7 @@
     `cseq` at the submatrices at dimension `dim`,
     in a way compatible with :func:`torch.stack`.
     """
+
     def __init__(self, cseq, dim=0):
         assert all(isinstance(c, Constraint) for c in cseq)
         self.cseq = list(cseq)
@@ -608,8 +620,9 @@
     def check(self, value):
         assert -value.dim() <= self.dim < value.dim()
         vs = [value.select(self.dim, i) for i in range(value.size(self.dim))]
-        return torch.stack([constr.check(v)
-                            for v, constr in zip(vs, self.cseq)], self.dim)
+        return torch.stack(
+            [constr.check(v) for v, constr in zip(vs, self.cseq)], self.dim
+        )
 
 
 # Public interface.
@@ -623,13 +636,13 @@
 integer_interval = _IntegerInterval
 real = _Real()
 real_vector = independent(real, 1)
-positive = _GreaterThan(0.)
-nonnegative = _GreaterThanEq(0.)
+positive = _GreaterThan(0.0)
+nonnegative = _GreaterThanEq(0.0)
 greater_than = _GreaterThan
 greater_than_eq = _GreaterThanEq
 less_than = _LessThan
 multinomial = _Multinomial
-unit_interval = _Interval(0., 1.)
+unit_interval = _Interval(0.0, 1.0)
 interval = _Interval
 half_open_interval = _HalfOpenInterval
 simplex = _Simplex()
