--- conflicted
+++ resolved
@@ -105,11 +105,7 @@
         warnings.warn(
             "PyTorch was compiled without cuDNN/MIOpen support. To use cuDNN/MIOpen, rebuild "
             "PyTorch making sure the library is visible to the build system.",
-<<<<<<< HEAD
-            stacklevel=2,
-=======
             stacklevel=TO_BE_DETERMINED,
->>>>>>> fff02e67
         )
         return False
     if not _init():
@@ -119,11 +115,7 @@
                     sys.platform, "LD_LIBRARY_PATH"
                 )
             ),
-<<<<<<< HEAD
-            stacklevel=2,
-=======
             stacklevel=TO_BE_DETERMINED,
->>>>>>> fff02e67
         )
         return False
     return True
