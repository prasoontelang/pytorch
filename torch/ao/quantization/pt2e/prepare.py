--- conflicted
+++ resolved
@@ -64,9 +64,6 @@
     arg_as_output_act_obs_or_fq = _get_output_act_obs_or_fq(arg, named_modules, obs_or_fq_map, is_qat)
     arg_as_output_target_dtype, arg_as_output_target_is_dynamic = _get_dtype_and_is_dynamic(arg_as_output_act_obs_or_fq)
 
-    input_qspec_map = quantization_annotation.input_qspec_map
-    input_arg_qspec = _get_qspec_for_arg(arg, input_qspec_map, named_modules)
-
     if arg_as_input_target_is_dynamic or arg_as_input_target_dtype not in [torch.float, None]:
         if arg_as_input_target_dtype == arg_as_output_target_dtype and \
            arg_as_input_target_is_dynamic == arg_as_output_target_is_dynamic:
@@ -76,11 +73,8 @@
             assert isinstance(observed_arg, Node), f"expect observed argument to be a Node, but got: {type(observed_arg)}"
             assert observed_arg in obs_or_fq_map, \
                 f"can't refer to a node that does not have observer/fake_quant inserted yet: {observed_arg}"
-<<<<<<< HEAD
-=======
             input_qspec_map = quantization_annotation.input_qspec_map
             input_arg_qspec = _get_qspec_for_arg(arg, input_qspec_map, named_modules)
->>>>>>> 608afe80
             if isinstance(input_arg_qspec, SharedQuantizationSpec):
                 # if the argument is set to use SharedQuantizationSpec, we will
                 # reset the observer instance to align with the configured edge/node
