import functools
import itertools
import logging
import operator
<<<<<<< HEAD
from collections import namedtuple
=======
from typing import List, Optional, Union

from sympy import Expr
>>>>>>> 1cdc12ec

import torch
import torch._inductor as inductor

from .. import config, ir, pattern_matcher

from ..lowering import lowerings as L
from ..pattern_matcher import (
    _return_true,
    Arg,
    CallFunction,
    filter_nodes,
    get_arg_value,
    Ignored,
    inference_graph,
    init_once_fakemode,
    KeywordArg,
    ListOf,
    Match,
    MULTIPLE,
    PatternMatcherPass,
    register_graph_pattern,
    register_replacement,
    remove_extra_clones,
    stable_topological_sort,
)
from ..virtualized import V
from .group_batch_fusion import group_batch_fusion_post_grad_passes


log = logging.getLogger(__name__)
aten = torch.ops.aten
prims = torch.ops.prims

# First pass_patterns[0] are applied, then [1], then [2]
pass_patterns = [
    PatternMatcherPass(),
    PatternMatcherPass(),
    PatternMatcherPass(),
]
# patterns applied only in inference
inference_patterns = PatternMatcherPass()


def post_grad_passes(gm: torch.fx.GraphModule, is_inference: bool):
    """
    Passes that run on after grad.  This is called once on the forwards
    graph and once on the backwards graph.

    The IR here has been normalized and functionalized.
    """
    if config.dce:
        # has some issues with mutation in inference mode
        gm.graph.eliminate_dead_code()

    if is_inference and config.reordering:
        reorder_for_locality(gm.graph)

    if config.pattern_matcher:
        lazy_init()

        group_batch_fusion_post_grad_passes(gm.graph)
        remove_extra_clones(gm.graph)

        for patterns in pass_patterns:
            patterns.apply(gm.graph)
        if is_inference:
            inference_patterns.apply(gm.graph)

<<<<<<< HEAD
        group_batch_fusion_post_grad_passes(gm.graph)

    reinplace_scatters(gm.graph)

=======
>>>>>>> 1cdc12ec
    stable_topological_sort(gm.graph)
    gm.recompile()
    gm.graph.lint()


@init_once_fakemode
def lazy_init():
    if torch._C._has_mkldnn:
        from .mkldnn_fusion import _mkldnn_fusion_init

        _mkldnn_fusion_init()

    from .quantization import register_quantization_lowerings

    register_quantization_lowerings()
    register_addmm_activation_replacement()


def reorder_for_locality(graph: torch.fx.Graph):
    def visit(other_node):
        if (
            other_node.op == "call_function"
            and other_node.target != operator.getitem
            and all((n in seen_nodes) for n in other_node.users)
        ):
            # move node's producers right before it
            node.prepend(other_node)

    seen_nodes = set()

    # only reorder nodes before the first copy_ in the graph.
    # copy_ will appear at the end of functionalized graphs when there is mutation on inputs,
    # and this reordering doesnt work well with mutation
    first_copy = next(
        (
            node
            for node in graph.nodes
            if node.op == "call_function"
            and node.target == torch.ops.aten.copy_.default
        ),
        None,
    )
    past_mutating_epilogue = True if first_copy is None else False

    for node in reversed(graph.nodes):
        seen_nodes.add(node)
        if not past_mutating_epilogue:
            past_mutating_epilogue = node is first_copy
            continue

        torch.fx.map_arg((node.args, node.kwargs), visit)


def register_lowering_pattern(pattern, extra_check=_return_true, pass_number=1):
    """
    Register an aten to inductor IR replacement pattern
    """
    return pattern_matcher.register_lowering_pattern(
        pattern, extra_check, pass_dict=pass_patterns[pass_number]
    )


################################################################################
# Actual patterns below this point.
# Priority of patterns is:
#   - later output nodes first
#   - order patterns are defined in
################################################################################


@register_lowering_pattern(
    CallFunction(
        aten.add,
        CallFunction(aten.mm, Arg(), Arg()),
        CallFunction(aten.mm, Arg(), Arg()),
    )
)
def mm_plus_mm(match: Match, mat1, mat2, mat3, mat4):
    return inductor.kernel.mm_plus_mm.tuned_mm_plus_mm(mat1, mat2, mat3, mat4)  # type: ignore[attr-defined]


"""
    torch.mm(mat1, mat2.to(mat2_dtype))
"""


@register_lowering_pattern(
    CallFunction(
        aten.mm,
        KeywordArg("mat1"),
        CallFunction(
            prims.convert_element_type.default,
            KeywordArg("mat2"),
            KeywordArg("mat2_dtype"),
        ),
    ),
    extra_check=(
        lambda match: (config.use_mixed_mm or config.force_mixed_mm)
        and getattr(match.kwargs["mat1"].meta.get("val"), "is_cuda", False)
    ),  # needs cuda
)
def mixed_mm(match: Match, mat1, mat2, mat2_dtype):
    return inductor.kernel.mm.tuned_mixed_mm(mat1, mat2, mat2_dtype)


@register_graph_pattern(
    CallFunction(
        aten.cumsum.default,
        CallFunction(
            torch.ops.aten.full.default,
            [Arg(), Arg()],
            1,
            dtype=KeywordArg("dtype"),
            layout=Ignored(),
            device=KeywordArg("device"),
            pin_memory=False,
            _users=MULTIPLE,
        ),
        1,
        _users=MULTIPLE,
    ),
    pass_dict=pass_patterns[1],
)
def pointless_cumsum_replacement(match: Match, size0, size1, device, dtype):
    """Based on a pattern in OPTForCausalLM"""

    def repl(size0, size1):
        return torch.arange(1, size1 + 1, device=device, dtype=dtype).expand(
            size0, size1
        )

    # only replace the output node, not all nodes
    match.nodes = [match.output_node()]
    with V.fake_mode:
        match.replace_by_example(repl, [size0, size1])


def shape_of_mm(a, b):
    m, _ = a.get_size()
    _, n = b.get_size()
    return [m, n]


@register_lowering_pattern(
    CallFunction(aten.cat, ListOf(CallFunction(aten.mm, Arg(), Arg())), Arg()),
)
def cat_mm(match, inputs, dim):
    return cat_tuned_op(match, inputs, dim, op=L[aten.mm], shape_of=shape_of_mm)


@register_lowering_pattern(
    CallFunction(
        aten.cat, ListOf(CallFunction(aten.addmm, Arg(), Arg(), Arg())), Arg()
    ),
)
def cat_addmm(match, inputs, dim):
    def shape_of(bias, a, b):
        m, _ = a.get_size()
        _, n = b.get_size()
        return [m, n]

    return cat_tuned_op(match, inputs, dim, op=L[aten.addmm], shape_of=shape_of)


def cat_tuned_op(match, inputs, dim, *, op, shape_of):
    """
    Memory planning to remove cat. We can't use the stock memory
    planner since autotuning matmuls needs to know the output layout.
    """
    if len(inputs) == 1:
        return op(*inputs[0])

    # TODO(jansel): rewrite this as a bmm?
    if dim < 0:
        dim += len(shape_of(*inputs[0]))
    assert dim in (0, 1)
    notdim = 1 - dim

    new_size: Optional[Union[List[Expr], List[int]]] = None
    offsets_start = []
    offsets_end = []

    # compute output sizes
    for i in range(len(inputs)):
        shape = shape_of(*inputs[i])
        if new_size is None:
            new_size = shape
        else:
            new_size[notdim] = V.graph.sizevars.guard_equals(
                shape[notdim], new_size[notdim]
            )
            new_size[dim] += shape[dim]
        offsets_start.append(new_size[dim] - shape[dim])
        offsets_end.append(new_size[dim])

    assert new_size is not None
    dtype = functools.reduce(
        torch.promote_types, [x.get_dtype() for x in itertools.chain(*inputs)]
    )
    device = inputs[0][0].get_device()
    kernel = ir.ConcatKernel(
        name=None,
        layout=ir.FixedLayout(device, dtype, new_size),
        inputs=[],
    )
    kernel_tensor = ir.TensorBox.create(kernel)

    for i in range(len(inputs)):
        dst = ir.SliceView.create(kernel_tensor, dim, offsets_start[i], offsets_end[i])
        src = op(*inputs[i], layout=dst.get_layout()).data.data
        assert isinstance(src, (ir.ExternKernelOut, ir.TemplateBuffer))
        src.layout = ir.AliasedLayout(dst)
        kernel.inputs.append(src)

    kernel.name = V.graph.register_buffer(kernel)
    kernel.inputs = ir.ConcatKernel.unwrap_storage(kernel.inputs)
    return kernel_tensor


_cat_1 = CallFunction(aten.cat, Arg(), 1, _users=2)


@register_lowering_pattern(
    CallFunction(
        aten.cat,
        [
            _cat_1,
            CallFunction(
                aten.slice,
                CallFunction(aten.slice, _cat_1, 0, 0, 9223372036854775807),
                1,
                0,
                KeywordArg("size"),
            ),
        ],
        1,
    )
)
def cat_slice_cat(match, cat_input, size, dim=1):
    """
    This is an example of a more complex pattern where cat_1 is used
    multiple times inside the pattern.  We fold 2 calls to cat into one.

    Matches:
        cat_1: f32[1024, 4077] = torch.ops.aten.cat.default([add_26, primals_217], 1)
        slice_1: f32[1024, 4077] = torch.ops.aten.slice.Tensor(cat_1, 0, 0, 9223372036854775807)
        slice_2: f32[1024, 19] = torch.ops.aten.slice.Tensor(slice_1, 1, 0, 19)
        cat_2: f32[1024, 4096] = torch.ops.aten.cat.default([cat_1, slice_2], 1)


    Rewrite to:
        slice_2 = torch.ops.aten.slice.Tensor(add_26, 1, 0, 19)
        cat_2 = torch.ops.aten.cat.default([add_26, primals_217, slice2], 1)
    """
    first, *rest = cat_input
    # Optimization is optional, because we can just not fold the cat
    # size should be within first.get_size()[dim] such that the optimization is valid.
    # For negative `end`, we currently fallback to not optimizing.
    if size >= 0 and V.graph.sizevars.statically_known_leq(size, first.get_size()[dim]):
        # fold 2 cats into 1 cat
        return L[aten.cat](
            [
                first,
                *rest,
                L[aten.slice](first, dim, 0, size),
            ],
            dim,
        )
    else:
        # don't expect to hit this case, just fall back
        tmp = L[aten.cat](cat_input, dim)
        return L[aten.cat](
            [
                tmp,
                L[aten.slice](tmp, dim, 0, size),
            ],
            dim,
        )


@register_lowering_pattern(
    CallFunction(
        aten.add,
        CallFunction(aten.mm, Arg(), Arg()),
        KeywordArg("inp"),
    ),
    pass_number=2,
)
@register_lowering_pattern(
    CallFunction(
        aten.add,
        KeywordArg("inp"),
        CallFunction(aten.mm, Arg(), Arg()),
    ),
    pass_number=2,
)
def addmm(match, mat1, mat2, inp):
    if isinstance(inp, ir.TensorBox):
        inp_shape = inp.get_size()
        matched = len(inp_shape) <= 2
        mm_shape = shape_of_mm(mat1, mat2)
        for i, m in zip(inp_shape, mm_shape):
            matched &= i == 1 or i == m
    else:  # inp is a Number
        matched = False
    if matched:
        return L[aten.addmm](inp, mat1, mat2)
    else:
        return L[aten.add](inp, L[aten.mm](mat1, mat2))


def addmm_relu_pattern(input, mat1, mat2):
    output = aten.addmm(input, mat1, mat2)
    return aten.relu(output)


def addmm_relu_replacement(input, mat1, mat2):
    return aten._addmm_activation(input, mat1, mat2, use_gelu=False)


def addmm_gelu_pattern(input, mat1, mat2):
    output = aten.addmm(input, mat1, mat2)
    return aten.gelu(output)


def addmm_gelu_replacement(input, mat1, mat2):
    return aten._addmm_activation(input, mat1, mat2, use_gelu=True)


def should_replace_addmm_activation(match):
    if config.max_autotune_gemm:
        # keep addmm for tuning
        return False

    input = match.kwargs["input"].meta["val"]
    # conditions of epilogue fusion in _addmm_activation
    return input.is_cuda and input.dim() == 1 and input.is_contiguous()


def register_addmm_activation_replacement():
    if torch.cuda.is_available():
        # workaround https://github.com/pytorch/pytorch/issues/97894
        device = "cuda"
    else:
        device = "cpu"

    # sizes/values dont actually matter for initial trace
    # once we get a possible match we re-trace with the actual values and verify the match still holds

    inp = functools.partial(torch.empty, (5,), device=device)
    mat1 = functools.partial(torch.empty, (3, 4), device=device)
    mat2 = functools.partial(torch.empty, (4, 5), device=device)

    for pattern, replacement, args in [
        (
            addmm_relu_pattern,
            addmm_relu_replacement,
            [inp(), mat1(), mat2()],
        ),
        (
            addmm_gelu_pattern,
            addmm_gelu_replacement,
            [inp(), mat1(), mat2()],
        ),
    ]:
        register_replacement(
            pattern,
            replacement,
            args,
            inference_graph,
            inference_patterns,
            extra_check=should_replace_addmm_activation,
        )


def is_valid_splitwithsizes_cat(match):
    split_nodes = filter_nodes(match.nodes, aten.split_with_sizes)
    cat_nodes = filter_nodes(match.nodes, aten.cat)
    get_item_nodes = filter_nodes(match.nodes, operator.getitem)
    if len(split_nodes) != 1 or len(cat_nodes) != 1:
        return False
    split_node, cat_node = split_nodes[0], cat_nodes[0]
    # The dim of split and cat should match for passthrough
    if get_arg_value(split_node, 2, "dim") != get_arg_value(cat_node, 1, "dim"):
        return False
    get_item_args = {
        get_arg_value(get_item_node, 1) for get_item_node in get_item_nodes
    }
    assert None not in get_item_args
    split_sizes = get_arg_value(split_node, 1, "split_sizes")
    # All parts of split should be included in the cat
    if get_item_args != set(range(len(split_sizes))):
        return False
    # The order of get_item_args should same with cat_node used.
    # For example, if the split_node like split_with_sizes(input, [2, 2, 3], 1),
    # the cat node should be like cat([get_item(0), get_item(1), get_item(2)], 1).
    cat_items_args_order = [
        get_arg_value(item_node, 1) for item_node in get_arg_value(cat_node, 0)
    ]
    if cat_items_args_order != list(range(len(split_sizes))):
        return False

    return True



def reinplace_scatters(graph):
    """
    Reinplaces scatter operations in easy cases where the node being mutated
    is only used by the scatter (users == 1)

    Also handles input mutations when there is a corresponding copy node.
    """

    copy_nodes = {}
    mutated_inputs = set()
    for node in reversed(graph.nodes):
        if node.target == aten.copy_.default:
            copy_nodes[(node.args[0], node.args[1])] = node
            mutated_inputs.add(node.args[0])
        elif node.op == 'output':
            pass
        else:
            break

    InplaceableOp = namedtuple("InplaceableOp", ["inplace_op", "mutated_arg"])

    inplaceable_ops = {
        aten.index_put.default: InplaceableOp(aten.index_put_.default, 0),
    }
    for node in graph.nodes:
        if (inplaceable_op := inplaceable_ops.get(node.target, False)):
            mutated_arg = node.args[inplaceable_op.mutated_arg]
            if mutated_arg.op == 'placeholder':
                if not (copy_node := copy_nodes.get((mutated_arg, node), False)):
                    continue

                # Check for any uses other than current node and copy_ epilogue
                if len(mutated_arg.users) > 2:
                    continue

                graph.erase_node(copy_node)
                node.target = inplaceable_op.inplace_op
            else:
                if len(mutated_arg.users) > 1:
                    continue
                node.target = inplaceable_op.inplace_op


@register_lowering_pattern(
    CallFunction(
        aten.cat,
        ListOf(
            CallFunction(
                operator.getitem,
                CallFunction(
                    aten.split_with_sizes,
                    KeywordArg("input_"),
                    Ignored(),
                    Ignored(),
                    _users=MULTIPLE,
                ),
                Ignored(),
            ),
        ),
        Ignored(),
    ),
    pass_number=2,
    extra_check=is_valid_splitwithsizes_cat,
)
def splitwithsizes_cat_replace(match, input_):
    return input_


def view_to_reshape(gm):
    """
    Replace view ops in the GraphModule to reshape ops.
    """
    for nd in gm.graph.nodes:
        if nd.target == torch.ops.aten.view.default:
            nd.target = torch.ops.aten.reshape.default<|MERGE_RESOLUTION|>--- conflicted
+++ resolved
@@ -2,13 +2,10 @@
 import itertools
 import logging
 import operator
-<<<<<<< HEAD
+from typing import List, Optional, Union
+
+from sympy import Expr
 from collections import namedtuple
-=======
-from typing import List, Optional, Union
-
-from sympy import Expr
->>>>>>> 1cdc12ec
 
 import torch
 import torch._inductor as inductor
@@ -78,13 +75,10 @@
         if is_inference:
             inference_patterns.apply(gm.graph)
 
-<<<<<<< HEAD
         group_batch_fusion_post_grad_passes(gm.graph)
 
     reinplace_scatters(gm.graph)
 
-=======
->>>>>>> 1cdc12ec
     stable_topological_sort(gm.graph)
     gm.recompile()
     gm.graph.lint()
