from functools import partial
from typing import Dict, Optional

import torch
from torch.fx.experimental.symbolic_shapes import free_symbols
from torch.utils._sympy.value_ranges import bound_sympy, ValueRangeAnalysis, ValueRanges
from .ir import InterpreterShim, LoopBody
from .utils import cache_on_self, dominated_nodes
from .virtualized import V


class BoundVars:
    """
    Performs Value Range Analysis on LoopBody's fx graph by calling BoundVars.run()
    It exposes the ranges of the nodes in the `bounds` variable

    Note. A current limitation of this analysis is that it just works on a per-loop basis.
    We should be able to propagate the bounds between across the whole graph. This may benefit
    the case a bounded variable is returned by a kernel and fed into another.
    """

    def __init__(self, loop_body: LoopBody):
        self.loop_body = loop_body
        self.replacement_vals = {
<<<<<<< HEAD
            k: ValueRanges(0, v - 1)
            if not free_symbols(v)
            else ValueRanges(2, math.inf)
=======
            k: ValueRanges(0, v - 1) if not free_symbols(v) else bound_sympy(v)
>>>>>>> 11e36694
            for k, v in loop_body.var_ranges.items()
        }
        # avoid computing these values, pessimistically assume that they are unbounded
        self.unbounded_vars = dominated_nodes(
            node
            for node in self.loop_body.get_nodes()
            if node.target in ["load", "reduction"] or "masked_subblock" in node.target
        )
        # To access this variable call `get_bounds()`
        self._bounds: Optional[Dict[torch.fx.Node, ValueRanges]] = {}

    @cache_on_self
    def get_bounds(self):
        submodules = self.swap_submodules(self.loop_body.submodules)

        # Initialize the environment with the unbounded variables
        for node in self.unbounded_vars:
            # we need to evaluate masked_subblock to recurse, and we need to set indirect values
            if (
                "masked_subblock" not in node.target
                and "set_indirect" not in node.target
            ):
                self._bounds[node] = ValueRanges.unknown()

        with V.set_ops_handler(ValueRangeAnalysis()):
            interpreter = InterpreterShim(self.loop_body.root_block.graph, submodules)
            interpreter.run(V.get_ops_handler(), initial_env=self._bounds)
        return self._bounds

    def swap_submodules(self, submodules):
        result = {}
        for key in submodules.keys():
            if key == "get_index":
                result[key] = self.get_index
            elif "masked_subblock" in key:
                subblock = self.loop_body.subblocks[key]
                # The result within the lambda will reference to the final
                # set of modules at the end of the for-loop as it stores a reference to it
                result[key] = lambda mask, value: self.masked_subblock(
                    subblock, self._bounds, mask, value, result
                )
            else:
                assert "set_indirect" in key
                idx = int(key[len("set_indirect") :])
                var = self.loop_body.indirect_vars[idx]
                indirect = partial(self.set_indirect, var)
                result[key] = indirect

        return result

    def masked_subblock(self, subblock, env, mask, value, submodules):
        interp = InterpreterShim(subblock.graph, submodules)
        interp.run(V.get_ops_handler(), initial_env=env)
        output = [node for node in subblock.graph.nodes if node.target == "output"]
        assert len(output) == 1
        # dont bother unioning with value since the load from buffer will be
        # pessimistically assumed to be inf anyway
        return interp.env[output[0]]

    def set_indirect(self, old, new):
        assert isinstance(new, ValueRanges)
        self.replacement_vals[old] = new
        return new

    def get_index(self, name):
        expr = self.loop_body.indexing_exprs[name]
        bound = self.replacement_vals.get(expr)
        if bound is None:
            bound = bound_sympy(expr, self.replacement_vals)
        # The following assertion is true at the time of this writing
        # We don't assert is as to not execute bound_sympy when bound is not None
        # assert bound is None or bound == bound_sympy(expr, self.replacement_vals)
        self.replacement_vals[name] = bound
        return bound<|MERGE_RESOLUTION|>--- conflicted
+++ resolved
@@ -22,13 +22,7 @@
     def __init__(self, loop_body: LoopBody):
         self.loop_body = loop_body
         self.replacement_vals = {
-<<<<<<< HEAD
-            k: ValueRanges(0, v - 1)
-            if not free_symbols(v)
-            else ValueRanges(2, math.inf)
-=======
             k: ValueRanges(0, v - 1) if not free_symbols(v) else bound_sympy(v)
->>>>>>> 11e36694
             for k, v in loop_body.var_ranges.items()
         }
         # avoid computing these values, pessimistically assume that they are unbounded
