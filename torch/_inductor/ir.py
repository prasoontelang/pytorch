--- conflicted
+++ resolved
@@ -4177,9 +4177,6 @@
         )
 
 
-<<<<<<< HEAD
-class QConvPointWisePT2E(ExternKernelAlloc):
-=======
 class MkldnnRnnLayer(ExternKernelAlloc):
     def __init__(
         self, layout, inputs, constant_args=(), kernel="aten.mkldnn_rnn_layer"
@@ -4290,14 +4287,7 @@
         return output_ir
 
 
-class QConv(ExternKernelAlloc):
-    kernels = {
-        1: "torch.ao.nn.quantized.functional.conv1d",
-        2: "torch.ao.nn.quantized.functional.conv2d",
-        3: "torch.ao.nn.quantized.functional.conv3d",
-    }
-
->>>>>>> 6e2a2849
+class QConvPointWisePT2E(ExternKernelAlloc):
     def __init__(
         self,
         layout,
