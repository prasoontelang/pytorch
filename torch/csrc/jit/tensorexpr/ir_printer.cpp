#include <torch/csrc/jit/tensorexpr/ir_printer.h>

#include <torch/csrc/jit/tensorexpr/ir_simplifier.h>
#include <torch/csrc/jit/tensorexpr/reduction.h>
#include <torch/csrc/jit/tensorexpr/tensor.h>

#include <c10/util/irange.h>

namespace torch {
namespace jit {
namespace tensorexpr {

std::string IRPrinter::dtypeToCppString(const Dtype& dtype) {
  return dtype.ToCppString();
}

void IRPrinter::print(ExprHandle expr) {
  expr.node()->accept(this);
}

void IRPrinter::print(Expr& expr) {
  expr.accept(this);
}

void IRPrinter::print(Stmt& stmt) {
  stmt.accept(this);
}
std::string IRPrinter::to_string(CompareSelectOperation op) {
  switch (op) {
    case CompareSelectOperation::kEQ:
      return "==";
    case CompareSelectOperation::kNE:
      return "!=";
    case CompareSelectOperation::kGT:
      return ">";
    case CompareSelectOperation::kGE:
      return ">=";
    case CompareSelectOperation::kLT:
      return "<";
    case CompareSelectOperation::kLE:
      return "<=";
    default:
      throw std::runtime_error("invalid compare select operator");
  }
}

// TODO: change whether to include the parenthesis to the parent expression,
// we need to look at the operator precedence to make the output simpler.
template <
    typename Op,
    typename std::enable_if<std::is_same<
        decltype(detail::bin_op_deducer(std::declval<Op>())),
        void>::value>::type* = nullptr>
void visitBinaryOp(
    NodePtr<Op> v,
    const std::string& op_str,
    IRPrinter* printer,
    bool parens = true) {
  std::ostream& os = printer->os();
  int self_prec = getPrecedence(v->expr_type());
  int lhs_prec = getPrecedence(v->lhs()->expr_type());
  int rhs_prec = getPrecedence(v->rhs()->expr_type());

  if (lhs_prec >= self_prec) {
    os << "(";
  }
  v->lhs()->accept(printer);
  if (lhs_prec >= self_prec) {
    os << ")";
  }

  os << " " << op_str << " ";

  if (rhs_prec >= self_prec) {
    os << "(";
  }
  v->rhs()->accept(printer);
  if (rhs_prec >= self_prec) {
    os << ")";
  }
}

void IRPrinter::visit(AddPtr v) {
  visitBinaryOp(v, "+", this);
}

void IRPrinter::visit(SubPtr v) {
  visitBinaryOp(v, "-", this);
}

void IRPrinter::visit(MulPtr v) {
  visitBinaryOp(v, "*", this);
}

void IRPrinter::visit(DivPtr v) {
  visitBinaryOp(v, "/", this);
}

void IRPrinter::visit(AndPtr v) {
  visitBinaryOp(v, "&", this);
}

void IRPrinter::visit(OrPtr v) {
  visitBinaryOp(v, "|", this);
}

void IRPrinter::visit(XorPtr v) {
  visitBinaryOp(v, "^", this);
}

void IRPrinter::visit(LshiftPtr v) {
  visitBinaryOp(v, "<<", this);
}

void IRPrinter::visit(RshiftPtr v) {
  visitBinaryOp(v, ">>", this);
}

void IRPrinter::visit(ModPtr v) {
  if (v->dtype().is_integral()) {
    visitBinaryOp(v, "%", this);
  } else if (v->dtype().is_floating_point()) {
    os() << "mod(" << *v->lhs() << ", " << *v->rhs() << ")";
  } else {
    throw std::runtime_error("invalid dtype: " + std::to_string(v->dtype()));
  }
}

void IRPrinter::visit(MaxPtr v) {
  os() << "Max(";
  v->lhs()->accept(this);
  os() << ", ";
  v->rhs()->accept(this);
  os() << ", " << (unsigned int)v->propagate_nans() << ")";
}

void IRPrinter::visit(MinPtr v) {
  os() << "Min(";
  v->lhs()->accept(this);
  os() << ", ";
  v->rhs()->accept(this);
  os() << ", " << (unsigned int)v->propagate_nans() << ")";
}

void IRPrinter::visit(CompareSelectPtr v) {
  CompareSelectOperation cmp_op = v->compare_select_op();
  int self_prec = getPrecedence(v->expr_type());
  int lhs_prec = getPrecedence(v->lhs()->expr_type());
  int rhs_prec = getPrecedence(v->rhs()->expr_type());

  if (lhs_prec >= self_prec) {
    os() << "(";
  }
  v->lhs()->accept(this);
  if (lhs_prec >= self_prec) {
    os() << ")";
  }

  os() << to_string(cmp_op);

  if (rhs_prec >= self_prec) {
    os() << "(";
  }
  v->rhs()->accept(this);
  if (rhs_prec >= self_prec) {
    os() << ")";
  }
  os() << " ? ";

  auto withParens = [&](ExprPtr e) {
    auto prec = getPrecedence(e->expr_type());
    if (prec >= self_prec) {
      os() << "(";
    }
    e->accept(this);
    if (prec >= self_prec) {
      os() << ")";
    }
  };
  withParens(v->ret_val1());
  os() << " : ";
  withParens(v->ret_val2());
}

static void formatFPSuffix(std::ostream& os, double v) {
  os << (v == std::ceil(v) ? ".0" : "");
}

template <typename T>
static void formatFPSuffix(std::ostream& os, T v) {
  os << (v == std::ceil(v) ? ".f" : "f");
}

template <
    typename T,
    std::enable_if_t<std::is_floating_point<T>::value>* = nullptr>
static void formatImm(std::ostream& os, T v) {
  const int precision = 16;
  if (std::isnan(v)) {
    os << "NAN";
  } else if (std::isinf(v)) {
    os << (v > 0 ? "POS_INFINITY" : "NEG_INFINITY");
  } else {
    os << std::setprecision(precision) << v;
    formatFPSuffix(os, v);
  }
}

static void formatIntSuffix(std::ostream& os, int64_t v) {
  os << "ll";
}

template <typename T>
static void formatIntSuffix(std::ostream& os, T v) {}

template <
    typename T,
    std::enable_if_t<!std::is_floating_point<T>::value>* = nullptr>
static void formatImm(std::ostream& os, T v) {
  os << +v;
  formatIntSuffix(os, v);
}

// NOLINTNEXTLINE
#define IMM_PRINT_VISIT(Type, Name)       \
  void IRPrinter::visit(Name##ImmPtr v) { \
    formatImm(os(), v->value());          \
  }
AT_FORALL_SCALAR_TYPES_AND3(Bool, Half, BFloat16, IMM_PRINT_VISIT);
#undef IMM_PRINT_VISIT

void IRPrinter::visit(CastPtr v) {
  auto dtype = v->dtype();
  os() << dtypeToCppString(dtype) << "(";
  v->src_value()->accept(this);
  os() << ")";
}

void IRPrinter::visit(BitCastPtr v) {
  auto dtype = v->dtype();
  os() << "BitCast<" << dtype.ToCppString() << ">(";
  v->src_value()->accept(this);
  os() << ")";
}

void IRPrinter::visit(VarPtr v) {
  os() << name_manager_.get_unique_name(v);
}

void IRPrinter::visit(RampPtr v) {
  os() << "Ramp(" << *v->base() << ", " << *v->stride() << ", " << v->lanes()
       << ")";
}

void IRPrinter::visit(LoadPtr v) {
  // TODO: support the mask case
  if (v->indices().size() == 0) {
    os() << *v->base_handle();
  } else {
    os() << *v->base_handle() << "[";
    size_t i = 0;
    for (ExprPtr ind : v->indices()) {
      if (i++) {
        os() << ", ";
      }
      ind->accept(this);
    }
    if (v->indices().empty()) {
      os() << "0";
    }
    os() << "]";
  }
}

void IRPrinter::visit(BroadcastPtr v) {
  os() << "Broadcast(" << *v->value() << ", " << v->lanes() << ")";
}

void IRPrinter::visit(IfThenElsePtr v) {
  os() << "IfThenElse(" << *v->condition() << ", " << *v->true_value() << ", "
       << *v->false_value() << ")";
}

void IRPrinter::visit(IntrinsicsPtr v) {
  os() << v->func_name() << "(";
  for (const auto i : c10::irange(v->nparams())) {
    if (i > 0) {
      os() << ", ";
    }
    os() << *v->param(i);
  }
  os() << ")";
}

void IRPrinter::visit(TermPtr v) {
  os() << "Term(";
  v->scalar()->accept(this);
  for (auto t : v->variables()) {
    os() << ",";
    t->accept(this);
  }
  os() << ")";
}

void IRPrinter::visit(PolynomialPtr v) {
  bool first = true;
  os() << "Polynomial(";
  for (auto t : v->variables()) {
    if (!first) {
      os() << " + ";
    }
    first = false;
    t->accept(this);
  }

  if (!first) {
    os() << " + ";
  }
  v->scalar()->accept(this);
  os() << ")";
}

void IRPrinter::visit(RoundOffPtr v) {
  os() << "RoundOff(";
  v->lhs()->accept(this);
  os() << ", ";
  v->rhs()->accept(this);
  os() << ")";
}

void IRPrinter::visit(MaxTermPtr v) {
  os() << "MaxTerm(";
  if (v->scalar()) {
    v->scalar()->accept(this);
    os() << ", ";
  }
  for (size_t i = 0; i < v->variables().size(); ++i) {
    v->variables()[i]->accept(this);
    if (i < v->variables().size() - 1) {
      os() << ", ";
    }
  }
  os() << ")";
}

void IRPrinter::visit(MinTermPtr v) {
  os() << "MinTerm(";
  if (v->scalar()) {
    v->scalar()->accept(this);
    os() << ", ";
  }
  for (size_t i = 0; i < v->variables().size(); ++i) {
    v->variables()[i]->accept(this);
    if (i < v->variables().size() - 1) {
      os() << ", ";
    }
  }
  os() << ")";
}

void IRPrinter::visit(ReduceOpPtr v) {
  os() << "ReduceOp(";
  os() << *v->body() << ", ";

  bool first = true;
  os() << "reduce_args={";
  for (auto d : v->reduce_args()) {
    if (!first) {
      os() << ", ";
    }
    os() << d->name_hint();
    first = false;
  }
  os() << "})";
}

// === Stmt visitors below ===

// Newlines and indentation are handled solely by the `Block` printer.  For
// each statement in a `Block` the printer will insert indentation before
// the statement and a newline after the statement.

void IRPrinter::visit(StorePtr v) {
  // TODO: handle the mask
  if (v->indices().size() == 0) {
    os() << *v->base_handle() << " = " << *v->value() << ";";
    return;
  }

  os() << *v->base_handle() << "[";
  size_t i = 0;
  for (ExprPtr ind : v->indices()) {
    if (i++) {
      os() << ", ";
    }
    ind->accept(this);
  }
  if (v->indices().empty()) {
    os() << "0";
  }
  os() << "] = " << *v->value() << ";";
}

void IRPrinter::visit(ForPtr v) {
  VarPtr var = v->var();
  VarHandle vv(var);
  os() << "for (" << dtypeToCppString(var->dtype()) << " " << vv << " = "
       << ExprHandle(v->start()) << "; " << vv << " < " << ExprHandle(v->stop())
       << "; " << vv << "++) ";
  std::string loop_options_str = v->loop_options().ToString();
  if (!loop_options_str.empty()) {
    os() << " /* " << loop_options_str << " */";
  }
  if (v->body()) {
    os() << *v->body();
  } else {
    os() << "{}";
  }
}

void IRPrinter::visit(BlockPtr v) {
  os() << "{\n";
  indent_++;

  for (StmtPtr s : *v) {
    emitIndent();
    os() << *s << "\n";
  }
  indent_--;
  emitIndent();
  os() << "}";
}

void IRPrinter::visit(AllocatePtr v) {
  os() << "Allocate(" << *v->buffer_var()
       << "); // dtype=" << dtypeToCppString(v->dtype());
  os() << ", dims=[";
<<<<<<< HEAD
  const std::vector<Expr*>& dims = v->dims();
=======
  const std::vector<ExprPtr>& dims = v->dims();
>>>>>>> fccaa4a3
  for (const auto i : c10::irange(dims.size())) {
    if (i != 0) {
      os() << ", ";
    }
    os() << *dims[i];
  }
  os() << "]";
}

void IRPrinter::visit(FreePtr v) {
  os() << "Free(" << *v->buffer_var() << ");";
}

void IRPrinter::visit(LetPtr v) {
  os() << dtypeToCppString(v->dtype()) << " " << *v->var();
  os() << " = " << *v->value();
  os() << ";" << std::endl;
}

void IRPrinter::visit(CondPtr v) {
  ExprPtr cond = v->condition();
  StmtPtr true_stmt = v->true_stmt();
  StmtPtr false_stmt = v->false_stmt();
  if (!true_stmt) {
    os() << "if (!" << *cond << ") ";
    os() << *false_stmt;
  } else {
    os() << "if (" << *cond << ") ";
    os() << *true_stmt;
    if (false_stmt) {
      os() << " else ";
      os() << *false_stmt;
    }
  }
}

void IRPrinter::visit(AtomicAddPtr v) {
  os() << "atomicAdd(&" << *v->base_handle() << "[";
  size_t i = 0;
  for (ExprPtr ind : v->indices()) {
    if (i++) {
      os() << ", ";
    }
    ind->accept(this);
  }
  if (v->indices().empty()) {
    os() << "0";
  }
  os() << "], " << *v->value() << ");";
}

void IRPrinter::visit(SyncThreadsPtr v) {
  os() << "__syncthreads();";
}

void IRPrinter::visit(ExternalCallPtr v) {
  os() << *v->buf() << " = " << v->func_name() << "(";

  os() << "buf_args={";
  int i = 0;
  for (BufPtr buf_arg : v->buf_args()) {
    if (i++ > 0) {
      os() << ", ";
    }
    os() << *buf_arg;
  }

  os() << "}, args={";
  i = 0;
  for (ExprPtr arg : v->args()) {
    if (i++ > 0) {
      os() << ", ";
    }
    os() << *arg;
  }
  os() << "})";
}

void IRPrinter::emitIndent() {
  os() << std::setw(2 * indent_) << "";
}

std::ostream& operator<<(std::ostream& stream, const ExprHandle& expr) {
  IRPrinter::PrinterStream* printer_stream =
      dynamic_cast<IRPrinter::PrinterStream*>(&stream);
  ExprHandle& mutable_expr = const_cast<ExprHandle&>(expr);
  if (printer_stream != nullptr) {
    mutable_expr.node()->accept(printer_stream->printer());
  } else {
    IRPrinter p(stream);
    p.print(mutable_expr);
  }
  return stream;
}

std::ostream& operator<<(std::ostream& stream, const Expr& expr) {
  IRPrinter::PrinterStream* printer_stream =
      dynamic_cast<IRPrinter::PrinterStream*>(&stream);
  Expr& mutable_expr = const_cast<Expr&>(expr);
  if (printer_stream != nullptr) {
    mutable_expr.accept(printer_stream->printer());
  } else {
    IRPrinter p(stream);
    p.print(mutable_expr);
  }
  return stream;
}

std::ostream& operator<<(std::ostream& stream, const Stmt& stmt) {
  IRPrinter::PrinterStream* printer_stream =
      dynamic_cast<IRPrinter::PrinterStream*>(&stream);
  Stmt& mutable_stmt = const_cast<Stmt&>(stmt);
  if (printer_stream != nullptr) {
    mutable_stmt.accept(printer_stream->printer());
  } else {
    IRPrinter p(stream);
    p.print(mutable_stmt);
  }
  return stream;
}

std::ostream& operator<<(std::ostream& stream, const Tensor& t) {
  stream << std::to_string(t);
  return stream;
}

void print(ExprPtr expr) {
  if (expr) {
    IRPrinter p(std::cout);
    p.print(*expr);
  } else {
    std::cout << "(null expr)";
  }
  std::cout << "\n";
}

void print(StmtPtr stmt) {
  if (stmt) {
    IRPrinter p(std::cout);
    p.print(*stmt);
  } else {
    std::cout << "(null stmt)\n";
  }
}

void print(const Tensor& t) {
  std::cout << std::to_string(t);
}

} // namespace tensorexpr
} // namespace jit
} // namespace torch

namespace std {
std::string to_string(ExprPtr expr) {
  std::ostringstream oss;
  oss << *expr;
  return oss.str();
}

std::string to_string(StmtPtr stmt) {
  std::ostringstream oss;
  oss << *stmt;
  return oss.str();
}

std::string to_string(const Tensor& t) {
  std::ostringstream oss;
  // TODO: move this to Buf printer
<<<<<<< HEAD
  oss << "Tensor " << t->buf()->name_hint() << "[";
  for (const auto i : c10::irange(t->buf()->ndim())) {
=======
  oss << "Tensor " << t.buf()->name_hint() << "[";
  for (const auto i : c10::irange(t.buf()->ndim())) {
>>>>>>> fccaa4a3
    if (i != 0) {
      oss << ", ";
    }
    oss << *t.buf()->dim(i);
  }
  oss << "]:\n" << *t.stmt() << "\n";
  return oss.str();
}
} // namespace std<|MERGE_RESOLUTION|>--- conflicted
+++ resolved
@@ -435,11 +435,7 @@
   os() << "Allocate(" << *v->buffer_var()
        << "); // dtype=" << dtypeToCppString(v->dtype());
   os() << ", dims=[";
-<<<<<<< HEAD
-  const std::vector<Expr*>& dims = v->dims();
-=======
   const std::vector<ExprPtr>& dims = v->dims();
->>>>>>> fccaa4a3
   for (const auto i : c10::irange(dims.size())) {
     if (i != 0) {
       os() << ", ";
@@ -609,13 +605,8 @@
 std::string to_string(const Tensor& t) {
   std::ostringstream oss;
   // TODO: move this to Buf printer
-<<<<<<< HEAD
-  oss << "Tensor " << t->buf()->name_hint() << "[";
-  for (const auto i : c10::irange(t->buf()->ndim())) {
-=======
   oss << "Tensor " << t.buf()->name_hint() << "[";
   for (const auto i : c10::irange(t.buf()->ndim())) {
->>>>>>> fccaa4a3
     if (i != 0) {
       oss << ", ";
     }
