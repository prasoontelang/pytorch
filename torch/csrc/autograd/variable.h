#pragma once

#include <torch/csrc/utils/python_stub.h>

#include <torch/csrc/Export.h>
#include <torch/csrc/autograd/cpp_hook.h>
#include <torch/csrc/autograd/edge.h>
#include <torch/csrc/autograd/forward_grad.h>
#include <torch/csrc/autograd/function_hook.h>

#include <ATen/NamedTensorUtils.h>
#include <ATen/core/Tensor.h>
#include <c10/util/Exception.h>

#include <cstdint>
#include <memory>
#include <mutex>
#include <stdexcept>
#include <string>
#include <utility>
#include <vector>

namespace torch {
namespace autograd {

/// `Variable` is exactly the same as `Tensor` (i.e. we have `using Variable =
/// at::Tensor`). This means you can perform all the usual mathematical and
/// other operations you can perform on `Tensor`s also on `Variable`s.
///
/// The only reason we are keeping the `Variable` class is backward
/// compatibility with external user's legacy C++ frontend code. Our intention
/// is to eliminate the `Variable` class in the near future.
using Variable = at::Tensor;

} // namespace autograd
} // namespace torch

// The following are all internal APIs and should not be shown in libtorch docs.
// Therefore, we wrap the following code with `#ifndef DOXYGEN_SHOULD_SKIP_THIS
// ... #endif`

#ifndef DOXYGEN_SHOULD_SKIP_THIS

namespace torch {
namespace autograd {

/// Check if this type is supported by the autograd engine.
/// If you change this, update the doc at the top of the
/// torch/autograd/__init__.py file and
/// "test_set_requires_grad_only_for_continuous_types" in test/test_autograd.py
static inline bool isDifferentiableType(at::ScalarType t) {
  return isFloatingType(t) || isComplexType(t);
}

struct Node;

///~~~~~~~~~~~~~~~~~~~~~~~~~~~~~~~~~~~~~~~~~~~~~~~~~~~~~~~~~~~~~~~~~~~~~~~~~~~~~
///                                Variable
///~~~~~~~~~~~~~~~~~~~~~~~~~~~~~~~~~~~~~~~~~~~~~~~~~~~~~~~~~~~~~~~~~~~~~~~~~~~~~
/// A `Variable` augments a `Tensor` with the ability to interact in our
/// autograd machinery. Conceptually, `Variable`s travel along `Edge`s between
/// `Node`s in the autograd graph. A `Variable` can either be a leaf, like a
/// weight in a neural network, or an interior variable, when it is the result
/// of an operation between variables. Every `Variable` also stores another
/// `Variable` called its `grad` (gradient). If the variable is a leaf, its
/// gradient will be accumulated into this variable.
///
/// Every Tensor is a Variable, but sometimes we colloquially refer to Variables
/// that don't require gradients as Tensors (since none of the autograd
/// machinery for Variables applies).  Historically, Variables and Tensors
/// were separate concepts, but now they are exactly the same (i.e. we have
/// `using Variable = at::Tensor`).
///
///                              Gradient Edges
///~~~~~~~~~~~~~~~~~~~~~~~~~~~~~~~~~~~~~~~~~~~~~~~~~~~~~~~~~~~~~~~~~~~~~~~~~~~~~
/// Furthermore, `Variable`s have the notion of a `gradient_edge`, which is the
/// edge in the autograd graph that connects the variable to a particular input
/// of the gradient function that will be invoked with the variable during the
/// backward pass. More precisely, this gradient function can be one of two
/// things:
/// 1. A `grad_fn`, if the variable is in the interior of the graph. This is the
///    gradient of the function that produced the variable.
/// 2. A `grad_accumulator`, if the variable is a leaf, which accumulates a
///    scalar gradient value into its `grad` variable.
///
///                               Versioning
///~~~~~~~~~~~~~~~~~~~~~~~~~~~~~~~~~~~~~~~~~~~~~~~~~~~~~~~~~~~~~~~~~~~~~~~~~~~~~
/// Another major feature of `Variable`s are *versions*. Versions are
/// incremented when an in-place mutation of a variable occurs. Versions are
/// useful when constructing `SavedVariable`s, which take a snapshot of a
/// `Variable` at a certain version. You can retrieve a `Variable`'s version
/// through its `current_version()` method.
///
///                                 Views
///~~~~~~~~~~~~~~~~~~~~~~~~~~~~~~~~~~~~~~~~~~~~~~~~~~~~~~~~~~~~~~~~~~~~~~~~~~~~~
/// It is possible for a  `Variable` to be a *view* of another `Variable`, in
/// which case it tracks that `Variable`'s data and autograd history. Beyond
/// construction, the interface of a view is identical to that of a regular
/// `Variable`. You can determine whether `Variable` is in fact a view by
/// probing its `is_view()` method. Note that the *view* semantics are only
/// meaningful for `Variable` relations that are relevant to autograd.
/// See NOTE [ Autograd View Variables ] for more details.
///~~~~~~~~~~~~~~~~~~~~~~~~~~~~~~~~~~~~~~~~~~~~~~~~~~~~~~~~~~~~~~~~~~~~~~~~~~~~~

struct AutogradMeta;
struct DifferentiableViewMeta;

// Private-ish functions for manipulating variables; we don't want to put them
// on Tensor proper
namespace impl {

// WARNING: This may return a nullptr.  If you require AutogradMeta to return
// a materialized structure, use materialize_autograd_meta instead.
TORCH_API AutogradMeta* get_autograd_meta(const at::TensorBase&);

// WARNING: This will return a nullptr if the Tensor is not a view.
TORCH_API DifferentiableViewMeta* get_view_autograd_meta(const at::TensorBase&);

// Returns the current autograd meta, materializing it if it was previously
// none.  This counts as a *mutating* operation, so do not call it on
// "read-only" operators; in particular, this is NOT thread safe
TORCH_API AutogradMeta* materialize_autograd_meta(const at::TensorBase&);

/// Set the gradient accumulator of the `Variable`. This is only applicable to
/// leaf variables. Interior variables should call `set_gradient_edge()`.
TORCH_API void set_grad_accumulator(
    const Variable&,
    std::weak_ptr<Node> grad_accumulator);

/// Attempts to get a pointer to the gradient accumulator of the `Variable`,
/// if it still exists. If the gradient accumulator function has been
/// destroyed, returns a `nullptr`.
TORCH_API std::shared_ptr<Node> try_get_grad_accumulator(const Variable&);

/// Gets the gradient accumulator of the `Variable` if it has one, or else
/// create one on the fly and return it.
TORCH_API std::shared_ptr<Node> grad_accumulator(const Variable&);

/// Returns the "canonical" gradient edge of this `Variable`, i.e. either the
/// gradient function if this is an interior `Variable`, or the gradient
/// accumulator otherwise. If the `Variable` is interior, the returned `Edge`
/// will store the input index of the `Node` to which this variable is
/// connected in its `input_nr` field. For leaves, the `input_nr` is always
/// zero. Note that `set_gradient_edge` and `gradient_edge` are not
/// symmetric. You must use `set_gradient_edge` to set the `grad_fn` and
/// `set_grad_accumulator` to set the accumulator.
TORCH_API Edge gradient_edge(const Variable&);

/// Set the gradient edge -- i.e. `grad_fn` and `input_nr` -- of the
/// `Variable`.
/// NOTE: This will always set the `grad_fn`, even if this is a leaf variable,
/// and never the `grad_accumulator`. For the latter, use
/// `set_grad_accumulator`. This allows late construction of an interior
/// `Variable`.
TORCH_API void set_gradient_edge(const Variable&, Edge edge);

// Autograd Graph Interaction
//~~~~~~~~~~~~~~~~~~~~~~~~~~~~~~~~~~~~~~~~~~~~~~~~~~~~~~~~~~~~~~~~~~~~~~~~~~~~

/// Update the `grad_fn` of an existing Variable. Called after in-place
/// modifications.
///
/// For View Variables:
/// Called after in-place modifications. Modifies the grad_fn of the base
/// Variable.
TORCH_API void rebase_history(const Variable&, Edge gradient_edge);

/// Gets the raw gradient function pointer, whatever it currently is.
TORCH_API Node* grad_fn_unsafe(const Variable&);

/// Increments the version count of this `Variable`.
TORCH_API void bump_version(const Variable&);
TORCH_API void set_version_counter(
    const Variable&,
    const c10::VariableVersion& version_counter);

/// Retrieves this `Variable`s version counter.
TORCH_API const c10::VariableVersion& version_counter(const Variable&);

TORCH_API void set_name(const Variable&, const std::string& name);

TORCH_API void add_hook(
    const at::TensorBase&,
    std::unique_ptr<FunctionPreHook> hook);
TORCH_API std::vector<std::unique_ptr<FunctionPreHook>>& hooks(const Variable&);
TORCH_API void clear_hooks(const at::TensorBase&);

TORCH_API void create_cpp_hook(
    const at::TensorBase&,
    bool is_retains_grad_hooks = false);
} // namespace impl

//~~~~~~~~~~~~~~~~~~~~~~~~~~~~~~~~~~~~~~~~~~~~~~~~~~~~~~~~~~~~~~~~~~~~~~~~~~~~~~
//                            AutogradMeta
//~~~~~~~~~~~~~~~~~~~~~~~~~~~~~~~~~~~~~~~~~~~~~~~~~~~~~~~~~~~~~~~~~~~~~~~~~~~~~~

/// Each `Variable` has one unique `AutogradMeta` struct, which stores autograd
/// metadata fields that are necessary for tracking the Variable's autograd
/// history. As an optimization, a Variable may store a nullptr, in lieu of a
/// default constructed AutogradMeta.

struct TORCH_API AutogradMeta : public c10::AutogradMetaInterface {
  std::string name_;

  Variable grad_;
  std::shared_ptr<Node> grad_fn_;
  std::weak_ptr<Node> grad_accumulator_;

  // This field is used to store all the forward AD gradients
  // associated with this AutogradMeta (and the Tensor it corresponds to)
  // There is a semantic 1:1 correspondence between AutogradMeta and
  // ForwardGrad but:
  //   - This field is lazily populated.
  //   - This field is a shared_ptr but it must never be
  //     shared by multiple Tensors. See Note [ Using ForwardGrad ]
  // Any transition from not_initialized to initialized
  // must be protected by mutex_
  std::shared_ptr<ForwardGrad> fw_grad_;

  // The hooks_ field is actually reused by both python and cpp logic
  // For both cases, we have a data structure, cpp_hooks_list_ (cpp)
  // or dict (python) which is the canonical copy.
  // Then, for both cases, we always register a single hook to
  // hooks_ which wraps all the hooks in the list/dict.
  // And, again in both cases, if the grad_fn exists on that tensor
  // we will additionally register a single hook to the grad_fn.
  //
  // Note that the cpp and python use cases aren't actually aware of
  // each other, so using both is not defined behavior.
  std::vector<std::unique_ptr<FunctionPreHook>> hooks_;
  std::shared_ptr<hooks_list> cpp_hooks_list_;
  std::shared_ptr<hooks_list> retains_grad_hooks_list_;

  // Only meaningful on leaf variables (must be false otherwise)
  bool requires_grad_;

  // Only meaningful on non-leaf variables (must be false otherwise)
  bool retains_grad_;

  bool is_view_;

  // The "output number" of this variable; e.g., if this variable
  // was the second output of a function, then output_nr == 1.
  // We use this to make sure we can setup the backwards trace
  // correctly when this variable is passed to another function.
  uint32_t output_nr_;

  // Mutex to ensure that concurrent read operations that modify internal
  // state are still thread-safe. Used by grad_fn(), grad_accumulator(),
  // fw_grad() and set_fw_grad()
  // This is mutable because we need to be able to acquire this from const
  // version of this class for the functions above
  mutable std::mutex mutex_;

  /// Sets the `requires_grad` property of `Variable`. This should be true for
  /// leaf variables that want to accumulate gradients, and false for all other
  /// variables.
  void set_requires_grad(bool requires_grad, at::TensorImpl* self_impl)
      override {
    TORCH_CHECK(
        !requires_grad ||
            isDifferentiableType(at::typeMetaToScalarType(self_impl->dtype())),
        "Only Tensors of floating point and complex dtype can require gradients");
    requires_grad_ = requires_grad;
  }

  bool requires_grad() const override {
    return requires_grad_ || grad_fn_;
  }

  /// Accesses the gradient `Variable` of this `Variable`.
  Variable& mutable_grad() override {
    return grad_;
  }

  const Variable& grad() const override {
    return grad_;
  }

  const Variable& fw_grad(uint64_t level, const at::TensorBase& self)
      const override;

  void set_fw_grad(
      const at::TensorBase& new_grad,
      const at::TensorBase& self,
      uint64_t level,
      bool is_inplace_op) override;

  // NOLINTNEXTLINE(cppcoreguidelines-pro-type-member-init)
  AutogradMeta(
      at::TensorImpl* self_impl = nullptr,
      bool requires_grad = false,
<<<<<<< HEAD
      Edge gradient_edge = Edge()) {
    grad_fn_ = std::move(gradient_edge.function);
    requires_grad_ = false;
    retains_grad_ = false;
    is_view_ = false;
    output_nr_ = gradient_edge.input_nr;

=======
      Edge gradient_edge = Edge())
      : grad_fn_(std::move(gradient_edge.function)),
        requires_grad_(false),
        retains_grad_(-1),
        is_view_(false),
        output_nr_(gradient_edge.input_nr) {
>>>>>>> d8e795ec
    // set_requires_grad also checks error conditions.
    if (requires_grad) {
      TORCH_INTERNAL_ASSERT(self_impl);
      // NOLINTNEXTLINE(clang-analyzer-optin.cplusplus.VirtualCall)
      set_requires_grad(requires_grad, self_impl);
    }
    TORCH_CHECK(
        !grad_fn_ || !requires_grad_,
        "requires_grad should be false if grad_fn is set");
  }

  ~AutogradMeta() override {
    // If AutogradMeta is being destroyed, it means that there is no other
    // reference to its corresponding Tensor. It implies that no other thread
    // can be using this object and so there is no need to lock mutex_ here to
    // guard the check if fw_grad_ is populated.
    if (fw_grad_) {
      // See note [ Using ForwardGrad ]
      fw_grad_->clear();
    }
  }
};

struct TORCH_API ViewInfo {
  /// The base `Variable`
  /// If this ViewInfo represents a forward (respectively backward) AD gradient,
  /// then this Tensor cannot be a forward (respectively backward) view.
  Variable base_;

  /// By default we use as_strided to recover views which is more efficient.
  /// view_fn is only saved when as_strided is not supported.
  /// If view_fn has value, we use it to recover views in backward.
  std::function<Variable(const Variable&)> view_fn_;

  /// Accessors for the view function
  bool has_view_fn() const {
    return view_fn_ != nullptr;
  }

  std::function<Variable(const Variable&)> view_fn() const {
    TORCH_CHECK(
        has_view_fn(), "Can only access the view function if it exists.");
    return view_fn_;
  }

  /// The chain function can be used to build a new ViewInfo for a
  /// differentiable view function. It will return a new view info that
  /// accurately represents how "tensor" is a view of this instance's "base_".
  /// The "base" and "tensor" are respectively the input and output of the
  /// differentiable view function that happened. They are required to properly
  /// set the optional view_fn_ when it is not provided. The "view_func", if
  /// provided, should be a function that allows to re-do the view between
  /// "base" and "tensor".
  ViewInfo chain(
      const Variable& base,
      const Variable& tensor,
      std::function<Variable(const Variable&)> view_func = nullptr) const;

  ViewInfo(Variable base, std::function<Variable(const Variable&)> view_fn)
      : base_(std::move(base)), view_fn_(std::move(view_fn)) {
    TORCH_CHECK(base_.defined(), "base is undefined");
  }
};

//~~~~~~~~~~~~~~~~~~~~~~~~~~~~~~~~~~~~~~~~~~~~~~~~~~~~~~~~~~~~~~~~~~~~~~~~~~~~~~
//                     DifferentiableViewMeta
//~~~~~~~~~~~~~~~~~~~~~~~~~~~~~~~~~~~~~~~~~~~~~~~~~~~~~~~~~~~~~~~~~~~~~~~~~~~~~~

/// NOTE [ Autograd View Variables ]
///
/// Many operations return Variable that shares storage with an input Variable.
/// The returned Variable is called a **view** Variable on the input **base**
/// Variable.
///
/// In PyTorch, we have two types of views: differentiable views, and
/// non-differentiable views. In either type, to support proper version
/// checking, the base and view Variables must always share the same
/// version_counter.
///
///
/// Differentiable Views
/// ~~~~~~~~~~~~~~~~~~~~~~~~~~~~~~~~~~~~~~~~~~~~~~~~~~~~~~~~~~~~~~~~~~~~~~~~~~~~
/// This class allows to track both forward and backward AD differentiable
/// views. These views can have different base as non-differentiable view for
/// forward and backward mode AD are not the same.
///
/// Most function are either both forward and backward differentiable views (for
/// example: view, select, narrow, transpose, etc) or both not forward and not
/// backward differentiable views (for example: indices, values, eq, lt, etc).
/// But there are also functions that are forward but not backward
/// differentiable views (only detach for now) or functions that are backward
/// but not forward differentiable view (only make_dual and unpack dual for
/// now).
///
/// A concrete example of two views with different bases is as follow:
///
///     # Have:
///     #   dual is a dual Tensor that is neither a forward or backward view
///     detached_dual = dual.detach()
///     view = detached_dual.view_as(dual)
///     # The forward base of view is dual
///     # The backward base of view is detached_dual
///
/// - Backward Mode View
/// Differentiable views are the view variables where you want gradients to flow
/// back to the base variables. Out-of-place operations on views are quite
/// straightforward, but in-place ones are very tricky. Even if the base
/// variable may not require grad when we create the view, we still need to
/// track the view relation because future in-place ops may require back-proping
/// through it. For example, we need to support
///
///   (1) in-place operation on view, e.g.,
///
///     # Have:
///     #   base.requires_grad = False
///     #   var.requires_grad = True
///     base[1] = var  # i.e., base[1].copy_(var)
///     torch.autograd.grad(base.sum(), var)  <- should return an all ones
///     tensor
///
///   (2) in-place operation on base after view is created, e.g.,
///
///     # Have:
///     #   base.requires_grad = False
///     #   var.requires_grad = True
///     view = base[1]
///     base.copy_(var)
///     torch.autograd.grad(view.sum(), var)  <- should return a tensor with
///                                              var[1] filled with all ones and
///                                              zeros everywhere else
///
/// - Forward Mode View
/// Forward differentiable views follow the same semantic as backward ones but
/// show up differently as they are computed along with the forward evaluation.
/// The hard examples above are thus very similar
///
///   (1) in-place operation on view, e.g.,
///
///     # Have:
///     #   base is a regular Tensor
///     #   var is a dual Tensor whose tangent is all ones
///     base[1] = var  # i.e., base[1].copy_(var)
///     # Now, base is a dual Tensor
///     _, fw_grad = fwAD.unpack_dual(base) <- fw_grad should be a tensor with
///                                              fw_grad[1] filled with all ones
///                                              and zeros everywhere else
///
///   (2) in-place operation on base after view is created, e.g.,
///
///     # Have:
///     #   base is a regular Tensor
///     #   var is a dual Tensor whose tangent is all ones
///     view = base[1]
///     base.copy_(var)
///     _, fw_grad = fwAD.unpack_dual(view) <- fw_grad should be an all ones
///     tensor
///
/// See Note [Forward Grad View/inplace] for more details on how we handle these
/// hard cases.
///
///
/// DifferentiableViewMeta is created to support gradient tracking of
/// such **in-place** operations. In particular,
///   + if an in-place op is done on base, the grad_fn field of the view may
///     become stale. So accesses should always go through grad_fn(), which
///     reconstructs an updated grad_fn if the version_counter has incremented.
///     All other fields are always valid.
///   + if an in-place op is done on view, in rebase_history() of view, which is
///     called after every in-place op in VariableType.cpp, the grad_fn of base
///     is updated.
///   + if a single autograd Node returns multiple differentiable views, if any
///     output is modified by an inplace operation, the autograd engine will
///     make an equivalent graph (corresponding to the view operations) without
///     using equivalent graph, where each output is treated as if it were
///     produced by a distinct view operation. This discards the original (e.g.,
///     user provided) grad_fn. If the provided grad_fn does more than the
///     backward of the view, then the DifferentiableViewMeta must be created
///     with creation_meta= CreationMeta::MULTI_OUTPUT_NODE to prevent the
///     engine from ignoring the provided grad_fn.
///
/// Interaction with GradMode:
/// The particular case that we consider here is:
///
///     # Have:
///     #   base.requires_grad = True or False
///     with torch.no_grad():
///         view = base[1]
///     base.requires_grad_()
///     view.copy_(var)
///     torch.autograd.grad(base.sum(), var)  <- what should it return?
///
/// Given that this particular code example is ambiguous and can easily be
/// replace by either moving both inside the no_grad block or both outside, we
/// explicitly forbid it. For now, it is deprecated by a warning. This is
/// achieved by setting creation_meta=CreationMeta::NO_GRAD_MODE for all
/// differentiable views created in no_grad mode.
///
/// See Note [View + Inplace update for base tensor]
/// and Note [View + Inplace update for view tensor] for the details how
/// autograd handles inplace update with view ops.
///
/// Non-Differentiable Views
/// ~~~~~~~~~~~~~~~~~~~~~~~~~~~~~~~~~~~~~~~~~~~~~~~~~~~~~~~~~~~~~~~~~~~~~~~~~~~~
/// In certain cases, although function outputs share storage with inputs, they
/// will **never** require gradient history tracking. Instead of registering the
/// view relation via DifferentiableViewMeta in autograd, the views will be
/// using usual AutogradMeta and just share the version counters with the base
/// Variables.
/// Such views include:
///   1. Views created from .detach()
///   2. Views that are non-differentiable by its nature.
///      E.g., `sparse_tensor.indices()` is a integral view on a (possibly)
///      floating point tensor.
///      See top of `derivatives.yaml` on how to specify that outputs of a
///      function are non-differentiable.
/// These are called non-differentiable views as the gradients do not flow
/// through the view relation.
///
/// Relevant logic for both differentiable and non-differentiable views is
/// implemented in make_variable_(non_)differentiable_view below, and
/// wrap_output of gen_variable_type.py.

/// NOTE [ View + Inplace detection ]
///
/// We want to detect views followed by inplace as they are often forbidden to
/// ensure correctness of the computed gradients. But since we want to only
/// notify the user when both happen, we tag the DifferentiableViewMeta when the
/// view is created via the `make_variable_*_view()` functions. This tag is then
/// checked by the `check_inplace()` function from `VariableTypeUtils.h` that
/// should be called before every inplace operation and to detect cases where
/// other views are modified and this one is rebased by side effect, we also
/// check in the `VariableHooks::grad_fn()`.

/// Flag that gives more information about when this view was created:
/// - IN_CUSTOM_FUNCTION should be set when the view is created inside a custom
///   autograd Function is returned.
/// - NO_GRAD_MODE should be set when a view in created when GradMode is
/// disabled
/// - MULTI_OUTPUT_NODE should be set when a Node created by codegen code
/// returns
///   multiple differentiable views
/// - Inference_MODE should be set when a view of normal tensor is created in
/// InferenceMode.
/// - DEFAULT is for all other cases
enum class CreationMeta : uint8_t {
  DEFAULT,
  IN_CUSTOM_FUNCTION,
  MULTI_OUTPUT_NODE,
  NO_GRAD_MODE,
  INFERENCE_MODE
};

/// Handles correctly propagating CreationMeta when a new view is created from a
/// previous view. In general, we don't want the new view to be _less_
/// restrictive than the previous view (it's okay to be _more_ restrictive). A
/// CreationMeta value of DEFAULT is currently the least restrictive, as the
/// behavior for all other CreationMeta values is to error out for in-place ops.
/// A CreationMeta value of INFERENCE_MODE is currently the most restrictive, so
/// it takes precedence in propagation. If this changes, the logic here will
/// need to be updated to properly handle the new semantics.
inline CreationMeta propagate_creation_meta(
    CreationMeta prev_view_creation_meta,
    CreationMeta new_view_creation_meta) {
  return (new_view_creation_meta == CreationMeta::DEFAULT)
      ? prev_view_creation_meta
      : (prev_view_creation_meta == CreationMeta::INFERENCE_MODE
             ? prev_view_creation_meta
             : new_view_creation_meta);
}

/// Unified function to handle error checking when rebase happens
/// indirect=true means that the caller is not doing the inplace, but the
/// inplace happened somewhere else.
TORCH_API void handle_view_on_rebase(
    DifferentiableViewMeta* diff_view_meta,
    bool indirect = false);

struct TORCH_API DifferentiableViewMeta : public AutogradMeta {
 private:
  /// Informations about the views
  c10::optional<ViewInfo> backward_info_;
  c10::optional<ViewInfo> forward_info_;

  // Optimization to reduce the number of ViewInfo we create.
  // In the (very common) case where backward_info_ == forward_info_, we only
  // populate backward_info_ (that should be used as both the forward and
  // backward view information) and set shared_view_info_ = true. Invariants:
  //   - If shared_view_info_ is false, there is no special constraints on
  //     backward_info_ and forward_info_
  //   - If shared_view_info_ is true, we must have:
  //      - backward_info_.has_value() == true
  //      - forward_info_.has_value() == false
  bool shared_view_info_;

  /// The two following fields are extra information that we track to ensure
  /// that any operation on this backward view is valid.

  /// The value of the version_counter at the time grad_fn was created. The
  /// grad_fn field is stale if attr_version_ !=
  /// version_counter.current_version().
  uint32_t attr_version_;
  CreationMeta creation_meta_;

 public:
  /// requires_grad is a backward AD field so we only use the view specific
  /// logic for backward differentiable views
  bool requires_grad() const override {
    return requires_grad_ || grad_fn_ ||
        (has_bw_view() && get_backward_view().base_.requires_grad());
  }

  bool shared_view_info() const {
    return shared_view_info_;
  }

  bool has_bw_view() const {
    return backward_info_.has_value();
  }

  const ViewInfo& get_backward_view() const {
    TORCH_CHECK(
        has_bw_view(), "backward view info can only exist for backward views.");
    return backward_info_.value();
  }

  uint32_t get_attr_version() const {
    TORCH_CHECK(
        has_bw_view(), "attr_version can only exist for backward views.");
    return attr_version_;
  }

  void set_attr_version(uint32_t new_attr_version) {
    TORCH_CHECK(
        has_bw_view(), "attr_version can only exist for backward views.");
    attr_version_ = new_attr_version;
  }

  CreationMeta get_creation_meta() const {
    TORCH_CHECK(
        has_bw_view(), "creation_meta can only exist for backward views.");
    return creation_meta_;
  }

  void set_creation_meta(CreationMeta new_creation_meta) {
    TORCH_CHECK(
        has_bw_view(), "creation_meta can only exist for backward views.");
    creation_meta_ = new_creation_meta;
  }

  bool has_fw_view() const {
    return shared_view_info_ || forward_info_.has_value();
  }

  const ViewInfo& get_forward_view() const {
    TORCH_CHECK(
        has_fw_view(), "forward view info can only exist for forward views.");
    TORCH_CHECK(
        !shared_view_info_ || has_bw_view(),
        "forward view info can only exist for forward views.");
    return shared_view_info_ ? backward_info_.value() : forward_info_.value();
  }

  DifferentiableViewMeta(
      at::TensorImpl* self_impl,
      c10::optional<ViewInfo> backward_info,
      c10::optional<ViewInfo> forward_info,
      bool shared_view_info,
      CreationMeta creation_meta = CreationMeta::DEFAULT);
};

//~~~~~~~~~~~~~~~~~~~~~~~~~~~~~~~~~~~~~~~~~~~~~~~~~~~~~~~~~~~~~~~~~~~~~~~~~~~~~~
//                        Variable Implementation
//~~~~~~~~~~~~~~~~~~~~~~~~~~~~~~~~~~~~~~~~~~~~~~~~~~~~~~~~~~~~~~~~~~~~~~~~~~~~~~

// Factory Functions
//~~~~~~~~~~~~~~~~~~~~~~~~~~~~~~~~~~~~~~~~~~~~~~~~~~~~~~~~~~~~~~~~~~~~~~~~~~~~~~

/// Creates a `Variable` that is a *view* of another (*base*) variable.
/// The `gradient_edge` is an optional (gradient_function, input_number) pair.
/// `is_differentiable` is a bool that specifies whether this view is
/// differentiable, i.e., whether the relation should be tracked by autograd.
/// See NOTE [ Autograd View Variables ] for details.

/// NOTE: `allow_tensor_metadata_change` is set to true by default, because
/// there are a lot of call sites to these factory functions that need to change
/// the variable's size or storage afterwards, and they don't expect the
/// original tensor (where the variable is created from) to be updated. Setting
/// `allow_tensor_metadata_change_` to false by default would unnecessarily
/// prevent those changes from happening and is undesirable.

// See NOTE [ Autograd View Variables ] for details.
// Differentiable view. Track history with DifferentiableViewMeta.
inline Variable make_variable_differentiable_view(
    const at::Tensor& data,
    c10::optional<ViewInfo> backward_info,
    c10::optional<ViewInfo> forward_info,
    bool shared_view_info,
    CreationMeta creation_meta,
    bool allow_tensor_metadata_change = true) {
  if (data.defined()) {
    TORCH_CHECK(
        data.getIntrusivePtr()->autograd_meta() == nullptr,
        "Attempted to make a tensor into a differentiable view, but the "
        "tensor already had autograd metadata associated with it.  If you are "
        "using a __torch_dispatch__ mode, the most common cause for this "
        "problem is that you used torch.overrides.enable_reentrant_dispatch() "
        "improperly; tensors created within the extent of reentrant dispatch "
        "MUST NOT be directly returned from __torch_dispatch__; instead, they "
        "must be wrapped into fresh tensors that serve as the output.  If you "
        "are not using wrappers, you probably don't need reentrant dispatch.  "
        "If this doesn't seem applicable, please file a bug to PyTorch.");
    at::TensorImpl* data_impl = data.unsafeGetTensorImpl();
    data_impl->set_allow_tensor_metadata_change(allow_tensor_metadata_change);
    data_impl->set_autograd_meta(std::make_unique<DifferentiableViewMeta>(
        data_impl,
        std::move(backward_info),
        std::move(forward_info),
        shared_view_info,
        creation_meta));
    return data;
  }
  return Variable();
}

// See NOTE [ Autograd View Variables ] for details.
// Non-differentiable view. Just share version counter.
inline Variable make_variable_non_differentiable_view(
    Variable base,
    const at::Tensor& data,
    bool allow_tensor_metadata_change = true) {
  if (data.defined()) {
    // Currently all of non-differentiable view ops(detach/_indices/_values)
    // share the same TensorImpl as their base Tensor. Thus a new TensorImpl
    // allocation here is required.
    auto data_impl_copy = data.getIntrusivePtr()->shallow_copy_and_detach(
        /*version_counter=*/impl::version_counter(base),
        /*allow_tensor_metadata_change=*/allow_tensor_metadata_change);
    data_impl_copy->set_autograd_meta(nullptr);
    return Variable(data_impl_copy);
  }
  return Variable();
}

/// Creates a `Variable` from the given `Tensor`, copying its underlying
/// `TensorImpl`. `requires_grad` should be set only for leaves, and determines
/// whether the `Variable` will accumulate gradients. NOTE: `data` must *not* be
/// a `Variable` already. Its dynamic type *must* be `Tensor`.
///
/// TODO: Eliminate this function as much as possible, as it can be expressed
/// more clearly as detach() or a no-op in most call sites (especially when
/// there is only one use of the variable).
inline Variable make_variable(
    at::Tensor data,
    bool requires_grad = false,
    bool allow_tensor_metadata_change = true) {
  if (data.defined()) {
    if (data.getIntrusivePtr().use_count() == 1 &&
        data.getIntrusivePtr()->unique_version()) {
      auto data_impl = data.unsafeReleaseIntrusivePtr();
      data_impl->set_allow_tensor_metadata_change(allow_tensor_metadata_change);
      // NOLINTNEXTLINE(bugprone-branch-clone)
      if (requires_grad) {
        data_impl->set_autograd_meta(
            std::make_unique<AutogradMeta>(data_impl.get(), requires_grad));
      } else {
        data_impl->set_autograd_meta(nullptr);
      }
      return Variable(std::move(data_impl));
    } else {
      auto data_impl_copy = data.getIntrusivePtr()->shallow_copy_and_detach(
          /*version_counter=*/0,
          /*allow_tensor_metadata_change=*/allow_tensor_metadata_change);
      // NOLINTNEXTLINE(bugprone-branch-clone)
      if (requires_grad) {
        data_impl_copy->set_autograd_meta(std::make_unique<AutogradMeta>(
            data_impl_copy.get(), requires_grad));
      } else {
        data_impl_copy->set_autograd_meta(nullptr);
      }
      return Variable(data_impl_copy);
    }
  }
  return Variable();
}

/// Creates a `Variable` from the given `Tensor`, copying its underlying
/// `TensorImpl`. `gradient_edge` should be a (function, input_nr) pair
/// specifying the function in the autograd graph, and what particular input of
/// that function, this variable is connected to.
inline Variable make_variable(
    at::Tensor data,
    Edge gradient_edge,
    bool allow_tensor_metadata_change = true) {
  if (data.defined()) {
    auto data_impl_copy = data.getIntrusivePtr()->shallow_copy_and_detach(
        /*version_counter=*/0,
        /*allow_tensor_metadata_change=*/allow_tensor_metadata_change);
    data_impl_copy->set_autograd_meta(std::make_unique<AutogradMeta>(
        data_impl_copy.get(), false, std::move(gradient_edge)));
    return Variable(data_impl_copy);
  }
  return Variable();
}

namespace utils {

TORCH_API bool has_same_meta(const Variable& base, const Variable& other);

} // namespace utils
} // namespace autograd
} // namespace torch

#endif /* DOXYGEN_SHOULD_SKIP_THIS */<|MERGE_RESOLUTION|>--- conflicted
+++ resolved
@@ -290,22 +290,12 @@
   AutogradMeta(
       at::TensorImpl* self_impl = nullptr,
       bool requires_grad = false,
-<<<<<<< HEAD
-      Edge gradient_edge = Edge()) {
-    grad_fn_ = std::move(gradient_edge.function);
-    requires_grad_ = false;
-    retains_grad_ = false;
-    is_view_ = false;
-    output_nr_ = gradient_edge.input_nr;
-
-=======
       Edge gradient_edge = Edge())
       : grad_fn_(std::move(gradient_edge.function)),
         requires_grad_(false),
-        retains_grad_(-1),
+        retains_grad_(false),
         is_view_(false),
         output_nr_(gradient_edge.input_nr) {
->>>>>>> d8e795ec
     // set_requires_grad also checks error conditions.
     if (requires_grad) {
       TORCH_INTERNAL_ASSERT(self_impl);
