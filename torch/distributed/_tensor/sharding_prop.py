from typing import Callable, Dict, Optional, Tuple

import torch
import torch.distributed._tensor.api as dtensor
from torch._ops import OpOverload
from torch._subclasses import FakeTensorMode
from torch.distributed._tensor.device_mesh import DeviceMesh
from torch.distributed._tensor.op_schema import (
    DTensorSpec,
    OpSchema,
    OpStrategy,
    OutputSharding,
    OutputSpecType,
    PlacementStrategy,
    StrategyType,
)
from torch.fx import Node
from torch.fx.experimental.proxy_tensor import get_isolated_graphmodule
from torch.utils._pytree import tree_flatten, tree_map


def unwrap_schema(e: object) -> object:
    return e._spec if isinstance(e, dtensor.DTensor) else e


class ShardingPropagator:
    def __init__(self) -> None:
        self.op_to_rules: Dict[OpOverload, Callable[[OpSchema], OutputSharding]] = {}
        self.op_strategy_funcs: Dict[
            OpOverload,
            Callable[[Node, DeviceMesh, Dict[Node, StrategyType]], StrategyType],
        ] = {}

    def register_sharding_prop_rule(
        self, op_overload: OpOverload, rule_func: Callable[[OpSchema], OutputSharding]
    ):
        """
        Register a sharding propagation rule for an operator.
        """
        self.op_to_rules[op_overload] = rule_func

    def register_op_strategy(
        self,
        op_overload: OpOverload,
        rule_func: Callable[[Node, DeviceMesh, Dict[Node, StrategyType]], StrategyType],
    ):
        """
        Register a sharding strategy generator for an operator.
        """
        self.op_strategy_funcs[op_overload] = rule_func

    def prepare_op_schema(
        self, op_call: OpOverload, args: Tuple[object, ...], kwargs: Dict[str, object]
    ) -> OpSchema:
        """
        This unwrap the args/kwargs DTensor to DTensorSpec and pack them
        into an OpSchema for sharding propagation usage.
        """
        args_schema = tree_map(unwrap_schema, args)
        kwargs_schema = tree_map(unwrap_schema, kwargs)

        return OpSchema(op_call._schema, args_schema, kwargs_schema)

    def propagate(self, op_overload: OpOverload, op_schema: OpSchema) -> OutputSharding:
        if op_overload in self.op_strategy_funcs:
            # generate op strategy for the op, this is done by propagating
            # the sharding in the graph.
            op_gm = self._prepare_op_graph(op_overload, op_schema)
            if op_gm is None:
                return OutputSharding(None, [op_schema])

            flat_args_sharding, _ = tree_flatten(
                [op_schema.args_schema, op_schema.kwargs_schema]
            )
            node_to_strategy: Dict[Node, StrategyType] = {}
            output_node = None
            out_node_strategy = None
            mesh = flat_args_sharding[0].mesh
            placeholder_idx = 0
            for node in op_gm.graph.nodes:
                if node.op == "placeholder":
                    # set sharding to placeholders if it's Node
                    if isinstance(flat_args_sharding[placeholder_idx], DTensorSpec):
                        strategy = PlacementStrategy(
                            flat_args_sharding[placeholder_idx]
                        )
                        # for eager execution, inputs only have one fixed sharding
                        node_to_strategy[node] = OpStrategy([strategy])
                    placeholder_idx += 1
                elif node.op == "call_function":
                    if isinstance(node.target, OpOverload):
                        op_strategy_func = self.op_strategy_funcs[op_overload]
                        out_strategies = op_strategy_func(node, mesh, node_to_strategy)
                        node_to_strategy[node] = out_strategies
                    else:
                        raise NotImplementedError(
                            f"Unsupported function: {node.target}"
                        )
                elif node.op == "output":
                    output_node = node.args[0]
                    out_node_strategy = node_to_strategy[output_node[0]]
                else:
                    raise NotImplementedError(f"Unsupported node type: {node.op}")

            # NOTE: This had the assumption we only have one call_function op in the
            # op graph, we need to harden this logic when there're decomposed ops.
            assert isinstance(out_node_strategy, OpStrategy)
            # we take the first strategy for now
            # TODO: add a min cost selection logic
            output_strategy = out_node_strategy.strategies[0]
            needs_redistribute = False
            expected_input_specs = []
            for idx, input_spec in enumerate(op_schema.args_spec):
                desired_spec = (
                    output_strategy.output_spec
                    if output_strategy.input_specs is None
                    else output_strategy.input_specs[idx]
                )
                expected_input_specs.append(desired_spec)
                if input_spec != desired_spec:
                    needs_redistribute = True

            if needs_redistribute:
                suggestion_schema = OpSchema(
                    op_schema.func_schema, tuple(expected_input_specs), {}
                )
                suggestion_schema._inplace_rewrap_schema_suggestion(op_schema)
            else:
                suggestion_schema = op_schema

            output_sharding = OutputSharding(
                output_strategy.output_spec,
                [suggestion_schema],
            )
            if output_node is not None:
                self._wrap_output_spec_meta(output_sharding.output_spec, output_node)
            return output_sharding

        elif op_overload in self.op_to_rules:
            return self.propagate_op_sharding(op_overload, op_schema)
        else:
            raise NotImplementedError(
                f"Operator {op_overload} does not have a sharding strategy registered."
            )

    def _wrap_output_spec_meta(
        self, output_spec: OutputSpecType, output_nodes: Node
    ) -> None:
        """
        Wrap the output_spec with the metadata from the output node.
        """
        if output_spec is not None:
            assert isinstance(output_nodes, (tuple, list))
            if isinstance(output_spec, DTensorSpec):
                output_spec.tensor_meta = output_nodes[0].meta["tensor_meta"]
            elif isinstance(output_spec, (tuple, list)):
                for i, spec in enumerate(output_spec):
                    if isinstance(spec, DTensorSpec):
                        spec.tensor_meta = output_nodes[i].meta["tensor_meta"]

    def propagate_op_sharding(
        self, op_overload: OpOverload, op_schema: OpSchema
    ) -> OutputSharding:
        """
        Propagate the sharding for an operator given the op_schema.
        """
        # first we propagate the tensor metadata
        output_node = None
        op_gm = self._prepare_op_graph(op_overload, op_schema)
        if op_gm is not None:
            for node in op_gm.graph.nodes:
                if node.op == "output":
                    output_node = node.args[0]

        # then we propagate the sharding
        sharding_prop_func = self.op_to_rules[op_overload]

        # step 1. there's sharding propagation rule, run
        # sharding propagation to get the output sharding
        try:
            output_sharding = sharding_prop_func(op_schema)
        except NotImplementedError as e:
            raise e
        except Exception as e:
            raise RuntimeError(
                f"Sharding propagation failed on op {op_overload}.\n"
                f"Input schema: {op_schema}.\n"
                f"Error: {e}"
            ) from e

        # step 2. if can't get output_spec from sharding
        # propagation (i.e. no rules apply for input
        # placements), we return the output sharding
        # with schema suggestions, which can be used to
        # decide how to do redistribute on inputs
        if output_sharding.output_spec is None:
            if output_sharding.schema_suggestions is None:
                if output_sharding.failed_reason is not None:
                    raise RuntimeError(
                        f"Sharding propagation failed on op {op_overload}!"
                        f"Input schema: {op_schema}."
                        f"Failed reason: {output_sharding.failed_reason}"
                    )
                else:
                    # if both output spec and schema suggestions are None, it
                    # means the operator return a non-tensor (scalar) value,
                    # in this case we just return the suggestion with the original
                    # input schema
                    output_sharding.schema_suggestions = [op_schema]
            else:
                # we do auto redistribute on inputs if necessary
                # to get an eligible input, which we will pick a
                # schema suggestion base on the redistribute cost.
                # For now we simply pick the first suggestion.
                suggested_input_schema = output_sharding.schema_suggestions[0]
                # run sharding propagation again with suggested schema
                propagation_res = sharding_prop_func(suggested_input_schema)
                # we set the output sharding with the new propagation result
                # so that dispatching know both output_spec and schema_suggestions
                # exist, which indicates a reshard is needed
                output_sharding.output_spec = propagation_res.output_spec
        else:
            # if sharding propagation succeed, we set the schema suggestion to
            # the default op_schema, which indicates no reshard is needed
            output_sharding.schema_suggestions = [op_schema]

        # associate the output sharding with the output metadata
        if output_node is not None:
            self._wrap_output_spec_meta(output_sharding.output_spec, output_node)

        return output_sharding

    def _prepare_op_graph(
        self,
        op_overload: OpOverload,
        op_schema: OpSchema,
    ) -> Optional[torch.fx.GraphModule]:
        # prepare the op graph for sharding propagation
        # special case op list, we don't need to propagate for local
        # scalar. TODO: figure out a better way to handle this
        skip_prop_list = [
            torch.ops.aten._local_scalar_dense.default,
            torch.ops.aten.equal.default,
            torch.ops.aten.is_same_size.default,
        ]
        if op_overload in skip_prop_list:
            return None

        # NOTE: We must call the tracing in fake tensor mode so that it
        # avoids materializing memory
        with FakeTensorMode():
            fake_args = op_schema.gen_fake_args()
            fake_kwargs = op_schema.gen_fake_kwargs()
            g = get_isolated_graphmodule(op_overload, fake_args, fake_kwargs)

        return g


class _CachingPropagator(ShardingPropagator):
    """
    A sharding propagator that caches the propagation results.
    This is currently experimental for Tensor Parallel usage.
    """

    def __init__(self, propagator: ShardingPropagator) -> None:
        super().__init__()
        self.op_to_rules = propagator.op_to_rules
        self.op_strategy_funcs = propagator.op_strategy_funcs

        # cache table for sharding propagation results, we might need to
        # limit the size of the cache table in the future
        self.cached_prop_results: Dict[int, OutputSharding] = {}

    def propagate(self, op_overload: OpOverload, op_schema: OpSchema) -> OutputSharding:
        """
        Propagate the sharding for an operator given the op_schema.
        Cache the propagation results to avoid running propagation again.
        """
<<<<<<< HEAD
        op_schema_key = str(op_schema)
=======
        op_schema_key = hash(op_schema)
>>>>>>> ca3eb3c0
        if op_schema_key in self.cached_prop_results:
            return self.cached_prop_results[op_schema_key]
        else:
            # call DTensor's propagate_op_sharding to get the prop result
            output_sharding = super().propagate(op_overload, op_schema)
            # update cached table
            self.cached_prop_results[op_schema_key] = output_sharding
            return output_sharding<|MERGE_RESOLUTION|>--- conflicted
+++ resolved
@@ -276,11 +276,7 @@
         Propagate the sharding for an operator given the op_schema.
         Cache the propagation results to avoid running propagation again.
         """
-<<<<<<< HEAD
-        op_schema_key = str(op_schema)
-=======
         op_schema_key = hash(op_schema)
->>>>>>> ca3eb3c0
         if op_schema_key in self.cached_prop_results:
             return self.cached_prop_results[op_schema_key]
         else:
