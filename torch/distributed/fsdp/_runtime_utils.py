import functools
import logging
from enum import auto, Enum
from itertools import chain
from typing import Any, Callable, Dict, List, no_type_check, Optional, Set, Tuple

import torch
import torch.distributed as dist
import torch.distributed.fsdp._traversal_utils as traversal_utils
import torch.nn as nn
import torch.nn.functional as F
from torch.autograd import Variable
from torch.autograd.graph import register_multi_grad_hook
from torch.distributed import get_backend, get_world_size
from torch.distributed._tensor import DeviceMesh
from torch.distributed.algorithms._comm_hooks import default_hooks, LOW_PRECISION_HOOKS
from torch.distributed.distributed_c10d import _get_group_tag
from torch.distributed.fsdp._common_utils import (
    _assert_in_training_states,
    _FSDPState,
    _get_module_fsdp_state,
    _get_sharding_strategy,
    _is_composable,
    TrainingState,
)
from torch.distributed.fsdp._init_utils import HYBRID_SHARDING_STRATEGIES
from torch.distributed.fsdp._utils import _no_dispatch_record_stream
from torch.distributed.fsdp.api import BackwardPrefetch
from torch.distributed.fsdp.flat_param import (
    FlatParameter,
    FlatParamHandle,
    FlatParamHandle,
    HandleShardingStrategy,
    HandleTrainingState,
    RESHARD_AFTER_FORWARD_HANDLE_STRATEGIES,
)
from torch.distributed.utils import (
    _apply_to_tensors,
    _cast_forward_inputs,
    _p_assert,
    _to_kwargs,
)
from torch.utils._pytree import tree_flatten

log = logging.getLogger(__name__)

# Do not include "process_group" to enable hybrid shard and MoE cases
HOMOGENEOUS_ATTR_NAMES = (
    "_use_orig_params",
    "limit_all_gathers",
)


class _PrefetchMode(Enum):
    BACKWARD = auto()
    FORWARD = auto()


def _get_fsdp_root_states_with_modules(
    module: nn.Module,
) -> Tuple[List[_FSDPState], List[nn.Module]]:
    """
    Returns a tuple containing:
    1. A list of the root ``_FSDPState`` instances in the module tree rooted at
    ``module`` without any duplicates and following the ``module.modules()``
    traversal order (which is assumed to be depth-first).
    2. A corresponding list of the root modules owning the states in the first
    list.

    This is similar to :func:`_get_fsdp_states_with_modules` except that we
    must call :func:`_is_fsdp_root` to force a lazy initialization to determine
    the FSDP root in case lazy initialization has not yet happened.
    """
    fsdp_root_states: List[_FSDPState] = []
    fsdp_root_modules: List[nn.Module] = []
    visited_fsdp_states: Set[_FSDPState] = set()
    # NOTE: This function assumes that `module.modules()` proceeds top-down.
    for submodule in module.modules():
        optional_state = _get_module_fsdp_state(submodule)
        if (
            optional_state is not None
            and optional_state not in visited_fsdp_states
            and _is_fsdp_root(optional_state, submodule)
        ):
            visited_fsdp_states.add(optional_state)
            fsdp_root_states.append(optional_state)
            fsdp_root_modules.append(submodule)
    return fsdp_root_states, fsdp_root_modules


def _get_fsdp_root_states(module: nn.Module) -> List[_FSDPState]:
    """See :func:`_get_fsdp_root_states_with_modules`."""
    fsdp_root_states, _ = _get_fsdp_root_states_with_modules(module)
    return fsdp_root_states


def _is_fsdp_root(state: _FSDPState, module: nn.Module) -> bool:
    """
    Returns if ``state`` corresponds to that of an FSDP root.

    For the wrapper code path, ``state`` and ``module`` should be the same. For
    the non-wrapper code path, ``state`` should be ``module`` 's state.
    """
    # Force a lazy initialization to determine the FSDP root
    _lazy_init(state, module)
    assert state._is_root is not None  # mypy
    return state._is_root


@no_type_check
def _validate_and_get_hybrid_shard_state(
    root_module: nn.Module,
) -> default_hooks.DefaultState:
    """
    Precondition: ``root_module`` is a ``FullyShardedDataParallel`` instance.

    This checks that all instances using a hybrid sharding strategy have the
    same intra- and inter-node process groups.

    Returns:
        DefaultState: One of the instances' inter-node state (does not
        matter which since they will share the same one).
    """
    intra_node_pgs = set()
    inter_node_pgs = set()
    inter_node_states = set()
    for fsdp_module in traversal_utils._get_fsdp_states(root_module):
        # TODO: Change this to handle's sharding strategy if we deprecate
        # `ShardingStrategy` internally.
        # https://github.com/pytorch/pytorch/issues/90857
        if fsdp_module.sharding_strategy in HYBRID_SHARDING_STRATEGIES:
            intra_node_pgs.add(fsdp_module.process_group)
            inter_node_pgs.add(fsdp_module._inter_node_pg)
            inter_node_states.add(fsdp_module._inter_node_state)
    if len(intra_node_pgs) == 0 and len(inter_node_pgs) == 0:
        # No instances use a hybrid sharding strategy
        return None
    error_prefix = "At least one instance uses a hybrid sharding strategy but has no "
    if len(intra_node_pgs) > 0 and len(inter_node_pgs) == 0:
        raise AssertionError(error_prefix + "inter-node process group set")
    if len(intra_node_pgs) == 0 and len(inter_node_pgs) > 0:
        raise AssertionError(error_prefix + "intra-node process group set")
    error_prefix = "Some instances use a hybrid sharding strategy, but "
    if len(intra_node_pgs) != 1:
        raise ValueError(error_prefix + "intra-node process groups do not match")
    if len(inter_node_pgs) != 1:
        raise ValueError(error_prefix + "inter-node process groups do not match")
    return next(iter(inter_node_states))


@no_type_check
def _lazy_init(
    state: _FSDPState,
    root_module: nn.Module,
) -> _FSDPState:
    """
    Performs initialization lazily, typically right before the first forward
    pass. The laziness is needed to ensure that the parameter device/dtype and
    the FSDP hierarchy have finalized. This method's actual logic only runs on
    the root FSDP instance, which performs initialization for all non-root FSDP
    instances to avoid partial initialization.

    For the non-composable code path, ``state`` and ``root_module`` should be
    the same, namely the FSDP instance itself.
    """
    if state._is_root is not None:
        return  # no-op: already lazily initialized
    if not state._device_handle.is_available():
        # Allow the FSDP constructor to run even without CUDA but check this
        # once we start real execution
        raise RuntimeError("FSDP does not support CPU only execution")
    # The following logic is only run on the root FSDP instance since it will
    # set `_is_root=False` for the non-root instances
    state._is_root = True
    _assert_in_training_states(state, [TrainingState.IDLE])
    _check_flat_params_on_expected_device(state, root_module)
    _init_streams(state)
    buffers, buffer_dtypes = _get_buffers_and_dtypes_for_computation(state, root_module)
    _cast_buffers_to_dtype_and_device(buffers, buffer_dtypes, state.compute_device)
    state._exec_order_data.init(state, root_module, state.process_group)
    _share_state_and_init_handle_attrs(state, root_module)
    return state


def _check_flat_params_on_expected_device(state: _FSDPState, module: nn.Module):
    """
    Checks that all ``FlatParameter``s in ``module`` 's tree managed by
    ``state`` are on the expected device for *lazy initialization*.
    """
    cpu_device = torch.device("cpu")
    for handle in traversal_utils._get_fsdp_handles(module):
        if not handle:
            continue
        if (
            not handle._offload_params
            and handle.flat_param.device != state.compute_device
        ):
            raise RuntimeError(
                "An FSDP-managed module unexpectedly has parameters on "
                f"{handle.flat_param.device}. Make sure to move the module to "
                f"{state.compute_device} before training."
            )
        elif handle._offload_params and handle.flat_param.device != cpu_device:
            raise RuntimeError(
                "An FSDP-managed module with parameter CPU offloading enabled "
                f"has parameters on {handle.flat_param.device}. Make sure to "
                f"not move the module from CPU when offloading parameters."
            )


def _init_device_mesh(
    root_state: _FSDPState,
) -> Optional[DeviceMesh]:
    # We are testing 1D DeviceMesh where dist.get_world_size(pg) == dist.get_world_size() for now.
    # TODO: Address cases when dist.get_world_size(pg) != dist.get_world_size(). This would capture
    #       what 1D DeviceMesh currently would not work for:
    #       1) HSDP Hybrid Sharding, 2) 2D FSDP + TP, 3) dist.new_group() cannot be expressed in 1D DeviceMesh.
    if root_state.process_group != dist.distributed_c10d._get_default_group():
        return None
    if get_backend() == "fake" or not root_state.compute_device:
        return None

    device_type = root_state.compute_device.type
    mesh_tensor = torch.arange(get_world_size(root_state.process_group))
    device_mesh = DeviceMesh(device_type, mesh_tensor, _init_process_groups=False)
    device_mesh._dim_group_infos = (
        _get_group_tag(root_state.process_group),
        mesh_tensor.tolist(),
    )
    return device_mesh


@no_type_check
def _share_state_and_init_handle_attrs(
    root_state: _FSDPState,
    root_module: nn.Module,
) -> None:
    """
    Shares data structure state from the ``root_state`` to all FSDP states in
    ``root_module`` 's module tree, and initializes handle attributes. These
    are done together to require a single loop over the states.
    """
    handle = root_state._handle
    if handle:
        handle.init_flat_param_attributes()
    inter_node_state = _validate_and_get_hybrid_shard_state(root_module)
    attr_name_to_values: Dict[str, Set[Any]] = {}
    for attr_name in HOMOGENEOUS_ATTR_NAMES:
        attr_name_to_values[attr_name] = set()
    root_state._all_fsdp_states = traversal_utils._get_fsdp_states(root_module)
    root_state._all_handles = root_state._exec_order_data.all_handles  # share reference
    root_state._device_mesh = _init_device_mesh(root_state)

    for fsdp_state in root_state._all_fsdp_states:
        for attr_name in HOMOGENEOUS_ATTR_NAMES:
            _p_assert(
                hasattr(fsdp_state, attr_name),
                f"FSDP state missing attribute {attr_name}",
            )
            attr_name_to_values[attr_name].add(getattr(fsdp_state, attr_name))
        if fsdp_state is root_state:
            continue
        handle_sharding_strategy = _get_sharding_strategy(fsdp_state._handle)
        if handle_sharding_strategy in (
            HandleShardingStrategy.HYBRID_SHARD,
            HandleShardingStrategy._HYBRID_SHARD_ZERO2,
        ):
            # Share the all-reduce state across FSDP units. This is not strictly necessary
            # as each one already uses the same process group, but can slightly save memory
            # since other FSDP units allreduce state can be garbage collected.
            assert inter_node_state is not None, (
                "`_validate_and_get_hybrid_shard_state()` should have returned "
                "a valid inter-node state if there exists an FSDP instance "
                "using a hybrid sharding strategy"
            )
            fsdp_state._inter_node_state = inter_node_state

        # Relax the assert for non-root FSDP instances in case the nested
        # initialized module is wrapped again in FSDP later (e.g. after
        # training to run inference)
        _p_assert(
            fsdp_state._is_root is None or not fsdp_state._is_root,
            "Non-root FSDP instance's `_is_root` should not have been "
            "set yet or should have been set to `False`",
        )
        fsdp_state._is_root = False
        # Stream for unshard logic, including allocating the all-gather destination
        # tensors and the all-gathers themselves.
        fsdp_state._streams_unshard = root_state._streams_unshard
        # Stream for overlapping gradient reduction with the backward pass gradient
        # computation.
        fsdp_state._streams_post_backward = root_state._streams_post_backward
        # Stream for pre-unshard logic, namely allocations and writes for CPU
        # offloading (H2D copy) and mixed precision (low precision cast).
        fsdp_state._streams_pre_unshard = root_state._streams_pre_unshard
        # Default stream for computation
        fsdp_state._streams_default = root_state._streams_default
        fsdp_state._exec_order_data = root_state._exec_order_data
        fsdp_state._free_event_queue = root_state._free_event_queue
        fsdp_state._handles_prefetched = root_state._handles_prefetched
        fsdp_state._needs_pre_backward_unshard = root_state._needs_pre_backward_unshard
        fsdp_state._device_mesh = root_state._device_mesh
        handle = fsdp_state._handle
        if handle:
            handle.init_flat_param_attributes()
    for attr_name, attr_values in attr_name_to_values.items():
        if len(attr_values) != 1:
            raise ValueError(
                f"Expects one homogeneous value for {attr_name} but got {attr_values}"
            )


@no_type_check
def _init_streams(
    state: _FSDPState,
) -> _FSDPState:
    """
    Initializes CUDA streams for overlapping communication, computation, and
    data transfers. The streams should be shared across FSDP instances.
    """
    assert state._is_root
    assert state._device_handle.is_available()
    # Stream for unshard logic, including allocating the all-gather destination
    # tensors and the all-gathers themselves.
    state._streams_unshard = state._device_handle.Stream()
    # Stream for overlapping gradient reduction with the backward pass gradient
    # computation.
    state._streams_post_backward = state._device_handle.Stream()
    # Stream for pre-unshard logic, namely allocations and writes for CPU
    # offloading (H2D copy) and mixed precision (low precision cast).
    state._streams_pre_unshard = state._device_handle.Stream()
    # Default stream for computation
    state._streams_default = state._device_handle.current_stream()


@no_type_check
def _unshard(
    state: _FSDPState,
<<<<<<< HEAD
    handle: FlatParamHandle,
    unshard_stream: torch.cuda.Stream,
    pre_unshard_stream: torch.cuda.Stream,
=======
    handles: List[FlatParamHandle],
    unshard_stream: torch.Stream,
    pre_unshard_stream: torch.Stream,
>>>>>>> ef6d686a
) -> None:
    """
    Unshards the handles in ``handles``. If the handles are in
    :meth:`summon_full_params` and are using mixed precision, then they are
    forced to full precision.

    Postcondition: handle's ``FlatParameter`` 's data is the padded
    unsharded flat parameter on the compute device.
    """
    if not handle:
        return
    any_ran_pre_unshard = False
    with state._device_handle.stream(pre_unshard_stream):
        if handle:
            ran_pre_unshard = handle.pre_unshard()
            any_ran_pre_unshard = any_ran_pre_unshard or ran_pre_unshard
    if any_ran_pre_unshard:
        unshard_stream.wait_stream(pre_unshard_stream)
    if state.limit_all_gathers:
        event = state._free_event_queue.dequeue_if_needed()
        if event:
            event.synchronize()
    with state._device_handle.stream(unshard_stream):
        if handle:
            handle.unshard()
            handle.post_unshard()


@no_type_check
def _reshard(
    state: _FSDPState,
    handle: FlatParamHandle,
    free_unsharded_flat_param: bool,
):
    """
    Reshards the handle. ``free_unsharded_flat_params`` should
    have the same length as ``handles``, and each element should give whether
    the corresponding handle should free its padded unsharded flat parameter.
    """
    if not handle:
        return
    handle.reshard(free_unsharded_flat_param)
    if state.limit_all_gathers and free_unsharded_flat_param:
        free_event = state._device_handle.Event()
        free_event.record()
        state._free_event_queue.enqueue(free_event)
    handle.post_reshard()
    # Since we prefetch entire handles keys at a time, conservatively mark
    # the entire key as no longer prefetched once we free at least one
    if free_unsharded_flat_param:
        state._handles_prefetched.pop(handle, None)


def _unshard_grads(
    handle: FlatParamHandle,
) -> None:
    if handle:
        handle.unshard_grad()


def _reshard_grads(
    handle: FlatParamHandle,
) -> None:
    if handle:
        handle.reshard_grad()


@no_type_check
def _pre_forward(
    state: _FSDPState,
    handle: FlatParamHandle,
    unshard_fn: Callable,
    module: nn.Module,
    args: Tuple[Any, ...],
    kwargs: Dict[str, Any],
) -> Tuple[Tuple[Any, ...], Dict[str, Any]]:
    """
    Runs the pre-forward logic. This includes an opportunity to unshard
    currently sharded parameters such as those for the current forward and
    registering post-backward hooks for these current parameters. This function
    also converts forward ``args`` and ``kwargs`` to the given precision.

    Args:
        handles (List[FlatParamHandle]): Handles giving the parameters used in
            the current forward.
        unshard_fn (Optional[Callable]): A callable to unshard any currently
            sharded parameters or ``None`` to not do any unsharding.
        module (nn.Module): Module whose forward this method runs right before;
            expected by the hook signature.
        args (Tuple[Any, ...]): Module forward ``args``.
        kwargs (Dict[str, Any]): Module forward ``kwargs``.
    """
    with torch.profiler.record_function("FullyShardedDataParallel._pre_forward"):
        state.training_state = TrainingState.FORWARD_BACKWARD
        state._exec_order_data.record_pre_forward(handle, module.training)
        if handle:
            handle._training_state = HandleTrainingState.FORWARD
        if unshard_fn is not None:
<<<<<<< HEAD
            unshard_fn(state, handle)
=======
            unshard_fn(state, handles)
>>>>>>> ef6d686a
        # Register post-backward hooks to reshard the parameters and reduce-scatter
        # their gradients. They must be re-registered every forward pass in case
        # the `grad_fn` is mutated.
        _register_post_backward_hooks(state, handle)

        should_cast_forward_inputs = (
            state._handle and not state._handle._force_full_precision
        )

        if should_cast_forward_inputs and state.mixed_precision.cast_forward_inputs:
            # Recursively convert args and kwargs to specified precision.
            input_dtype: Optional[torch.dtype] = state.mixed_precision.param_dtype
            args, kwargs = _cast_forward_inputs(input_dtype, *args, **kwargs)
        _register_post_backward_reshard_only_hooks(state, handle, args, kwargs)
        return args, kwargs


@no_type_check
def _pre_forward_unshard(
    state: _FSDPState,
    handle: FlatParamHandle,
) -> None:
    """Unshards parameters in the pre-forward."""
    if not handle:
        return
    # If the handles have been prefetched, then there is no need to call
    # `_unshard()` again
    if not state._handles_prefetched.get(handle, False):
        _unshard(state, handle, state._streams_unshard, state._streams_pre_unshard)
    state._needs_pre_forward_unshard[handle] = False
    state._device_handle.current_stream().wait_stream(state._streams_unshard)
    _prefetch_handle(state, handle, _PrefetchMode.FORWARD)


@no_type_check
def _post_forward(
    state: _FSDPState,
    handle: FlatParamHandle,
    reshard_fn: Callable,
    module: nn.Module,
    input: Any,
    output: Any,
) -> Any:
    """
    Runs the post-forward logic. This includes an opportunity to reshard
    currently unsharded parameters such as those used in the current forward
    and registering pre-backward hooks on the forward outputs.

    Args:
        handles (List[FlatParamHandle]): Handles giving the parameters used in
            the current forward.
        reshard_fn (Optional[Callable]): A callable to reshard any currently
            unsharded parameters (e.g. from the current forward) or ``None`` to
            not do any resharding.
        module (nn.Module): Module whose forward just ran, which should be a
            fully sharded module (see [Note: Fully Sharded Module]); expected
            by the hook signature.
        input (Any): Unused; expected by the hook signature.
        output (Any): Forward pass output; pre-backward hooks are registered on
            the tensors that require gradients in this output.

    Postcondition: Each ``FlatParameter`` 's data points to the sharded flat
    parameter.
    """
    with torch.profiler.record_function("FullyShardedDataParallel._post_forward"):
        state._exec_order_data.record_post_forward(handle)
        if reshard_fn is not None:
<<<<<<< HEAD
            reshard_fn(state, handle)
=======
            reshard_fn(state, handles)
>>>>>>> ef6d686a
        # Register pre-backward hooks to unshard the flat parameters for the
        # gradient computation (if needed)
        output = _register_pre_backward_hooks(state, module, output, handle)
        state.training_state = TrainingState.IDLE
        if handle:
            handle._training_state = HandleTrainingState.IDLE
        return output


@no_type_check
def _post_forward_reshard(
    state: _FSDPState,
    handle: FlatParamHandle,
) -> None:
    """Reshards parameters in the post-forward."""
    if not handle:
        return
    # Do not free the root's parameters in the post-forward for `FULL_SHARD`
    # with the intention that they are immediately used for backward
    # computation (though this may not be true)
    free_unsharded_flat_param = (
        handle
        and not state._is_root
        and handle._sharding_strategy in RESHARD_AFTER_FORWARD_HANDLE_STRATEGIES
    )
    _reshard(state, handle, free_unsharded_flat_param)


@no_type_check
def _root_pre_forward(
    state: _FSDPState,
    module: nn.Module,
    args,
    kwargs,
) -> None:
    """
    Runs pre-forward logic specific to the root FSDP instance, which should run
    before any individual module's pre-forward. This starts with an attempt at
    lazy initialization (which only runs non-vacuously once). Otherwise, if
    this is called on a non-root FSDP instance, then it returns directly.

    Args:
        module (nn.Module): Module for which this logic tries to run. It may or
            may not be the root. If not, then this method does not do anything.
    """
    with torch.profiler.record_function("FullyShardedDataParallel._root_pre_forward"):
        _lazy_init(state, module)
        _p_assert(state._is_root is not None, "Expects a root FSDP to have been set")
        if not state._is_root:
            # Always cast forward inputs in the root of this local FSDP unit for mixed
            # precision, as this is where mixed precision could be configed.
            # This is more useful for auto wrapping that is recommended in composable path.
            # For manual wrapping, cast forward inputs on each local FSDP unit root will
            # increase some overhead, so not turned on for model wrapper path right now where
            # manual wrapping is more broadly used.
            if _is_composable(state):
                return _root_cast_forward_input(state, module, args, kwargs)
            return args, kwargs

        # We cast buffers back to full precision if we're forcing full precision. Disjointly, we check if buffers
        # are in full precision and if we should cast them back to lower precision, which happens when
        # exiting eval() mode.
        should_cast_buffers_to_full_prec = False
<<<<<<< HEAD
        handle = state._handle
        if handle and handle._force_full_precision:
            should_cast_buffers_to_full_prec = True
=======
        for handle in state._handles:
            if handle._force_full_precision:
                should_cast_buffers_to_full_prec = True
                break
>>>>>>> ef6d686a

        if should_cast_buffers_to_full_prec:
            _cast_buffers_to_dtype_and_device(
                buffers=dict(module.named_buffers()).values(),
                buffer_dtypes=list(state._buffer_name_to_orig_dtype.values()),
                device=state.compute_device,
            )
            # This flag is only set when we cast buffers to full precision, to avoid the
            # CPU overhead that can stem from retrieving all buffers and their types in the
            # following else branch.
            state._needs_buffer_dtype_restore_check = True
        elif getattr(state, "_needs_buffer_dtype_restore_check", False):
            # Check if buffers are in full precision and we need to cast them
            # back down.
            (
                buffers,
                buffer_dtypes_for_computation,
            ) = _get_buffers_and_dtypes_for_computation(state, module)
            if len(buffers) > 0 and len(buffer_dtypes_for_computation) > 0:
                if any(
                    buffer.dtype != buffer_dtype_for_computation
                    for buffer, buffer_dtype_for_computation in zip(
                        buffers, buffer_dtypes_for_computation
                    )
                ):
                    # Assume we have to cast everything if there is one mismatch
                    _cast_buffers_to_dtype_and_device(
                        buffers, buffer_dtypes_for_computation, state.compute_device
                    )
            # We don't have to check this again until we cast buffers to full precision again.
            state._needs_buffer_dtype_restore_check = False

        if state.forward_prefetch:
            handles_keys = []
            for fsdp_state in state._all_fsdp_states:
                # TODO: Forward prefetch assumes singleton handles key. For the
                # composable path, `_handle` may have more than one handle,
                # whereas for the wrapper path, it has at most one handle.
                if fsdp_state._handle:
                    handles_keys.append(fsdp_state._handle)
            for handles_key in handles_keys:
                state._needs_pre_forward_unshard[handles_key] = True
        _wait_for_computation_stream(
            state._device_handle.current_stream(),
            state._streams_unshard,
            state._streams_pre_unshard,
        )
        _reset_flat_param_grad_info_if_needed(state._all_handles)

        # Prepares the forward inputs by moving them to ``compute_device``
        # TODO: Do not use the side stream for tensor copies for now; investigate
        # the perf with/without it.
        with torch.profiler.record_function("FullyShardedDataParallel._to_kwargs"):
            args_tuple, kwargs_tuple = _to_kwargs(
                args, kwargs, state.compute_device, False
            )
        args = args_tuple[0]
        kwargs = kwargs_tuple[0]

        return _root_cast_forward_input(state, module, args, kwargs)


@no_type_check
def _root_cast_forward_input(
    state: _FSDPState, module: torch.nn.Module, args, kwargs
) -> Tuple[Any, Any]:
    should_cast_forward_inputs = (
<<<<<<< HEAD
        state._handle
        and not state._handle._force_full_precision
        and state.mixed_precision.cast_root_forward_inputs
    )
=======
        module.training
        and all(not handle._force_full_precision for handle in state._handles)
    ) and state.mixed_precision.cast_root_forward_inputs
>>>>>>> ef6d686a

    if should_cast_forward_inputs:
        input_dtype: Optional[torch.dtype] = state.mixed_precision.param_dtype
        args, kwargs = _cast_forward_inputs(input_dtype, *args, **kwargs)

    return args, kwargs


@no_type_check
def _pre_backward_hook(
    state: _FSDPState,
    module: nn.Module,
    handle: FlatParamHandle,
    *unused: Any,
) -> Any:
    """
    Prepares ``_handle`` 's ``FlatParameter`` s for gradient computation.

    Args:
        module (nn.Module): Fully sharded module (see [Note: Fully Sharded
            Module]).
    """
    # Only run the pre-backward hook once per group of handles involved in the
    # same module forward computation
    if handle and state._ran_pre_backward_hook.get(handle, False):
        return

    with torch.profiler.record_function("FullyShardedDataParallel._pre_backward_hook"):
        # Queue the post-backward callback once for the root FSDP instance to
        # attach it to the outermost backward graph task so that it is called
        # after all backward calls complete
        if state._is_root and not state._post_backward_callback_queued:
            _register_post_backward_final_callback(state, module)
<<<<<<< HEAD
            _clear_grads_if_needed(state._all_handles)
        elif handle:
=======
            _reset_flat_param_grad_info_if_needed(state._all_handles)
        elif _handles_key:
>>>>>>> ef6d686a
            allowed_states = [TrainingState.IDLE]
            if _is_composable(state):
                allowed_states.append(TrainingState.FORWARD_BACKWARD)
            _assert_in_training_states(state, allowed_states)
        state.training_state = TrainingState.FORWARD_BACKWARD
        # Queueing the post-backward callback is the only logic that is not
        # per-handle in the pre-backward hook, so we can return early here if
        # there are no handles.
        if not handle:
            return
        handle._training_state = HandleTrainingState.BACKWARD_PRE

        if state._needs_pre_backward_unshard[handle]:
            # If the handles have been prefetched, then there is no need to
            # call `_unshard()` again
            if not state._handles_prefetched.get(handle, False):
                _unshard(
                    state,
                    handle,
                    state._streams_unshard,
                    state._streams_pre_unshard,
                )
            state._device_handle.current_stream().wait_stream(state._streams_unshard)

        # Set this to `False` to ensure that a mistargeted prefetch does not
        # actually unshard these handles
        state._needs_pre_backward_unshard[handle] = False
        _prefetch_handle(state, handle, _PrefetchMode.BACKWARD)
        handle.prepare_gradient_for_backward()
        state._ran_pre_backward_hook[handle] = True


@no_type_check
@torch.no_grad()
def _post_backward_hook(
    state: _FSDPState,
    handle: FlatParamHandle,
    *unused: Any,
):
    """
    Reduce-scatters the gradient of ``handle`` 's ``FlatParameter``.

    Precondition: The ``FlatParameter`` 's ``.grad`` attribute contains the
    unsharded gradient for the local batch.

    Postcondition:
    - If using ``NO_SHARD``, then the ``.grad`` attribute is the reduced
    unsharded gradient.
    - Otherwise, the ``_saved_grad_shard`` attribute is the reduced sharded
    gradient (accumulating with any existing gradient).
    """
    # Under TORCH_DISTRIBUTED_DEBUG=INFO, log the module names this hook fires for.
    # Below logging of module names this post-bwd hook fires for can help debug certain
    # cases where hooks don't fire, such as under certain activation checkpoint configs.
    if state._use_orig_params and handle._debug_level == dist.DebugLevel.INFO:
        param_to_fqn = state._exec_order_data.param_to_fqn
        handle_params = handle.flat_param._params  # only populated for use_orig_params
        param_fqns = [
            param
            for param_list in [param_to_fqn[p] for p in handle_params]
            for param in param_list
        ]
        log.warning("FSDP firing post-backward hooks for parameters %s", param_fqns)

    flat_param = handle.flat_param
    flat_param._post_backward_called = True
    with torch.autograd.profiler.record_function(
        "FullyShardedDataParallel._post_backward_hook"
    ):
        _assert_in_training_states(state, [TrainingState.FORWARD_BACKWARD])
        # For multiple applications of reentrant AC across submodules sharing
        # the same `FlatParameter`, the post-backward hook may run multiple
        # times in one backward, in which case we permit the state to already
        # be in `BACKWARD_POST`.
        _p_assert(
            handle._training_state
            in (HandleTrainingState.BACKWARD_PRE, HandleTrainingState.BACKWARD_POST),
            f"Expects `BACKWARD_PRE` or `BACKWARD_POST` state but got {handle._training_state}",
        )
        handle._training_state = HandleTrainingState.BACKWARD_POST

        if flat_param.grad is None:
            return
        if flat_param.grad.requires_grad:
            raise RuntimeError("FSDP does not support gradients of gradients")

        _post_backward_reshard(state, handle)
        if not state._sync_gradients:
            if handle._use_orig_params:
                handle._use_unsharded_grad_views()
            return

        # Wait for all ops in the current stream (e.g. gradient
        # computation) to finish before reduce-scattering the gradient
        state._streams_post_backward.wait_stream(state._device_handle.current_stream())

        with state._device_handle.stream(state._streams_post_backward):
            autograd_computed_grad = flat_param.grad.data
            if state._exec_order_data.is_first_iter:  # only check once
                _check_comm_hook(
                    state._communication_hook, state._communication_hook_state
                )
            if (
                not _low_precision_hook_enabled(state)
                and flat_param.grad.dtype != handle._reduce_dtype
                # If we are forcing full precision but communicating grads
                # (i.e. model.eval()), don't downcast gradient.
                and not handle._force_full_precision
            ):
                flat_param.grad.data = flat_param.grad.to(handle._reduce_dtype)

            if handle.uses_sharded_strategy:
                # We clear `.grad` to permit multiple backwards. This avoids a
                # race where the second backward pass computation precedes
                # ahead of the first backward pass reduction, which is possible
                # since the reduction is issued in a separate stream and is
                # async and would result in reducing the wrong gradient.
                unsharded_grad = flat_param.grad.data
                flat_param.grad = None
                chunks = list(unsharded_grad.chunk(state.world_size))
                numel_to_pad = (
                    state.world_size * chunks[0].numel() - unsharded_grad.numel()
                )
                padded_unsharded_grad = (
                    F.pad(unsharded_grad, [0, numel_to_pad])
                    if numel_to_pad > 0
                    else unsharded_grad
                )
                new_sharded_grad = torch.empty_like(chunks[0])  # padded
                state._communication_hook(
                    state._communication_hook_state,
                    padded_unsharded_grad,
                    new_sharded_grad,
                )
                if handle._sharding_strategy in (
                    HandleShardingStrategy.HYBRID_SHARD,
                    HandleShardingStrategy._HYBRID_SHARD_ZERO2,
                ):
                    default_hooks.allreduce_hook(
                        state=state._inter_node_state,
                        grad=new_sharded_grad,
                    )
                _cast_grad_to_param_dtype(state, new_sharded_grad, flat_param)
                # Save the sharded gradient in `_saved_grad_shard` to support
                # gradient accumulation -- for multiple backwards, the gradient
                # reductions may happen in arbitrary order
                accumulate_grad = hasattr(flat_param, "_saved_grad_shard")
                if accumulate_grad:
                    _check_grad_to_accumulate(
                        new_sharded_grad, flat_param._saved_grad_shard
                    )
                    flat_param._saved_grad_shard += new_sharded_grad
                else:
                    flat_param._saved_grad_shard = new_sharded_grad
                grad_to_offload = flat_param._saved_grad_shard
            else:
                state._communication_hook(
                    state._communication_hook_state, flat_param.grad
                )
                # For `NO_SHARD`, we can keep the low precision gradients by
                # simply omitting the cast altogether
                if not handle._keep_low_precision_grads:
                    _cast_grad_to_param_dtype(state, flat_param.grad, flat_param)
                grad_to_offload = flat_param.grad.data

            if handle._offload_params:
                # Offload the gradient to CPU to ensure parameters and
                # gradients are on the same device as required by the optimizer
                # TODO: Investigate why `NO_SHARD` breaks correctness when
                # using `non_blocking=True` here.
                non_blocking = handle.uses_sharded_strategy
                flat_param._cpu_grad.copy_(  # type: ignore[attr-defined]
                    grad_to_offload.detach(), non_blocking=non_blocking
                )  # synchronized in the post-backward callback
                # Since the gradient being offloaded may have been produced in
                # the computation stream and is being consumed here in the
                # post-backward stream, inform the caching allocator
                _no_dispatch_record_stream(
                    grad_to_offload.data,
                    state._streams_post_backward,
                )

            # Since the unsharded gradient is produced in the computation
            # stream and consumed in the post-backward stream, inform the
            # caching allocator (before it goes out of scope)
            _no_dispatch_record_stream(
                autograd_computed_grad, state._streams_post_backward
            )

            if handle._use_orig_params:
                # Since the handle's `FlatParameter` completed its gradient
                # computation, we should reset the gradient noneness mask
                handle._reset_is_grad_none()
                # Delay using sharded gradient views until after the
                # reduce-scatter instead of immediately after resharding
                handle._use_sharded_grad_views()


def _post_backward_reshard(
    state: _FSDPState,
    handle: FlatParamHandle,
    *unused: Any,
) -> None:
    free_unsharded_flat_param = _should_free_in_backward(state, handle)
    _reshard(state, handle, free_unsharded_flat_param)

    # TODO: Post-backward prefetching does not support the multiple handles
    # per module case since the post-backward hook runs per handle, not per
    # group of handles.
    _prefetch_handle(state, handle, _PrefetchMode.BACKWARD)


@no_type_check
def _should_free_in_backward(
    state: _FSDPState,
    handle: FlatParamHandle,
) -> bool:
    """
    Returns whether FSDP should free the unsharded flat parameter in the
    post-backward or not.
    """
    if not handle.uses_sharded_strategy:
        return False
    # If not syncing gradients, then we do not free for strategies that do not
    # reshard after forward as a *heuristic* to tradeoff higher memory for
    # higher throughput.
    return (
        state._sync_gradients
        or handle._sharding_strategy in RESHARD_AFTER_FORWARD_HANDLE_STRATEGIES
    )


@no_type_check
def _cast_grad_to_param_dtype(
    state: _FSDPState,
    sharded_grad: torch.Tensor,
    param: FlatParameter,
):
    """
    Casts ``sharded_grad`` back to the full parameter dtype so that the
    optimizer step runs with that dtype. This performs an actual cast if
    1. parameters were in reduced precision during the forward since then
    gradients would be in that reduced precision, or
    2. parameters were not in reduced precision but gradients were in
    reduced precision for communication.
    However, if a low precision communication hook is registered, then this
    dtype cast happens in the hook instead.
    """
    _assert_in_training_states(state, [TrainingState.FORWARD_BACKWARD])
    if not _low_precision_hook_enabled(state) and sharded_grad.dtype != param.dtype:
        low_prec_grad_data = sharded_grad.data
        sharded_grad.data = sharded_grad.data.to(dtype=param.dtype)
        # Since for `NO_SHARD`, the gradient is produced in the computation
        # stream and consumed here in the post-backward stream, inform the
        # caching allocator; for the sharded strategies, the gradient is
        # produced in the post-backward stream, so this `record_stream()`
        # should be a no-op
        _no_dispatch_record_stream(
            low_prec_grad_data, state._device_handle.current_stream()
        )


def _check_comm_hook(
    comm_hook: Any,
    comm_hook_state: Any,
) -> None:
    _p_assert(comm_hook is not None, "Communication hook should not be `None`")
    _p_assert(
        comm_hook_state is not None, "Communication hook state should not be `None`"
    )


def _check_grad_to_accumulate(
    new_sharded_grad: torch.Tensor,
    accumulated_grad: torch.Tensor,
) -> None:
    _p_assert(
        accumulated_grad.shape == new_sharded_grad.shape,
        "Shape mismatch when accumulating gradients: "
        f"existing gradient shape={accumulated_grad.shape} "
        f"new gradient shape={new_sharded_grad.shape}",
    )
    _p_assert(
        accumulated_grad.device == new_sharded_grad.device,
        "Device mismatch when accumulating gradients: "
        f"existing gradient device={accumulated_grad.device} "
        f"new gradient device={new_sharded_grad.device}",
    )


@no_type_check
def _low_precision_hook_enabled(state: _FSDPState) -> bool:
    return state._communication_hook in LOW_PRECISION_HOOKS


@no_type_check
@torch.no_grad()
def _post_backward_final_callback(
    state: _FSDPState,
    module: nn.Module,
):
    """
    This waits for the post-backward to finish and performs some final cleanup.
    This runs at the end of the entire backward pass and should only be called
    on the root FSDP instance.
    """
    _p_assert(
        state._is_root,
        "The post-backward callback should only be called on the root FSDP instance",
    )
    root_state = state

    if root_state._sync_gradients:
        state._device_handle.current_stream().wait_stream(
            root_state._streams_post_backward
        )
        if root_state.cpu_offload.offload_params:
            # Wait for non-blocking GPU -> CPU sharded gradient copies from the
            # post-backward hooks to finish explicitly since CPU gradients do
            # not automatically synchronize with the GPU
            state._device_handle.current_stream().synchronize()
    root_state._exec_order_data.next_iter()

    for fsdp_state in state._all_fsdp_states:
        _catch_all_reshard(fsdp_state)
        _finalize_params(fsdp_state)
        fsdp_state._needs_pre_backward_unshard.clear()
        fsdp_state._ran_pre_backward_hook.clear()
        fsdp_state.training_state = TrainingState.IDLE
        handle = fsdp_state._handle
        if handle:
            handle._training_state = HandleTrainingState.IDLE
        fsdp_state._handles_prefetched.clear()
    # Reset for cases like one forward and multiple backwards
    root_state._post_backward_callback_queued = False


@no_type_check
def _catch_all_reshard(
    state: _FSDPState,
) -> None:
    """
    Reshards the parameters that may not have been resharded in the
    post-backward hook. This can happen when a module's output is used in the
    forward pass, meaning that its pre-backward hook runs (unsharding the
    parameter), but the post-backward hook does not run because the output was
    not jused in the loss computation corresponding to this backward pass.
    """
    # Wrap with a try-except to provide a more informative traceback if an
    # error is raised
    try:
        if state._handle:
            # TODO: This already-resharded check is brittle:
            # https://github.com/pytorch/pytorch/issues/83956
            already_resharded = (
<<<<<<< HEAD
                state._handle.flat_param.data_ptr()
                == state._handle.flat_param._local_shard.data_ptr()
=======
                handle.flat_param.data_ptr()
                == handle.flat_param._local_shard.data_ptr()
                # If FSDP skipped using sharded views, then the flat parameter
                # still points to the sharded data, so we need to reshard to
                # use sharded views
                and not handle._skipped_use_sharded_views
>>>>>>> ef6d686a
            )
            if already_resharded:
                return
            free_unsharded_flat_param = _should_free_in_backward(state, state._handle)
            _reshard(state, state._handle, free_unsharded_flat_param)
    except Exception as e:
        _p_assert(
            False,
            f"Got exception in the catch-all reshard for {state}: {str(e)}",
            raise_assertion_error=False,
        )
        raise e


@no_type_check
def _finalize_params(
    state: _FSDPState,
) -> None:
    """Finalizes the parameters before the next iteration."""
<<<<<<< HEAD
    handle = state._handle
    if not handle:
        return
    flat_param = handle.flat_param
    if flat_param.requires_grad:
        if hasattr(flat_param, "_post_backward_hook_state"):
            post_backward_hook_state_len = len(flat_param._post_backward_hook_state)
=======
    for handle in state._handles:
        flat_param = handle.flat_param
        if hasattr(flat_param, "_post_backward_hook_state"):
            post_backward_hook_state_len = len(flat_param._post_backward_hook_state)
            expected_post_backward_hook_state_len = int(flat_param.requires_grad) + 1
            _p_assert(
                post_backward_hook_state_len == expected_post_backward_hook_state_len,
                f"Invalid: ``_post_backward_hook_state``: {flat_param._post_backward_hook_state}",
            )
            flat_param._post_backward_hook_state[-1].remove()
            delattr(flat_param, "_post_backward_hook_state")
        if flat_param.requires_grad:
            if not state._sync_gradients:
                # Preserve the gradient accumulation state if not synchronizing
                # gradients: `.grad` remains the unsharded gradient  from prior
                # `no_sync()` iterations, and `_saved_grad_shard` remains the
                # sharded gradient from the last synchronized iteration
                continue
            handle.prepare_gradient_for_optim()
>>>>>>> ef6d686a
            _p_assert(
                post_backward_hook_state_len == 1 or post_backward_hook_state_len == 2,
                f"Invalid: ``_post_backward_hook_state``: {flat_param._post_backward_hook_state}",
            )
            flat_param._post_backward_hook_state[-1].remove()
            delattr(flat_param, "_post_backward_hook_state")
        if not state._sync_gradients:
            # Preserve the gradient accumulation state if not synchronizing
            # gradients: `.grad` remains the unsharded gradient  from prior
            # `no_sync()` iterations, and `_saved_grad_shard` remains the
            # sharded gradient from the last synchronized iteration
            return
        handle.prepare_gradient_for_optim()
        _p_assert(
            hasattr(flat_param, "_post_backward_called"),
            "Expects `_post_backward_called` to be set on the `FlatParameter`",
        )
        flat_param._post_backward_called = False


@no_type_check
def _prefetch_handle(
    state: _FSDPState,
    current_handles_key: FlatParamHandle,
    prefetch_mode: _PrefetchMode,
) -> None:
    """
    Prefetches the next handles if needed (without synchronization). An empty
    handles key cannot prefetch.
    """
    if not current_handles_key:
        return
    handle = _get_handle_to_prefetch(state, current_handles_key)
    if not handle:
        return
    # Temporarily emulate the training state while calling `_unshard` to
    # ensure the correct `as_params` for `_use_unsharded_views()`
    prev_training_state = handle._training_state
    if prefetch_mode == _PrefetchMode.BACKWARD:
        handle._training_state = HandleTrainingState.BACKWARD_PRE
    elif prefetch_mode == _PrefetchMode.FORWARD:
        handle._training_state = HandleTrainingState.FORWARD
    else:
        raise ValueError(f"Invalid prefetch mode on rank {state.rank}: {prefetch_mode}")
    # Prefetch the next set of handles without synchronizing to allow
    # the sync to happen as late as possible to maximize overlap
    _unshard(state, handle, state._streams_unshard, state._streams_pre_unshard)
    handle._training_state = prev_training_state
    state._handles_prefetched[handle] = True


@no_type_check
def _get_handle_to_prefetch(
    state: _FSDPState,
    current_handles_key: FlatParamHandle,
) -> FlatParamHandle:
    """
    Returns a :class:`list` of the handles keys to prefetch for the next
    module(s), where ``current_handles_key`` represents the current module.

    "Prefetching" refers to running the unshard logic early (without
    synchronization), and the "next" modules depend on the recorded execution
    order and the current training state.
    """
    training_state = _get_training_state(current_handles_key)
    valid_training_states = (
        HandleTrainingState.BACKWARD_PRE,
        HandleTrainingState.BACKWARD_POST,
        HandleTrainingState.FORWARD,
    )
    _p_assert(
        training_state in valid_training_states,
        f"Prefetching is only supported in {valid_training_states} but "
        f"currently in {training_state}",
    )
    eod = state._exec_order_data
    target_handles_key: FlatParamHandle = None
    if (
        training_state == HandleTrainingState.BACKWARD_PRE
        and state.backward_prefetch == BackwardPrefetch.BACKWARD_PRE
    ) or (
        training_state == HandleTrainingState.BACKWARD_POST
        and state.backward_prefetch == BackwardPrefetch.BACKWARD_POST
    ):
        target_handles_key_candidate = eod.get_handle_to_backward_prefetch(
            current_handles_key
        )
        if state._needs_pre_backward_unshard.get(
            target_handles_key_candidate, False
        ) and not state._handles_prefetched.get(target_handles_key_candidate, False):
            target_handles_key = target_handles_key_candidate
        else:
            target_handles_key = None
    elif training_state == HandleTrainingState.FORWARD and state.forward_prefetch:
        target_handles_key_candidate = eod.get_handle_to_forward_prefetch(
            current_handles_key
        )
        if state._needs_pre_forward_unshard.get(
            target_handles_key_candidate, False
        ) and not state._handles_prefetched.get(target_handles_key_candidate, False):
            target_handles_key = target_handles_key_candidate
        else:
            target_handles_key = None

    return target_handles_key


def _get_training_state(
    handle: FlatParamHandle,
) -> HandleTrainingState:
    """Returns the training state of the handles in ``handles_key``."""
    _p_assert(handle, "Expects a non-empty handles key")
    return handle._training_state


@no_type_check
def _register_pre_forward_hook(
    state: _FSDPState,
    module: nn.Module,
) -> None:
    """
    Registers a pre-forward hook on ``module``.
    """
    for forward_handle in state._pre_forward_handles:
        forward_handle.remove()
    state._pre_forward_handles.clear()
<<<<<<< HEAD
    for module in modules:
        module_param_handles = state._fully_sharded_module_to_handle.get(module, None)
        if module_param_handles:
            unshard_fn = functools.partial(
                _pre_forward_unshard,
                state,
                module_param_handles,
            )
            hook = functools.partial(
                _pre_forward, state, module_param_handles, unshard_fn
            )
            state._pre_forward_handles.append(
                module.register_forward_pre_hook(hook, prepend=True, with_kwargs=True)
            )
=======
    module_param_handles = state._fully_sharded_module_to_handles.get(module, [])
    unshard_fn = functools.partial(
        _pre_forward_unshard,
        state,
        module_param_handles,
    )
    hook = functools.partial(_pre_forward, state, module_param_handles, unshard_fn)
    state._pre_forward_handles.append(
        module.register_forward_pre_hook(hook, prepend=True, with_kwargs=True)
    )
>>>>>>> ef6d686a


@no_type_check
def _register_post_forward_hook(
    state: _FSDPState,
    module: nn.Module,
) -> None:
    """
    Registers a post-forward hook on ``module``. Even if the module has no
    handles, we should register the hook since it will register the module's
    pre-backward hook.
    """
    for forward_handle in state._post_forward_handles:
        forward_handle.remove()
    state._post_forward_handles.clear()
<<<<<<< HEAD
    for module in modules:
        module_param_handles = state._fully_sharded_module_to_handle.get(module, None)
        if module_param_handles:
            reshard_fn = functools.partial(
                _post_forward_reshard,
                state,
                module_param_handles,
            )
            hook = functools.partial(
                _post_forward,
                state,
                module_param_handles,
                reshard_fn,
            )
            state._post_forward_handles.append(module.register_forward_hook(hook))
=======
    module_param_handles = state._fully_sharded_module_to_handles.get(module, [])
    reshard_fn = functools.partial(
        _post_forward_reshard,
        state,
        module_param_handles,
    )
    hook = functools.partial(
        _post_forward,
        state,
        module_param_handles,
        reshard_fn,
    )
    state._post_forward_handles.append(module.register_forward_hook(hook))
>>>>>>> ef6d686a


@no_type_check
def _register_root_pre_forward_hook(
    state: _FSDPState,
    module: nn.Module,
):
    """
    Registers root pre-forward hook on ``module``, which should be the local
    FSDP root.

    NOTE: For the current composable FSDP design, we have each application of
    ``fully_shard()`` to a module to indicate that that module is the local
    FSDP root. We may remove this assumption in the future, in which case we
    will need to register this root pre-forward hook on any candidate module
    that may be the local FSDP root.
    """
    for forward_handle in state._root_pre_forward_handles:
        forward_handle.remove()
    state._root_pre_forward_handles.clear()
    hook = functools.partial(_root_pre_forward, state)
    state._root_pre_forward_handles.append(
        module.register_forward_pre_hook(hook, prepend=True, with_kwargs=True)
    )


@no_type_check
def _register_pre_backward_hooks(
    state: _FSDPState,
    module: nn.Module,
    outputs: Any,
    handle: FlatParamHandle,
) -> None:
    """
    Registers pre-backward hooks on the tensors that require gradients in the
    forward pass outputs ``outputs``, which were computed using the
    ``FlatParameter`` s of ``handles``.

    Args:
        module (nn.Module): Fully sharded module (see [Note: Fully Sharded
            Module]).

    Returns:
        Forward pass outputs with pre-backward hooks registered to tensors that
        require gradients.
    """
    # If there is no gradient computation, then there is no need for
    # pre-backward logic
    if not torch.is_grad_enabled():
        return outputs
    if state._is_root:
        state._post_backward_callback_queued = False  # only defined on the root

    handles_key = handle
    if handles_key:
        state._needs_pre_backward_unshard[handles_key] = False
        # Since these handles' `FlatParameter`s participated in a forward, we
        # conservatively assume that they will be used in the backward
        state._ran_pre_backward_hook[handles_key] = False

    def _register_hook(t: torch.Tensor) -> torch.Tensor:
        if t.requires_grad:
            t.register_hook(
                functools.partial(_pre_backward_hook, state, module, handle)
            )
            state._needs_pre_backward_unshard[handles_key] = True
        return t

    return _apply_to_tensors(_register_hook, outputs)


def _register_post_backward_hooks(
    state: _FSDPState,
    handle: FlatParamHandle,
) -> None:
    """
    Registers post-backward hooks on the ``FlatParameter`` s'
    ``AccumulateGrad`` objects to reshard and to reduce-scatter gradients.

    The ``AccumulateGrad`` object represents the last function that finalizes
    the ``FlatParameter`` 's gradient, so it only runs after its entire
    gradient computation has finished.

    We register the post-backward hook only once in the *first* forward that a
    ``FlatParameter`` participates in. This relies on the ``AccumulateGrad``
    object being preserved through multiple forwards.

    NOTE: We follow this heuristic to prefer the *first* forward to target the
    parameter mixed precision case, where there are *separate*
    ``AccumulateGrad`` objects across the different forwards. (Without
    parameter mixed precision, the ``AccumulateGrad`` objects are the same.) If
    we instead prefer the *last* forward, then the hook runs early.
    """
    # If there is no gradient computation, then there is no need for
    # post-backward logic
    if not torch.is_grad_enabled():
        return
    if not handle:
        return
    flat_param = handle.flat_param
    already_registered = hasattr(flat_param, "_post_backward_hook_state")
    if already_registered or not flat_param.requires_grad:
        return
    # Get the `AccumulateGrad` object
    temp_flat_param = flat_param.expand_as(flat_param)
    _p_assert(
        temp_flat_param.grad_fn is not None,
        "The `grad_fn` is needed to access the `AccumulateGrad` and "
        "register the post-backward hook",
    )
    acc_grad = temp_flat_param.grad_fn.next_functions[0][0]  # type: ignore[union-attr]
    assert acc_grad is not None
    hook_handle = acc_grad.register_hook(
        functools.partial(_post_backward_hook, state, handle)
    )
    flat_param._post_backward_hook_state = (acc_grad, hook_handle)  # type: ignore[attr-defined]


def _register_post_backward_reshard_only_hooks(
    state: _FSDPState,
    handle: FlatParamHandle,
    args: Tuple[Any, ...],
    kwargs: Dict[str, Any],
) -> None:
    """
    Registers post-backward hooks to reshard flat parameters that do not
    require gradient. We register these using multi-post-grad hooks on the
    input activations to ensure that all gradients that may depend on the
    parameters have been computed before resharding.
    """
    # Construct `inp_tensors` lazily to avoid CPU overhead in typical case
    # where each flat parameter requires gradient
<<<<<<< HEAD
    if not handle:
        return
    if handle.flat_param.requires_grad:
        return
    args_list, _ = tree_flatten(args)
    kwargs_list, _ = tree_flatten(kwargs)
    inp_tensors = [
        obj
        for obj in chain(args_list, kwargs_list)
        if torch.is_tensor(obj) and obj.requires_grad
    ]
    hook_handle = register_multi_grad_hook(
        inp_tensors, functools.partial(_post_backward_reshard, state, handle)
    )
    handle.flat_param._post_backward_hook_state = hook_handle  # type: ignore[attr-defined]
=======
    inp_tensors: Optional[List[torch.Tensor]] = None
    for handle in handles:
        if handle.flat_param.requires_grad:
            continue
        if inp_tensors is None:
            args_list, _ = tree_flatten(args)
            kwargs_list, _ = tree_flatten(kwargs)
            inp_tensors = [
                obj
                for obj in chain(args_list, kwargs_list)
                if torch.is_tensor(obj) and obj.requires_grad
            ]
        assert inp_tensors is not None  # mypy
        hook_handle = register_multi_grad_hook(
            inp_tensors, functools.partial(_post_backward_reshard, state, handle)
        )
        handle.flat_param._post_backward_hook_state = (hook_handle,)  # type: ignore[attr-defined]
>>>>>>> ef6d686a


@no_type_check
def _register_post_backward_final_callback(
    state: _FSDPState, module: nn.Module
) -> None:
    """
    Registers the post-backward final callback that runs at the end of the
    backward pass. This should be called from the root FSDP instance at the
    beginning of the pre-backward.
    """
    _p_assert(
        state._is_root,
        "Only the root FSDP instance should register the post-backward callback",
    )
    if state._post_backward_callback_queued:
        return
    _assert_in_training_states(state, [TrainingState.IDLE])
    state._post_backward_callback_queued = True
    Variable._execution_engine.queue_callback(
        functools.partial(_post_backward_final_callback, state, module)
    )


def _wait_for_computation_stream(
    computation_stream: torch.Stream,
    unshard_stream: torch.Stream,
    pre_unshard_stream: torch.Stream,
):
    """
    Has the unshard and pre-unshard streams wait for the computation stream.
    For example, this should be called in the FSDP root's pre-forward to
    respect optimizer step computation.
    """
    unshard_stream.wait_stream(computation_stream)
    # Having the pre-all-gather stream wait for the current stream even if we
    # do not leverage the pre-all-gather stream is tolerable since this only
    # runs once per iteration
    pre_unshard_stream.wait_stream(computation_stream)


<<<<<<< HEAD
def _clear_grads_if_needed(
    handle: FlatParamHandle,
=======
def _reset_flat_param_grad_info_if_needed(
    handles: List[FlatParamHandle],
>>>>>>> ef6d686a
):
    """
    Clears the original parameters' gradients if needed. This method's CPU
    overhead is minimal, so we may call it throughout FSDP methods, which serve
    as callsites to free the gradient memory earlier.
    """
<<<<<<< HEAD
    if isinstance(handle, (list, tuple)):
        for h in handle:
            _clear_grads_if_needed(h)
        return
    if handle._use_orig_params:
        handle._clear_grads_if_needed()
=======
    for handle in handles:
        if handle._use_orig_params:
            handle._reset_flat_param_grad_info_if_needed()
>>>>>>> ef6d686a


@no_type_check
def _get_buffers_and_dtypes_for_computation(
    state: _FSDPState,
    root_module: nn.Module,
) -> Tuple[List[torch.Tensor], List[Optional[torch.dtype]]]:
    """
    Returns all buffers in the module tree rooted at ``root_module`` and a
    corresponding list of the buffer dtypes for computation. Each buffer dtype
    is either ``None`` if buffer mixed precision is not enabled or the buffer
    low precision dtype otherwise.
    """
    _p_assert(state._is_root, "Expects the root to cast buffers")
    buffers: List[torch.Tensor] = []
    buffer_dtypes: List[Optional[torch.dtype]] = []
    visited_buffers: Set[torch.Tensor] = set()
    # Traverse the FSDP states bottom-up so that we prefer the owning FSDP
    # instance's mixed precision setting for each buffer
    fsdp_states, fsdp_modules = traversal_utils._get_fsdp_states_with_modules(
        root_module
    )
    for fsdp_state, fsdp_module in zip(reversed(fsdp_states), reversed(fsdp_modules)):
        for buffer in fsdp_module.buffers():
            if buffer in visited_buffers:
                continue
            visited_buffers.add(buffer)
            buffers.append(buffer)
            buffer_dtypes.append(fsdp_state.mixed_precision.buffer_dtype)
    assert len(buffers) == len(buffer_dtypes), f"{len(buffers)} {len(buffer_dtypes)}"
    return buffers, buffer_dtypes


@no_type_check
def _get_orig_buffer_dtypes(
    state: _FSDPState,
    buffer_names: List[str],
) -> List[torch.dtype]:
    """
    Returns the original buffer types of the given buffer names.
    """
    buffer_dtypes: List[torch.dtype] = []
    for buffer_name in buffer_names:
        _p_assert(
            buffer_name in state._buffer_name_to_orig_dtype,
            f"{buffer_name} is missing from pre-computed dict on rank "
            f"{state.rank}, which only has keys "
            f"{state._buffer_name_to_orig_dtype.keys()}",
        )
        buffer_dtypes.append(state._buffer_name_to_orig_dtype[buffer_name])
    return buffer_dtypes


def _cast_buffers_to_dtype_and_device(
    buffers: List[torch.Tensor],
    buffer_dtypes: List[Optional[torch.dtype]],
    device: torch.device,
) -> None:
    """
    Casts ``buffers`` to the dtypes given by ``buffer_dtypes`` and moves them
    to ``device``. If an element in ``buffer_dtypes`` is ``None``, then the
    corresponding buffer is only moved to ``device``.
    """
    _p_assert(
        buffer_dtypes is None or len(buffers) == len(buffer_dtypes),
        f"Expects `buffers` and `buffer_dtypes` to have the same length if "
        f"`buffer_dtypes` is specified but got {len(buffers)} and "
        f"{len(buffer_dtypes)}",
    )
    for buffer, buffer_dtype in zip(buffers, buffer_dtypes):
        if not torch.is_floating_point(buffer) or buffer_dtype is None:
            buffer.data = buffer.to(device=device)
        else:
            buffer.data = buffer.to(device=device, dtype=buffer_dtype)<|MERGE_RESOLUTION|>--- conflicted
+++ resolved
@@ -336,15 +336,9 @@
 @no_type_check
 def _unshard(
     state: _FSDPState,
-<<<<<<< HEAD
-    handle: FlatParamHandle,
-    unshard_stream: torch.cuda.Stream,
-    pre_unshard_stream: torch.cuda.Stream,
-=======
     handles: List[FlatParamHandle],
     unshard_stream: torch.Stream,
     pre_unshard_stream: torch.Stream,
->>>>>>> ef6d686a
 ) -> None:
     """
     Unshards the handles in ``handles``. If the handles are in
@@ -443,11 +437,7 @@
         if handle:
             handle._training_state = HandleTrainingState.FORWARD
         if unshard_fn is not None:
-<<<<<<< HEAD
             unshard_fn(state, handle)
-=======
-            unshard_fn(state, handles)
->>>>>>> ef6d686a
         # Register post-backward hooks to reshard the parameters and reduce-scatter
         # their gradients. They must be re-registered every forward pass in case
         # the `grad_fn` is mutated.
@@ -515,11 +505,7 @@
     with torch.profiler.record_function("FullyShardedDataParallel._post_forward"):
         state._exec_order_data.record_post_forward(handle)
         if reshard_fn is not None:
-<<<<<<< HEAD
             reshard_fn(state, handle)
-=======
-            reshard_fn(state, handles)
->>>>>>> ef6d686a
         # Register pre-backward hooks to unshard the flat parameters for the
         # gradient computation (if needed)
         output = _register_pre_backward_hooks(state, module, output, handle)
@@ -583,16 +569,9 @@
         # are in full precision and if we should cast them back to lower precision, which happens when
         # exiting eval() mode.
         should_cast_buffers_to_full_prec = False
-<<<<<<< HEAD
         handle = state._handle
         if handle and handle._force_full_precision:
             should_cast_buffers_to_full_prec = True
-=======
-        for handle in state._handles:
-            if handle._force_full_precision:
-                should_cast_buffers_to_full_prec = True
-                break
->>>>>>> ef6d686a
 
         if should_cast_buffers_to_full_prec:
             _cast_buffers_to_dtype_and_device(
@@ -660,16 +639,10 @@
     state: _FSDPState, module: torch.nn.Module, args, kwargs
 ) -> Tuple[Any, Any]:
     should_cast_forward_inputs = (
-<<<<<<< HEAD
         state._handle
         and not state._handle._force_full_precision
         and state.mixed_precision.cast_root_forward_inputs
     )
-=======
-        module.training
-        and all(not handle._force_full_precision for handle in state._handles)
-    ) and state.mixed_precision.cast_root_forward_inputs
->>>>>>> ef6d686a
 
     if should_cast_forward_inputs:
         input_dtype: Optional[torch.dtype] = state.mixed_precision.param_dtype
@@ -703,13 +676,8 @@
         # after all backward calls complete
         if state._is_root and not state._post_backward_callback_queued:
             _register_post_backward_final_callback(state, module)
-<<<<<<< HEAD
-            _clear_grads_if_needed(state._all_handles)
+            _reset_flat_param_grad_info_if_needed(state._all_handles)
         elif handle:
-=======
-            _reset_flat_param_grad_info_if_needed(state._all_handles)
-        elif _handles_key:
->>>>>>> ef6d686a
             allowed_states = [TrainingState.IDLE]
             if _is_composable(state):
                 allowed_states.append(TrainingState.FORWARD_BACKWARD)
@@ -1065,17 +1033,12 @@
             # TODO: This already-resharded check is brittle:
             # https://github.com/pytorch/pytorch/issues/83956
             already_resharded = (
-<<<<<<< HEAD
                 state._handle.flat_param.data_ptr()
                 == state._handle.flat_param._local_shard.data_ptr()
-=======
-                handle.flat_param.data_ptr()
-                == handle.flat_param._local_shard.data_ptr()
                 # If FSDP skipped using sharded views, then the flat parameter
                 # still points to the sharded data, so we need to reshard to
                 # use sharded views
-                and not handle._skipped_use_sharded_views
->>>>>>> ef6d686a
+                and not state._handle._skipped_use_sharded_views
             )
             if already_resharded:
                 return
@@ -1095,35 +1058,27 @@
     state: _FSDPState,
 ) -> None:
     """Finalizes the parameters before the next iteration."""
-<<<<<<< HEAD
     handle = state._handle
     if not handle:
         return
     flat_param = handle.flat_param
+    if hasattr(flat_param, "_post_backward_hook_state"):
+        post_backward_hook_state_len = len(flat_param._post_backward_hook_state)
+        expected_post_backward_hook_state_len = int(flat_param.requires_grad) + 1
+        _p_assert(
+            post_backward_hook_state_len == expected_post_backward_hook_state_len,
+            f"Invalid: ``_post_backward_hook_state``: {flat_param._post_backward_hook_state}",
+        )
+        flat_param._post_backward_hook_state[-1].remove()
+        delattr(flat_param, "_post_backward_hook_state")
     if flat_param.requires_grad:
-        if hasattr(flat_param, "_post_backward_hook_state"):
-            post_backward_hook_state_len = len(flat_param._post_backward_hook_state)
-=======
-    for handle in state._handles:
-        flat_param = handle.flat_param
-        if hasattr(flat_param, "_post_backward_hook_state"):
-            post_backward_hook_state_len = len(flat_param._post_backward_hook_state)
-            expected_post_backward_hook_state_len = int(flat_param.requires_grad) + 1
-            _p_assert(
-                post_backward_hook_state_len == expected_post_backward_hook_state_len,
-                f"Invalid: ``_post_backward_hook_state``: {flat_param._post_backward_hook_state}",
-            )
-            flat_param._post_backward_hook_state[-1].remove()
-            delattr(flat_param, "_post_backward_hook_state")
-        if flat_param.requires_grad:
-            if not state._sync_gradients:
-                # Preserve the gradient accumulation state if not synchronizing
-                # gradients: `.grad` remains the unsharded gradient  from prior
-                # `no_sync()` iterations, and `_saved_grad_shard` remains the
-                # sharded gradient from the last synchronized iteration
-                continue
-            handle.prepare_gradient_for_optim()
->>>>>>> ef6d686a
+        if not state._sync_gradients:
+            # Preserve the gradient accumulation state if not synchronizing
+            # gradients: `.grad` remains the unsharded gradient  from prior
+            # `no_sync()` iterations, and `_saved_grad_shard` remains the
+            # sharded gradient from the last synchronized iteration
+            return
+        handle.prepare_gradient_for_optim()
             _p_assert(
                 post_backward_hook_state_len == 1 or post_backward_hook_state_len == 2,
                 f"Invalid: ``_post_backward_hook_state``: {flat_param._post_backward_hook_state}",
@@ -1250,23 +1205,7 @@
     for forward_handle in state._pre_forward_handles:
         forward_handle.remove()
     state._pre_forward_handles.clear()
-<<<<<<< HEAD
-    for module in modules:
-        module_param_handles = state._fully_sharded_module_to_handle.get(module, None)
-        if module_param_handles:
-            unshard_fn = functools.partial(
-                _pre_forward_unshard,
-                state,
-                module_param_handles,
-            )
-            hook = functools.partial(
-                _pre_forward, state, module_param_handles, unshard_fn
-            )
-            state._pre_forward_handles.append(
-                module.register_forward_pre_hook(hook, prepend=True, with_kwargs=True)
-            )
-=======
-    module_param_handles = state._fully_sharded_module_to_handles.get(module, [])
+    module_param_handles = state._fully_sharded_module_to_handle.get(module, None)
     unshard_fn = functools.partial(
         _pre_forward_unshard,
         state,
@@ -1276,7 +1215,6 @@
     state._pre_forward_handles.append(
         module.register_forward_pre_hook(hook, prepend=True, with_kwargs=True)
     )
->>>>>>> ef6d686a
 
 
 @no_type_check
@@ -1292,24 +1230,7 @@
     for forward_handle in state._post_forward_handles:
         forward_handle.remove()
     state._post_forward_handles.clear()
-<<<<<<< HEAD
-    for module in modules:
-        module_param_handles = state._fully_sharded_module_to_handle.get(module, None)
-        if module_param_handles:
-            reshard_fn = functools.partial(
-                _post_forward_reshard,
-                state,
-                module_param_handles,
-            )
-            hook = functools.partial(
-                _post_forward,
-                state,
-                module_param_handles,
-                reshard_fn,
-            )
-            state._post_forward_handles.append(module.register_forward_hook(hook))
-=======
-    module_param_handles = state._fully_sharded_module_to_handles.get(module, [])
+    module_param_handles = state._fully_sharded_module_to_handle.get(module, None)
     reshard_fn = functools.partial(
         _post_forward_reshard,
         state,
@@ -1322,7 +1243,6 @@
         reshard_fn,
     )
     state._post_forward_handles.append(module.register_forward_hook(hook))
->>>>>>> ef6d686a
 
 
 @no_type_check
@@ -1455,41 +1375,22 @@
     """
     # Construct `inp_tensors` lazily to avoid CPU overhead in typical case
     # where each flat parameter requires gradient
-<<<<<<< HEAD
-    if not handle:
-        return
+    inp_tensors: Optional[List[torch.Tensor]] = None
     if handle.flat_param.requires_grad:
         return
-    args_list, _ = tree_flatten(args)
-    kwargs_list, _ = tree_flatten(kwargs)
-    inp_tensors = [
-        obj
-        for obj in chain(args_list, kwargs_list)
-        if torch.is_tensor(obj) and obj.requires_grad
-    ]
+    if inp_tensors is None:
+        args_list, _ = tree_flatten(args)
+        kwargs_list, _ = tree_flatten(kwargs)
+        inp_tensors = [
+            obj
+            for obj in chain(args_list, kwargs_list)
+            if torch.is_tensor(obj) and obj.requires_grad
+        ]
+    assert inp_tensors is not None  # mypy
     hook_handle = register_multi_grad_hook(
         inp_tensors, functools.partial(_post_backward_reshard, state, handle)
     )
     handle.flat_param._post_backward_hook_state = hook_handle  # type: ignore[attr-defined]
-=======
-    inp_tensors: Optional[List[torch.Tensor]] = None
-    for handle in handles:
-        if handle.flat_param.requires_grad:
-            continue
-        if inp_tensors is None:
-            args_list, _ = tree_flatten(args)
-            kwargs_list, _ = tree_flatten(kwargs)
-            inp_tensors = [
-                obj
-                for obj in chain(args_list, kwargs_list)
-                if torch.is_tensor(obj) and obj.requires_grad
-            ]
-        assert inp_tensors is not None  # mypy
-        hook_handle = register_multi_grad_hook(
-            inp_tensors, functools.partial(_post_backward_reshard, state, handle)
-        )
-        handle.flat_param._post_backward_hook_state = (hook_handle,)  # type: ignore[attr-defined]
->>>>>>> ef6d686a
 
 
 @no_type_check
@@ -1531,31 +1432,16 @@
     pre_unshard_stream.wait_stream(computation_stream)
 
 
-<<<<<<< HEAD
-def _clear_grads_if_needed(
+def _reset_flat_param_grad_info_if_needed(
     handle: FlatParamHandle,
-=======
-def _reset_flat_param_grad_info_if_needed(
-    handles: List[FlatParamHandle],
->>>>>>> ef6d686a
 ):
     """
     Clears the original parameters' gradients if needed. This method's CPU
     overhead is minimal, so we may call it throughout FSDP methods, which serve
     as callsites to free the gradient memory earlier.
     """
-<<<<<<< HEAD
-    if isinstance(handle, (list, tuple)):
-        for h in handle:
-            _clear_grads_if_needed(h)
-        return
     if handle._use_orig_params:
-        handle._clear_grads_if_needed()
-=======
-    for handle in handles:
-        if handle._use_orig_params:
-            handle._reset_flat_param_grad_info_if_needed()
->>>>>>> ef6d686a
+        handle._reset_flat_param_grad_info_if_needed()
 
 
 @no_type_check
