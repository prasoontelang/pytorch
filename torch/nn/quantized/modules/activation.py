<<<<<<< HEAD
# flake8: noqa: F401
r"""Quantized Modules

This file is in the process of migration to `torch/ao/nn/quantized`, and
is kept here for compatibility while the migration process is ongoing.
If you are adding a new entry/functionality, please, add it to the
appropriate file under the `torch/ao/nn/quantized/modules`,
while adding an import statement here.
"""

from torch.ao.nn.quantized.modules.activation import ELU
from torch.ao.nn.quantized.modules.activation import Hardswish
from torch.ao.nn.quantized.modules.activation import LeakyReLU
from torch.ao.nn.quantized.modules.activation import MultiheadAttention
from torch.ao.nn.quantized.modules.activation import ReLU6
from torch.ao.nn.quantized.modules.activation import Sigmoid
from torch.ao.nn.quantized.modules.activation import Softmax
=======
import torch
import torch.nn.quantized.functional

class ReLU6(torch.nn.ReLU):
    r"""Applies the element-wise function:

    :math:`\text{ReLU6}(x) = \min(\max(x_0, x), q(6))`, where :math:`x_0` is the
    zero_point, and :math:`q(6)` is the quantized representation of number 6.

    Args:
        inplace: can optionally do the operation in-place. Default: ``False``

    Shape:
        - Input: :math:`(N, *)` where `*` means, any number of additional
          dimensions
        - Output: :math:`(N, *)`, same shape as the input

    .. image:: ../scripts/activation_images/ReLU6.png

    Examples::

        >>> m = nn.quantized.ReLU6()
        >>> input = torch.randn(2)
        >>> input = torch.quantize_per_tensor(input, 1.0, 0, dtype=torch.qint32)
        >>> output = m(input)
    """
    def __init__(self, inplace=False):
        super(ReLU6, self).__init__(inplace)
        self.inplace = inplace

    def forward(self, input):
        return torch.ops.quantized.relu6(input, self.inplace)

    def _get_name(self):
        return 'QuantizedReLU6'

    @staticmethod
    def from_float(mod):
        return ReLU6(mod.inplace)

class Hardswish(torch.nn.Hardswish):
    r"""This is the quantized version of :class:`~torch.nn.Hardswish`.

    Args:
        scale: quantization scale of the output tensor
        zero_point: quantization zero point of the output tensor
    """
    def __init__(self, scale, zero_point):
        super(Hardswish, self).__init__()
        self.scale = scale
        self.zero_point = zero_point

    def forward(self, input):
        return torch.nn.quantized.functional.hardswish(
            input, scale=self.scale, zero_point=self.zero_point)

    def _get_name(self):
        return 'QuantizedHardswish'

    @staticmethod
    def from_float(mod):
        scale, zero_point = mod.activation_post_process.calculate_qparams()
        return Hardswish(float(scale), int(zero_point))

    @classmethod
    def from_reference(cls, mod, scale, zero_point):
        return cls(float(scale), int(zero_point))

class ELU(torch.nn.ELU):
    r"""This is the quantized equivalent of :class:`~torch.nn.ELU`.

    Args:
        scale: quantization scale of the output tensor
        zero_point: quantization zero point of the output tensor
        alpha: the alpha constant
    """
    def __init__(self, scale, zero_point, alpha=1.):
        super(ELU, self).__init__(alpha)
        self.scale = scale
        self.zero_point = zero_point

    def forward(self, input):
        return torch.nn.quantized.functional.elu(
            input, self.scale, self.zero_point, self.alpha)

    def _get_name(self):
        return 'QuantizedELU'

    @staticmethod
    def from_float(mod):
        scale, zero_point = mod.activation_post_process.calculate_qparams()
        return ELU(float(scale), int(zero_point), mod.alpha)

    @classmethod
    def from_reference(cls, mod, scale, zero_point):
        return cls(float(scale), int(zero_point), mod.alpha)

class LeakyReLU(torch.nn.LeakyReLU):
    r"""This is the quantized equivalent of :class:`~torch.nn.LeakyReLU`.

    Args:
        scale: quantization scale of the output tensor
        zero_point: quantization zero point of the output tensor
        negative_slope: Controls the angle of the negative slope. Default: 1e-2
    """
    def __init__(self, scale: float, zero_point: int, negative_slope: float = 1e-2,
                 inplace: bool = False, device=None, dtype=None) -> None:
        factory_kwargs = {'device': device, 'dtype': dtype}
        super().__init__(negative_slope, inplace)
        self.register_buffer('scale', torch.tensor(scale, **factory_kwargs))
        self.register_buffer('zero_point', torch.tensor(zero_point, **factory_kwargs))

    def forward(self, input):
        return torch.ops.quantized.leaky_relu(
            input, self.negative_slope, self.inplace, self.scale, self.zero_point)

    def _get_name(self):
        return 'QuantizedLeakyReLU'

    @classmethod
    def from_float(cls, mod):
        scale, zero_point = mod.activation_post_process.calculate_qparams()
        return cls(float(scale), int(zero_point), mod.negative_slope, mod.inplace)

    @classmethod
    def from_reference(cls, mod, scale, zero_point):
        return cls(float(scale), int(zero_point), mod.negative_slope, mod.inplace)

class Sigmoid(torch.nn.Sigmoid):
    r"""This is the quantized equivalent of :class:`~torch.nn.Sigmoid`.

    Args:
        scale: quantization scale of the output tensor
        zero_point: quantization zero point of the output tensor
    """

    def __init__(self, output_scale: float, output_zero_point: int):
        super().__init__()
        self.output_scale = output_scale
        self.output_zero_point = output_zero_point

    def forward(self, input):
        return torch.ops.quantized.sigmoid(input, self.output_scale, self.output_zero_point)

    @classmethod
    def from_float(cls, mod):
        output_scale, output_zero_point = mod.activation_post_process.calculate_qparams()
        return cls(float(output_scale), int(output_zero_point))

class Softmax(torch.nn.Softmax):
    r"""This is the quantized version of :class:`~torch.nn.Softmax`.

    Args:
        dim: A dimension along which Softmax will be computed (so every slice along dim will sum to 1).
        scale: quantization scale of the output tensor
        zero_point: quantization zero point of the output tensor
    """
    def __init__(self, dim=None, scale=1.0, zero_point=0):
        super().__init__()
        self.dim = dim
        self.scale = scale
        self.zero_point = zero_point

    def forward(self, input):
        dim = self.dim
        if dim is None:
            stacklevel = 3
            # Note: adding the mypy ignore on _get_softmax_dim seems less bad
            # than making `_get_softmax_dim` an official API.
            dim = torch.nn.functional._get_softmax_dim(  # type: ignore[attr-defined]
                "softmax", input.dim(), stacklevel)
        return torch.ops.quantized.softmax(
            input, dim, self.scale, self.zero_point)

    def _get_name(self):
        return 'QuantizedSoftmax'

    @staticmethod
    def from_float(mod):
        scale, zero_point = mod.activation_post_process.calculate_qparams()
        return Softmax(mod.dim, float(scale), int(zero_point))

    @classmethod
    def from_reference(cls, mod, scale, zero_point):
        return cls(mod.dim, float(scale), int(zero_point))

class MultiheadAttention(torch.nn.quantizable.MultiheadAttention):
    _FLOAT_MODULE = torch.nn.quantizable.MultiheadAttention

    def _get_name(self):
        return "QuantizedMultiheadAttention"

    @classmethod
    def from_float(cls, other):
        # The whole flow is float -> observed -> quantized
        # This class does observed -> quantized only
        raise NotImplementedError("It looks like you are trying to convert a "
                                  "non-observed MHA module. Please, see "
                                  "the examples on quantizable MHAs.")

    @classmethod
    def from_observed(cls, other):
        converted = torch.ao.quantization.convert(other, mapping=None,
                                                  inplace=False,
                                                  remove_qconfig=True,
                                                  convert_custom_config_dict=None)
        converted.__class__ = cls
        # Remove the parameters for the bias_k and bias_v to quantize them
        # TODO: This is a potential source of accuracy drop.
        #       quantized cat takes the scale and zp of the first
        #       element, which might lose the precision in the bias_k
        #       and the bias_v (which are cat'ed with k/v being first).
        if converted.bias_k is not None:
            bias_k = converted._parameters.pop('bias_k')
            sc, zp = torch._choose_qparams_per_tensor(bias_k,
                                                      reduce_range=False)
            bias_k = torch.quantize_per_tensor(bias_k, sc, zp, torch.quint8)
            setattr(converted, 'bias_k', bias_k)  # noqa: B010

        if converted.bias_v is not None:
            bias_v = converted._parameters.pop('bias_v')
            sc, zp = torch._choose_qparams_per_tensor(bias_k,
                                                      reduce_range=False)
            bias_v = torch.quantize_per_tensor(bias_v, sc, zp, torch.quint8)
            setattr(converted, 'bias_v', bias_v)  # noqa: B010

        return converted

class PReLU(torch.nn.Module):
    r"""This is the quantized equivalent of :class:`~torch.nn.PReLU`.

    Args:
        scale: quantization scale of the output tensor
        zero_point: quantization zero point of the output tensor
        num_parameters: number of parameters: 1, or the number of channels at input. Default: 1
    """
    def __init__(self, output_scale: float, output_zero_point: int,
                 num_parameters: int = 1) -> None:
        super().__init__()
        self.num_parameters = num_parameters
        self.scale = output_scale
        self.zero_point = output_zero_point
        w = torch.randn(num_parameters, dtype=torch.float)
        qw = torch.quantize_per_tensor(w, scale=1.0, zero_point=0, dtype=torch.quint8)
        self.set_weight(qw)

    def set_weight(self, w: torch.Tensor) -> None:
        self.weight = w

    def forward(self, input: torch.Tensor) -> torch.Tensor:
        return torch.ops.quantized.prelu(input, self.weight, self.scale, self.zero_point)

    def _get_name(self):
        return 'QuantizedPReLU'

    @classmethod
    def from_float(cls, mod):
        scale, zero_point = mod.activation_post_process.calculate_qparams()
        qprelu = cls(float(scale), int(zero_point), mod.num_parameters)
        float_wt = mod.weight.float()
        observer = mod.qconfig.weight()
        wt_scale, wt_zp = observer.calculate_qparams()
        qweight = torch.quantize_per_tensor(
            float_wt, float(wt_scale), int(wt_zp), torch.quint8)
        qprelu.set_weight(qweight)
        return qprelu

    @classmethod
    def from_reference(cls, mod, scale, zero_point):
        qprelu = cls(float(scale), int(zero_point), mod.num_parameters)
        float_wt = mod.weight.float()
        observer = mod.qconfig.weight()
        wt_scale, wt_zp = observer.calculate_qparams()
        qweight = torch.quantize_per_tensor(
            float_wt, float(wt_scale), int(wt_zp), torch.quint8)
        qprelu.set_weight(qweight)
        return qprelu
>>>>>>> dd838cee
<|MERGE_RESOLUTION|>--- conflicted
+++ resolved
@@ -1,4 +1,3 @@
-<<<<<<< HEAD
 # flake8: noqa: F401
 r"""Quantized Modules
 
@@ -13,285 +12,7 @@
 from torch.ao.nn.quantized.modules.activation import Hardswish
 from torch.ao.nn.quantized.modules.activation import LeakyReLU
 from torch.ao.nn.quantized.modules.activation import MultiheadAttention
+from torch.ao.nn.quantized.modules.activation import PReLU
 from torch.ao.nn.quantized.modules.activation import ReLU6
 from torch.ao.nn.quantized.modules.activation import Sigmoid
-from torch.ao.nn.quantized.modules.activation import Softmax
-=======
-import torch
-import torch.nn.quantized.functional
-
-class ReLU6(torch.nn.ReLU):
-    r"""Applies the element-wise function:
-
-    :math:`\text{ReLU6}(x) = \min(\max(x_0, x), q(6))`, where :math:`x_0` is the
-    zero_point, and :math:`q(6)` is the quantized representation of number 6.
-
-    Args:
-        inplace: can optionally do the operation in-place. Default: ``False``
-
-    Shape:
-        - Input: :math:`(N, *)` where `*` means, any number of additional
-          dimensions
-        - Output: :math:`(N, *)`, same shape as the input
-
-    .. image:: ../scripts/activation_images/ReLU6.png
-
-    Examples::
-
-        >>> m = nn.quantized.ReLU6()
-        >>> input = torch.randn(2)
-        >>> input = torch.quantize_per_tensor(input, 1.0, 0, dtype=torch.qint32)
-        >>> output = m(input)
-    """
-    def __init__(self, inplace=False):
-        super(ReLU6, self).__init__(inplace)
-        self.inplace = inplace
-
-    def forward(self, input):
-        return torch.ops.quantized.relu6(input, self.inplace)
-
-    def _get_name(self):
-        return 'QuantizedReLU6'
-
-    @staticmethod
-    def from_float(mod):
-        return ReLU6(mod.inplace)
-
-class Hardswish(torch.nn.Hardswish):
-    r"""This is the quantized version of :class:`~torch.nn.Hardswish`.
-
-    Args:
-        scale: quantization scale of the output tensor
-        zero_point: quantization zero point of the output tensor
-    """
-    def __init__(self, scale, zero_point):
-        super(Hardswish, self).__init__()
-        self.scale = scale
-        self.zero_point = zero_point
-
-    def forward(self, input):
-        return torch.nn.quantized.functional.hardswish(
-            input, scale=self.scale, zero_point=self.zero_point)
-
-    def _get_name(self):
-        return 'QuantizedHardswish'
-
-    @staticmethod
-    def from_float(mod):
-        scale, zero_point = mod.activation_post_process.calculate_qparams()
-        return Hardswish(float(scale), int(zero_point))
-
-    @classmethod
-    def from_reference(cls, mod, scale, zero_point):
-        return cls(float(scale), int(zero_point))
-
-class ELU(torch.nn.ELU):
-    r"""This is the quantized equivalent of :class:`~torch.nn.ELU`.
-
-    Args:
-        scale: quantization scale of the output tensor
-        zero_point: quantization zero point of the output tensor
-        alpha: the alpha constant
-    """
-    def __init__(self, scale, zero_point, alpha=1.):
-        super(ELU, self).__init__(alpha)
-        self.scale = scale
-        self.zero_point = zero_point
-
-    def forward(self, input):
-        return torch.nn.quantized.functional.elu(
-            input, self.scale, self.zero_point, self.alpha)
-
-    def _get_name(self):
-        return 'QuantizedELU'
-
-    @staticmethod
-    def from_float(mod):
-        scale, zero_point = mod.activation_post_process.calculate_qparams()
-        return ELU(float(scale), int(zero_point), mod.alpha)
-
-    @classmethod
-    def from_reference(cls, mod, scale, zero_point):
-        return cls(float(scale), int(zero_point), mod.alpha)
-
-class LeakyReLU(torch.nn.LeakyReLU):
-    r"""This is the quantized equivalent of :class:`~torch.nn.LeakyReLU`.
-
-    Args:
-        scale: quantization scale of the output tensor
-        zero_point: quantization zero point of the output tensor
-        negative_slope: Controls the angle of the negative slope. Default: 1e-2
-    """
-    def __init__(self, scale: float, zero_point: int, negative_slope: float = 1e-2,
-                 inplace: bool = False, device=None, dtype=None) -> None:
-        factory_kwargs = {'device': device, 'dtype': dtype}
-        super().__init__(negative_slope, inplace)
-        self.register_buffer('scale', torch.tensor(scale, **factory_kwargs))
-        self.register_buffer('zero_point', torch.tensor(zero_point, **factory_kwargs))
-
-    def forward(self, input):
-        return torch.ops.quantized.leaky_relu(
-            input, self.negative_slope, self.inplace, self.scale, self.zero_point)
-
-    def _get_name(self):
-        return 'QuantizedLeakyReLU'
-
-    @classmethod
-    def from_float(cls, mod):
-        scale, zero_point = mod.activation_post_process.calculate_qparams()
-        return cls(float(scale), int(zero_point), mod.negative_slope, mod.inplace)
-
-    @classmethod
-    def from_reference(cls, mod, scale, zero_point):
-        return cls(float(scale), int(zero_point), mod.negative_slope, mod.inplace)
-
-class Sigmoid(torch.nn.Sigmoid):
-    r"""This is the quantized equivalent of :class:`~torch.nn.Sigmoid`.
-
-    Args:
-        scale: quantization scale of the output tensor
-        zero_point: quantization zero point of the output tensor
-    """
-
-    def __init__(self, output_scale: float, output_zero_point: int):
-        super().__init__()
-        self.output_scale = output_scale
-        self.output_zero_point = output_zero_point
-
-    def forward(self, input):
-        return torch.ops.quantized.sigmoid(input, self.output_scale, self.output_zero_point)
-
-    @classmethod
-    def from_float(cls, mod):
-        output_scale, output_zero_point = mod.activation_post_process.calculate_qparams()
-        return cls(float(output_scale), int(output_zero_point))
-
-class Softmax(torch.nn.Softmax):
-    r"""This is the quantized version of :class:`~torch.nn.Softmax`.
-
-    Args:
-        dim: A dimension along which Softmax will be computed (so every slice along dim will sum to 1).
-        scale: quantization scale of the output tensor
-        zero_point: quantization zero point of the output tensor
-    """
-    def __init__(self, dim=None, scale=1.0, zero_point=0):
-        super().__init__()
-        self.dim = dim
-        self.scale = scale
-        self.zero_point = zero_point
-
-    def forward(self, input):
-        dim = self.dim
-        if dim is None:
-            stacklevel = 3
-            # Note: adding the mypy ignore on _get_softmax_dim seems less bad
-            # than making `_get_softmax_dim` an official API.
-            dim = torch.nn.functional._get_softmax_dim(  # type: ignore[attr-defined]
-                "softmax", input.dim(), stacklevel)
-        return torch.ops.quantized.softmax(
-            input, dim, self.scale, self.zero_point)
-
-    def _get_name(self):
-        return 'QuantizedSoftmax'
-
-    @staticmethod
-    def from_float(mod):
-        scale, zero_point = mod.activation_post_process.calculate_qparams()
-        return Softmax(mod.dim, float(scale), int(zero_point))
-
-    @classmethod
-    def from_reference(cls, mod, scale, zero_point):
-        return cls(mod.dim, float(scale), int(zero_point))
-
-class MultiheadAttention(torch.nn.quantizable.MultiheadAttention):
-    _FLOAT_MODULE = torch.nn.quantizable.MultiheadAttention
-
-    def _get_name(self):
-        return "QuantizedMultiheadAttention"
-
-    @classmethod
-    def from_float(cls, other):
-        # The whole flow is float -> observed -> quantized
-        # This class does observed -> quantized only
-        raise NotImplementedError("It looks like you are trying to convert a "
-                                  "non-observed MHA module. Please, see "
-                                  "the examples on quantizable MHAs.")
-
-    @classmethod
-    def from_observed(cls, other):
-        converted = torch.ao.quantization.convert(other, mapping=None,
-                                                  inplace=False,
-                                                  remove_qconfig=True,
-                                                  convert_custom_config_dict=None)
-        converted.__class__ = cls
-        # Remove the parameters for the bias_k and bias_v to quantize them
-        # TODO: This is a potential source of accuracy drop.
-        #       quantized cat takes the scale and zp of the first
-        #       element, which might lose the precision in the bias_k
-        #       and the bias_v (which are cat'ed with k/v being first).
-        if converted.bias_k is not None:
-            bias_k = converted._parameters.pop('bias_k')
-            sc, zp = torch._choose_qparams_per_tensor(bias_k,
-                                                      reduce_range=False)
-            bias_k = torch.quantize_per_tensor(bias_k, sc, zp, torch.quint8)
-            setattr(converted, 'bias_k', bias_k)  # noqa: B010
-
-        if converted.bias_v is not None:
-            bias_v = converted._parameters.pop('bias_v')
-            sc, zp = torch._choose_qparams_per_tensor(bias_k,
-                                                      reduce_range=False)
-            bias_v = torch.quantize_per_tensor(bias_v, sc, zp, torch.quint8)
-            setattr(converted, 'bias_v', bias_v)  # noqa: B010
-
-        return converted
-
-class PReLU(torch.nn.Module):
-    r"""This is the quantized equivalent of :class:`~torch.nn.PReLU`.
-
-    Args:
-        scale: quantization scale of the output tensor
-        zero_point: quantization zero point of the output tensor
-        num_parameters: number of parameters: 1, or the number of channels at input. Default: 1
-    """
-    def __init__(self, output_scale: float, output_zero_point: int,
-                 num_parameters: int = 1) -> None:
-        super().__init__()
-        self.num_parameters = num_parameters
-        self.scale = output_scale
-        self.zero_point = output_zero_point
-        w = torch.randn(num_parameters, dtype=torch.float)
-        qw = torch.quantize_per_tensor(w, scale=1.0, zero_point=0, dtype=torch.quint8)
-        self.set_weight(qw)
-
-    def set_weight(self, w: torch.Tensor) -> None:
-        self.weight = w
-
-    def forward(self, input: torch.Tensor) -> torch.Tensor:
-        return torch.ops.quantized.prelu(input, self.weight, self.scale, self.zero_point)
-
-    def _get_name(self):
-        return 'QuantizedPReLU'
-
-    @classmethod
-    def from_float(cls, mod):
-        scale, zero_point = mod.activation_post_process.calculate_qparams()
-        qprelu = cls(float(scale), int(zero_point), mod.num_parameters)
-        float_wt = mod.weight.float()
-        observer = mod.qconfig.weight()
-        wt_scale, wt_zp = observer.calculate_qparams()
-        qweight = torch.quantize_per_tensor(
-            float_wt, float(wt_scale), int(wt_zp), torch.quint8)
-        qprelu.set_weight(qweight)
-        return qprelu
-
-    @classmethod
-    def from_reference(cls, mod, scale, zero_point):
-        qprelu = cls(float(scale), int(zero_point), mod.num_parameters)
-        float_wt = mod.weight.float()
-        observer = mod.qconfig.weight()
-        wt_scale, wt_zp = observer.calculate_qparams()
-        qweight = torch.quantize_per_tensor(
-            float_wt, float(wt_scale), int(wt_zp), torch.quint8)
-        qprelu.set_weight(qweight)
-        return qprelu
->>>>>>> dd838cee
+from torch.ao.nn.quantized.modules.activation import Softmax