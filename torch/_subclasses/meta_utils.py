--- conflicted
+++ resolved
@@ -398,34 +398,14 @@
 
                 else:
                     is_leaf = safe_is_leaf(t)
-<<<<<<< HEAD
-                    sizes, strides, storage_offset = sym_sizes_strides_storage_offset(t)
-=======
                     sizes, strides, storage_offset = sym_sizes_strides_storage_offset(
                         t, source
                     )
->>>>>>> 82e8c481
 
                     # If we have a subclass that desugars into dense tensors,
                     # perform our callback on each inner tensor.
                     if is_traceable_wrapper_subclass(t):
 
-<<<<<<< HEAD
-                        def empty_create(inner_t):
-                            is_leaf = safe_is_leaf(inner_t)
-                            (
-                                sizes,
-                                strides,
-                                storage_offset,
-                            ) = sym_sizes_strides_storage_offset(inner_t)
-                            return torch.empty_strided(
-                                sizes, strides, dtype=inner_t.dtype, device="meta"
-                            )
-
-                        r = transform_subclass(
-                            t,
-                            lambda inner: callback(lambda: empty_create(inner)),
-=======
                         def empty_create(inner_t, inner_src):
                             is_leaf = safe_is_leaf(inner_t)
                             (
@@ -453,7 +433,6 @@
                                     WrapperSubclassFieldSource(source, inner_src),
                                 )
                             ),
->>>>>>> 82e8c481
                         )
                     else:
                         r = callback(
