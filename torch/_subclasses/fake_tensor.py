import contextlib
import functools
import itertools
import logging
import os
import traceback
import weakref
from dataclasses import dataclass
from functools import partial
from typing import Any, Callable, Dict, List, Optional, Tuple, Type, TypeVar, Union
from weakref import ReferenceType

import torch
import torch._custom_op
import torch._logging
from torch._guards import Source
from torch._ops import OpOverload
from torch._prims_common import (
    elementwise_dtypes,
    ELEMENTWISE_TYPE_PROMOTION_KIND,
    is_boolean_dtype,
    is_float_dtype,
    is_integer_dtype,
)
from torch._subclasses.meta_utils import MetaConverter
from torch._utils import render_call
from torch.fx.experimental.symbolic_shapes import (
    DimConstraint,
    DimDynamic,
    free_symbols,
)
from torch.fx.operator_schemas import normalize_function
from torch.multiprocessing.reductions import StorageWeakRef
from torch.overrides import TorchFunctionMode
from torch.utils._mode_utils import no_dispatch
from torch.utils._python_dispatch import (
    _get_current_dispatch_mode_stack,
    is_traceable_wrapper_subclass,
    TorchDispatchMode,
)

from torch.utils._pytree import PyTree, tree_flatten, tree_map, tree_map_only
from torch.utils._stats import count, count_label
from torch.utils.weak import WeakIdRef

DimList = List

log = logging.getLogger(__name__)
not_implemented_log = torch._logging.getArtifactLogger(__name__, "not_implemented")

pytree = torch.utils._pytree
T = TypeVar("T")
TensorWeakRef = Any

aten = torch._ops.ops.aten

CONSTANT_NUMEL_LIMIT = 1

RECURSION_COUNT = 0


# Small helper that increments recursion count, and
# resets it when the object goes out of scope.  Useful
# if you don't want to increase indentation which is
# what a context manager would do.
class IncrementRecursionCount:
    def __init__(self):
        global RECURSION_COUNT
        RECURSION_COUNT += 1

    def __del__(self):
        global RECURSION_COUNT
        RECURSION_COUNT -= 1


@dataclass
class UnsupportedFakeTensorException(RuntimeError):
    reason: str


@dataclass
class DynamicOutputShapeException(RuntimeError):
    func: OpOverload


@dataclass
class DataDependentOutputException(RuntimeError):
    func: OpOverload


@dataclass
class UnsupportedOperatorException(RuntimeError):
    func: OpOverload


_device_not_kwarg_ops = (
    aten._resize_output_.default,
    aten._nested_tensor_from_tensor_list.default,
    aten._nested_tensor_from_tensor_list.out,
    aten.pin_memory.default,
    aten.is_pinned.default,
    aten.to.device,
    aten.to.prim_Device,
    aten._pin_memory.default,
    aten._pin_memory.out,
    aten._resize_output.default,
    aten._resize_output.out,
)

# this op is never actually used
_non_kwarg_device_constructors = (aten._list_to_tensor,)


def contains_tensor_types(type):
    tensor_type = torch._C.TensorType.get()
    return type.isSubtypeOf(tensor_type) or any(
        contains_tensor_types(e) for e in type.containedTypes()
    )


_like_tensor_constructors = (
    aten.empty_like.default,
    aten.empty_like.out,
    aten.full_like.default,
    aten.full_like.out,
    aten.ones_like.default,
    aten.ones_like.out,
    aten.rand_like.default,
    aten.rand_like.out,
    aten.randn_like.default,
    aten.randn_like.out,
    aten.randint_like.default,
    aten.randint_like.out,
    aten.randint_like.low_dtype,
    aten.randint_like.low_dtype_out,
    aten.zeros_like.default,
    aten.zeros_like.out,
    aten.new_empty.default,
    aten.new_empty.out,
    aten.new_empty_strided.default,
    aten.new_empty_strided.out,
    aten.new_full.default,
    aten.new_full.out,
    aten.new_zeros.default,
    aten.new_zeros.out,
    aten.new_ones.default,
    aten.new_ones.out,
)


@functools.lru_cache(None)
def _is_tensor_constructor(func: OpOverload):
    assert isinstance(func, OpOverload)
    schema = func._schema
    if any(contains_tensor_types(arg.type) for arg in schema.arguments):
        return False
    # TODO: no real reason to restrict multiple outputs
    return (
        len(schema.returns) == 1 and schema.returns[0].type is torch._C.TensorType.get()
    )


def is_fake(x):
    if isinstance(x, FakeTensor):
        return True
<<<<<<< HEAD
    elif is_traceable_wrapper_subclass(x):
        attrs, _ = type(x).__tensor_flatten__(x)
        flattened_tensors = [getattr(x, attr) for attr in attrs]
=======
    if is_traceable_wrapper_subclass(x):
        flattened_tensors, _ = type(x).__tensor_flatten__(x)
>>>>>>> f939ece7
        # need to recurse because we could have nested subclasses
        all_fake = all(is_fake(x) for x in flattened_tensors)
        any_fake = any(is_fake(x) for x in flattened_tensors)
        assert all_fake == any_fake, "got mixed fake and real tensors!"
        return all_fake
    return False


def maybe_get_fake_mode(t):
    if isinstance(t, FakeTensor):
        return t.fake_mode
    if is_traceable_wrapper_subclass(t):
        inner_tensors, _ = t.__tensor_flatten__()
        modes = [maybe_get_fake_mode(x) for x in inner_tensors]
        m = modes[0]
        assert all(m is x for x in modes)
        return m
    return None


@functools.lru_cache(None)
def get_schema_info(func):
    return torch._C._SchemaInfo(func._schema)  # type: ignore[attr-defined]


# many of the decompositions registered to torch/_prims do not at the moment model
# aliasing or strides, so as an incremental step, just enable the decompositions in
# torch/_decomp/decompositions.py.
# decomps are used for aot autograd tracing so we would like to unify on their
# implementation and add additional testing to them
@functools.lru_cache(None)
def torch_decomp_decompositions(func):
    from torch._decomp import decomposition_table

    decompositions = torch._decomp.decompositions
    decomp_attrs = [getattr(decompositions, attr) for attr in dir(decompositions)]
    return decomposition_table[func] in decomp_attrs


def tree_flatten_only(ty: Type[T], pytree: PyTree):
    flat_vals, _ = tree_flatten(pytree)
    return [elem for elem in flat_vals if isinstance(elem, ty)]


# Similar to `MetaConverter`, this is a class for converting
# multiple tensors into fake tensors which share the same view/storage
# structure. Like `MetaConverter`, it uses `WeakIdRef` to
# hold a weak reference for all memoized tensors.
class FakeTensorConverter:
    @property
    def tensor_memo(self):
        return self.meta_converter.tensor_memo

    meta_converter: MetaConverter
    constant_storage_mapping: Dict[StorageWeakRef, List[ReferenceType]]

    def __init__(self):
        self.meta_converter = MetaConverter()

        # map from to storage to corresponding constant tensors
        self.constant_storage_mapping = {}

    def add_constant_storage_mapping(self, fake_tensor):
        # when you have a constant, aliased tensor:
        # const_tensor.add_(torch.rand([1]))
        # all aliases of it must become no longer const
        assert isinstance(fake_tensor, FakeTensor) and fake_tensor.constant is not None
        weak_st = StorageWeakRef(fake_tensor.constant._typed_storage())

        # we need a map from a weak storage to all of its corresponding
        # constant tensors. python doesn't have the weak value equivalent
        # of defaultdict(list), so we are using a WeakValueDictionary as one
        if weak_st not in self.constant_storage_mapping:
            self.constant_storage_mapping[weak_st] = []
        self.constant_storage_mapping[weak_st].append(weakref.ref(fake_tensor))

    def invalidate_constant_aliases(self, tensor):
        assert not isinstance(tensor, FakeTensor)

        weak_st = StorageWeakRef(tensor._typed_storage())
        if weak_st not in self.constant_storage_mapping:
            return

        for weak_tensor_ref in self.constant_storage_mapping[weak_st]:
            ten = weak_tensor_ref()
            if ten is not None:
                ten._fix_weakref()
                ten.constant = None

        del self.constant_storage_mapping[weak_st]

    def _get_memo(self, t):
        if WeakIdRef(t) in self.tensor_memo:
            out = self.tensor_memo[WeakIdRef(t)]
            out._fix_weakref()
            return out
        return None

    def set_tensor_memo(self, t, v):
        th = WeakIdRef(t)

        # hold a weak ref to self, otherwise it will be kept alive
        # by the del_ten closure
        self_weak_ref = weakref.ref(self)

        def del_ten():
            self_ref = self_weak_ref()
            if self_ref is None:
                return
            # on shutdown, th may not be in memo
            self_ref.tensor_memo.pop(th, None)

        weakref.finalize(t, del_ten)
        self.tensor_memo[th] = v

    def from_real_tensor(
        self,
        fake_mode,
        t,
        make_constant=False,
        shape_env=None,
        ignore_subclass=False,
        *,
        source=None,
        dynamic_dims: Optional[DimList[DimDynamic]] = None,
        constraint_dims: Optional[DimList[DimConstraint]] = None,
        memoized_only=False,
    ):
        maybe_memo = self._get_memo(t)
        if maybe_memo is not None:
            return maybe_memo
        if memoized_only:
            return None
        existing_device = t.device
        # not yet supported in metatensors
        if t.is_quantized:
            raise UnsupportedFakeTensorException("quantized nyi in meta tensors")
        if type(t) is torch.nn.Parameter:
            assert not make_constant

        def mk_fake_tensor(make_meta_t):
            # NB: don't use in_kernel_invocation_manager. to
            # ensure FakeTensor can internally do constant computation
            # as necessary.  Invocation manager is "more correct" as
            # it works for more operators in make_meta_t, but
            # invariant is that make_meta_t only calls factories
            # for which it is not strictly necessary to use the
            # invocation manager (I think!)
            with no_dispatch():
                return FakeTensor(
                    fake_mode,
                    make_meta_t(),
                    existing_device,
                    constant=t if make_constant else None,
                )

        out = self.meta_converter(
            t,
            shape_env=shape_env,
            callback=mk_fake_tensor,
            ignore_subclass=ignore_subclass,
            source=source,
            dynamic_dims=dynamic_dims,
            constraint_dims=constraint_dims,
        )
        if out is NotImplemented:
            raise UnsupportedFakeTensorException("meta converter nyi")
        if make_constant:
            self.add_constant_storage_mapping(out)
        # NB: meta_converter set the memo
        return out

    # If you specify the device, it MUST be a meta tensor.
    def from_meta_and_device(self, fake_mode, t, device):
        assert (
            t.device.type == "meta"
        ), f"tensor's device must be `meta`, got {t.device.type} instead"
        maybe_memo = self._get_memo(t)
        if maybe_memo is not None:
            return maybe_memo
        out = FakeTensor(fake_mode, t, device)
        self.set_tensor_memo(t, out)
        return out

    # You can have a real tensor that you need to convert into a fake tensor.
    # If you have a meta tensor already, call from_meta_and_device.
    #
    # You're allowed to pass a meta tensor to be turned into a fake
    # tensor; although an odd thing to do, this can occur if you're doing
    # cross ref testing and the inner test is already operating on meta tensors.
    def __call__(
        self,
        fake_mode,
        t,
        *,
        make_constant=False,
        shape_env=None,
        ignore_subclass=False,
        source=None,
        dynamic_dims=None,
        constraint_dims=None,
        memoized_only=False,
    ):
        return self.from_real_tensor(
            fake_mode,
            t,
            make_constant,
            shape_env=shape_env,
            ignore_subclass=ignore_subclass,
            source=source,
            dynamic_dims=dynamic_dims,
            constraint_dims=constraint_dims,
            memoized_only=memoized_only,
        )


op_implementations = []


def register_op_impl(run_impl_check: Union[Callable[[OpOverload], bool], OpOverload]):
    def impl_decorator(op_impl):
        global op_implementations
        if isinstance(run_impl_check, OpOverload):
            op_implementations.append((lambda func: func == run_impl_check, op_impl))
        else:
            op_implementations.append((run_impl_check, op_impl))

        return op_impl

    return impl_decorator


@register_op_impl(
    lambda func: (_is_tensor_constructor(func) or func in _like_tensor_constructors)
)
def constructors(fake_mode, func, *args, **kwargs):
    assert func not in _non_kwarg_device_constructors
    _, new_kwargs = normalize_function(
        func, args=args, kwargs=kwargs, normalize_to_only_use_kwargs=True
    )
    if func in _like_tensor_constructors:
        default_device = new_kwargs["input"].device
        # TODO: file issue
        args = (new_kwargs.pop("input"),)
    else:
        # cpu is default device if none is specified
        default_device = torch.device("cpu")
        args = ()
    out_device = new_kwargs.pop("device", None)
    out_device = out_device if out_device is not None else default_device
    new_kwargs["device"] = torch.device("meta")
    # _like constructors have fake tensor inputs (maybe this causes the non-like
    # to fail? hmmm)
    with in_kernel_invocation_manager(fake_mode):
        r = func(*args, **new_kwargs)
    return FakeTensor(fake_mode, r, out_device)


@register_op_impl(lambda func: func in (aten.to.prim_Device, aten.to.device))
def non_kwarg_to(fake_mode, func, *args, **kwargs):
    _, new_kwargs = normalize_function(
        func, args, kwargs, normalize_to_only_use_kwargs=True
    )
    input_device = new_kwargs["device"]
    out_device = input_device if input_device else new_kwargs["input"].device
    new_kwargs["device"] = torch.device("meta")
    inp = new_kwargs.pop("input")
    with in_kernel_invocation_manager(fake_mode):
        r = func(inp, **new_kwargs)
    # TODO: I think this does the wrong thing if r is inp
    return fake_mode.fake_tensor_converter.from_meta_and_device(
        fake_mode, r, out_device
    )


def stride_incorrect_op(op):
    if op.namespace not in ("aten", "prims"):
        return False
    if op is aten._fft_c2c.default:
        return False

    op_name = op.name()
    if "fft" in op_name:
        return True
    return False


# These operators have meta implementations with incorrect strides
@register_op_impl(stride_incorrect_op)
def wordaround_stride_incorrect_op(fake_mode, func, *args, **kwargs):
    # This is a workaround for meta implmentations with incorrect strides

    def is_symbolic(x):
        if isinstance(x, FakeTensor):
            return x._has_symbolic_sizes_strides
        if isinstance(x, (torch.SymInt, torch.SymFloat, torch.SymBool)):
            return True
        return False

    # For static shapes, we can fall back to eager for the real strides
    if fake_mode.allow_fallback_kernels:
        require_dynamic = any(
            is_symbolic(x) for x in itertools.chain(args, kwargs.values())
        )
        if not require_dynamic:
            return run_fallback_kernel(fake_mode, func, args, kwargs, None)

    raise UnsupportedOperatorException(func)


# Dont default to default device handling,
# since the device of `the_template` is ignored
@register_op_impl(aten.resize_as_.default)
def resize_as_(fake_mode, func, *args, **kwargs):
    with in_kernel_invocation_manager(fake_mode):
        return func(*args, **kwargs)


@register_op_impl(aten._sparse_coo_tensor_with_dims_and_tensors.default)
def _sparse_coo_tensor_with_dims_and_tensors(fake_mode, func, *args, **kwargs):
    # TODO: remove me
    return constructors(fake_mode, func, *args, **kwargs)


# index.Tensor data-dependent in only some conditions
@register_op_impl(
    lambda func: torch.Tag.dynamic_output_shape in func.tags
    and func
    not in [aten.index.Tensor, aten.nonzero.default, aten.repeat_interleave.Tensor]
)
def dyn_shape(fake_mode, func, *args, **kwargs):
    raise DynamicOutputShapeException(func)


@register_op_impl(lambda func: func is aten.repeat_interleave.Tensor)
def repeat_interleave_tensor(fake_mode, func, repeats, output_size=None):
    if output_size is None:
        raise DynamicOutputShapeException(func)
    return repeats.new_empty(output_size)


@register_op_impl(lambda func: func is torch.ops.aten._local_scalar_dense.default)
def local_scalar_dense(fake_mode, func, arg):
    if fake_mode.shape_env is None or not fake_mode.shape_env.allow_scalar_outputs:
        # Without symints/symfloats, cannot handle this
        raise DataDependentOutputException(func)
    if is_float_dtype(arg.dtype):
        return fake_mode.shape_env.create_unbacked_symfloat()
    elif is_integer_dtype(arg.dtype):
        return fake_mode.shape_env.create_unbacked_symint()
    elif is_boolean_dtype(arg.dtype):
        return fake_mode.shape_env.create_unbacked_symbool()
    else:
        raise NotImplementedError(f"local_scalar_dense/item NYI for {arg.dtype}")


@register_op_impl(lambda func: func is torch.ops.aten.nonzero.default)
def nonzero(fake_mode, func, arg):
    if (
        fake_mode.shape_env is None
        or not fake_mode.shape_env.allow_dynamic_output_shape_ops
    ):
        # Without symints/symfloats, cannot handle this
        raise DynamicOutputShapeException(func)

    if arg.nonzero_memo is None:
        import sys

        from torch.fx.experimental.symbolic_shapes import constrain_range

        nnz = fake_mode.shape_env.create_unbacked_symint()

        # This is unsound, but it works well in practice
        # See https://docs.google.com/document/d/1lFRYAJo5nrfxRhwIzGnfi2pbLpU6T4ytSRSuLJ5qebI/edit#
        # TODO: Add a config knob to turn off this unsound behavior
        #
        # NB: If numel < 2, the bounds here might be COMPLETELY
        # disjoint with what can actually occur.  But this is fine:
        # remember, the hypothesis is that if your later code works
        # with N >= 2, it will work with N = 1 and N = 0.
        maxval = sys.maxsize - 1
        if not free_symbols(arg.numel()):
            # Don't upgrade the range if numel is less than two, since we then
            # have an empty range which makes things go explodey.  We also
            # don't allow for 2 because that would specialize the unbacked
            # SymInt to 2, which is also likely to be buggy.
            if arg.numel() >= 2:
                maxval = arg.numel()
        constrain_range(nnz, min=2, max=maxval)

        arg._nonzero_memo = nnz
        arg._nonzero_memo_vc = arg._version

    return arg.new_empty((arg.nonzero_memo, arg.dim()), dtype=torch.int64)


# NB: this must be ordered after local_scalar_dense
@register_op_impl(lambda func: torch.Tag.data_dependent_output in func.tags)
def data_dep(fake_mode, func, *args, **kwargs):
    raise DataDependentOutputException(func)


# Bool Indices get Expanded as Masks
# See: IndexingUtils.h:expandTensors
def check_no_bool_index_tensors(func, self, indices):
    for index in indices:
        if index is not None and index.dtype in (torch.bool, torch.uint8):
            raise DynamicOutputShapeException(func)


def run_and_return_new_tensor_of_input_device(fake_mode, func, args, kwargs):
    _, new_kwargs = normalize_function(
        func, args=args, kwargs=kwargs, normalize_to_only_use_kwargs=True
    )

    out_device = new_kwargs["input"].device
    with in_kernel_invocation_manager(fake_mode):
        out = func(*args, **kwargs)

    if out is new_kwargs["input"]:
        return out  # copy_
    return FakeTensor(fake_mode, out, out_device)


# Dont default to default device handling,
# Since op can take in non-zero sized cpu
# index tensors with cuda self
@register_op_impl(aten.index.Tensor)
def index_tensor(fake_mode, func, *args, **kwargs):
    from torch._meta_registrations import meta_index_Tensor

    _, new_kwargs = normalize_function(
        func, args=args, kwargs=kwargs, normalize_to_only_use_kwargs=True
    )

    out_device = new_kwargs["input"].device
    # ensure nonzero call goes to fake tensor
    with fake_mode:
        out = meta_index_Tensor(*args, **kwargs)
        return out.to(out_device)


# Can take mixed meta/non-meta arguments; the meta registration
# will roughly do the right thing even when given real devices
@register_op_impl(aten._embedding_bag.default)
def embedding_bag(fake_mode, func, *args, **kwargs):
    from torch._meta_registrations import meta_embedding_bag

    with fake_mode:
        return meta_embedding_bag(*args, **kwargs)


# takes in multiple-devices, dont default to default device handling
@register_op_impl(aten.index_put.default)
@register_op_impl(aten._unsafe_index_put.default)
@register_op_impl(aten.copy.default)
@register_op_impl(aten.copy_.default)
@register_op_impl(aten.slice_scatter.default)
def multi_device_op_default(fake_mode, func, *args, **kwargs):
    return run_and_return_new_tensor_of_input_device(fake_mode, func, args, kwargs)


# same with multi_device_op_default, but return the input
@register_op_impl(aten.index_put_.default)
@register_op_impl(aten.copy.out)
@register_op_impl(aten.slice_scatter.out)
def multi_device_op_out(fake_mode, func, *args, **kwargs):
    with in_kernel_invocation_manager(fake_mode):
        out = func(*args, **kwargs)

    _, new_kwargs = normalize_function(
        func, args=args, kwargs=kwargs, normalize_to_only_use_kwargs=True
    )

    return new_kwargs["input"]


@register_op_impl(lambda fn: fn in _device_not_kwarg_ops)
def nyi(fake_mode, func, *args, **kwargs):
    assert func not in _device_not_kwarg_ops, f"NYI: {func}"


@register_op_impl(
    lambda func: func in (aten.convolution.default, aten.convolution_backward.default)
)
def conv(fake_mode, func, *args, **kwargs):
    _, kwargs = normalize_function(
        func, args=args, kwargs=kwargs, normalize_to_only_use_kwargs=True
    )
    device = kwargs["input"].fake_device
    # need to re-enable mode so the tensors report fake device
    with fake_mode:
        # if the input is unsqueezed is done in Convolution.cpp we get segfault
        k = kwargs["weight"].ndim
        batch = kwargs["input"].shape[0]

        from torch.fx.experimental.symbolic_shapes import has_hint

        if not has_hint(batch):
            # TODO: We can make this a little more faithful with best effort
            # channels last detection (but only if it's statically obvious!)
            mem_fmt = None
        elif k == 3 and not kwargs["input"].is_mkldnn and not kwargs["input"].is_xpu:
            mem_fmt = None
        else:
            if func is aten.convolution.default:
                conv_backend = torch._C._select_conv_backend(**kwargs)
            else:
                conv_backend = torch._C._select_conv_backend(
                    kwargs["input"],
                    kwargs["weight"],
                    bias=None,
                    stride=kwargs["stride"],
                    padding=kwargs["padding"],
                    dilation=kwargs["dilation"],
                    transposed=kwargs["transposed"],
                    output_padding=kwargs["output_padding"],
                    groups=kwargs["groups"],
                    bias_sizes=kwargs["bias_sizes"],
                )
            mem_fmt = torch._C._conv_determine_backend_memory_format(
                kwargs["input"], kwargs["weight"], conv_backend
            )

    def convert(t, mem_fmt):
        if t is None:
            return t
        if mem_fmt is not None:
            t = t.to(memory_format=mem_fmt)
        return FakeTensor(fake_mode, t, device)

    with in_kernel_invocation_manager(fake_mode):
        out = func(**kwargs)

        if func is aten.convolution.default:
            return convert(out, mem_fmt)
        else:
            return (
                convert(out[0], mem_fmt),
                convert(out[1], mem_fmt),
                convert(out[2], None),
            )


FAST_OP_IMPLEMENTATIONS = {}


# Unlike register_op_impl, these don't do the slow iteration for
# run_impl_check, and these run BEFORE decompositions
def register_fast_op_impl(func: OpOverload):
    def impl_decorator(op_impl):
        FAST_OP_IMPLEMENTATIONS[func] = op_impl
        return op_impl

    return impl_decorator


# infer_size_impl in ExpandUtils
def infer_size(a, b):
    dimsA = len(a)
    dimsB = len(b)
    ndim = max(dimsA, dimsB)
    expandedSizes = [0] * ndim
    for i in range(ndim - 1, -1, -1):
        offset = ndim - 1 - i
        dimA = dimsA - 1 - offset
        dimB = dimsB - 1 - offset
        sizeA = a[dimA] if dimA >= 0 else 1
        sizeB = b[dimB] if dimB >= 0 else 1
        if not (sizeA == sizeB or sizeA == 1 or sizeB == 1):
            raise RuntimeError(
                f"The size of tensor a ({sizeA}) "
                f"must match the size of tensor b ({sizeB}) "
                f"at non-singleton dimension {i})"
            )
        expandedSizes[i] = sizeB if sizeA == 1 else sizeA
    return tuple(expandedSizes)


def make_fast_binary_impl(slow_ref):
    def fast_binary_impl(mode, *args, **kwargs):
        def slow(msg):
            count_label(f"slow {msg}")
            with mode:
                return slow_ref(*args, **kwargs)

        count_label("attempt fast")

        # Fast path (based off of TensorIterator fast path).
        # Unfortunately, there is no way to easily deduplicate
        # this with either the TensorIterator C++ implementation
        # (which we don't want to SymIntify, and also the algorithm
        # here is slightly different from TensorIterator to allow
        # for broadcasting), nor the PrimTorch implementation
        # (which does not actually implement a fast path.)

        operands = args

        # compute_shape
        has_scalars = False
        has_tensors = False
        final_shape = None
        for op in operands:
            shape = op.shape if isinstance(op, torch.Tensor) else ()
            if len(shape) == 0:
                has_scalars = True
            else:
                has_tensors = True
            if final_shape is None:
                final_shape = shape
            # TODO: Minor optimization: track if the shapes
            # were equal so you can skip the equality check
            # below if unnecessary
            final_shape = infer_size(final_shape, shape)
        assert final_shape is not None

        # Do some extra safety checks to see if the output
        # stride is obvious
        for op in operands:
            if isinstance(op, torch.Tensor) and op.shape == final_shape:
                break
        else:
            return slow("both tensors nontrivially broadcast")

        # compute_types
        cpu = torch.device("cpu")
        common_device = cpu
        common_dtype = None
        output_dtype = None
        has_different_input_dtypes = False
        for op in operands:
            if not isinstance(op, torch.Tensor):
                # Use elementwise_dtypes for the tricky case
                has_different_input_dtypes = True
                continue
            if common_device == cpu and not op.device.type == "cpu":
                common_device = op.device
            # Slightly simplified here as target_dtype cannot vary
            if common_dtype is None:
                common_dtype = op.dtype
            elif common_dtype != op.dtype:
                has_different_input_dtypes = True

        if has_different_input_dtypes:
            # compute promotion
            # TODO: we don't need the compute type
            _, common_dtype = elementwise_dtypes(
                *operands, type_promotion_kind=ELEMENTWISE_TYPE_PROMOTION_KIND.DEFAULT
            )

        # check all tensors on same device
        # cpu scalars are assumed allow
        current_cpu_scalars_on_non_cpu = 0
        max_cpu_scalars_on_non_cpu = 1  # hard coded atm
        for op in operands:
            if not isinstance(op, torch.Tensor):
                continue
            if common_device != cpu and op.dim() == 0 and op.device == cpu:
                if current_cpu_scalars_on_non_cpu >= max_cpu_scalars_on_non_cpu:
                    return slow("error")
                current_cpu_scalars_on_non_cpu += 1
            elif op.device != common_device:
                return slow("error")

        # compute_fast_setup_type
        is_contiguous = True
        is_channels_last = True
        # TODO: is_non-overlapping_and_dense (not bound from Python
        # no inplace, no out, everything defined
        for op in operands:
            if not isinstance(op, torch.Tensor):
                continue
            is_contiguous = is_contiguous and op.is_contiguous(
                memory_format=torch.contiguous_format
            )
            is_channels_last = is_channels_last and op.is_contiguous(
                memory_format=torch.channels_last
            )
        if is_contiguous:
            # do contiguous
            count_label("fast is_contiguous")
            return FakeTensor(
                mode,
                torch.empty(
                    final_shape,
                    dtype=common_dtype,
                    device="meta",
                    memory_format=torch.contiguous_format,
                ),
                device=common_device,
            )
        if is_channels_last:
            count_label("fast channels_last")
            # do channels last
            return FakeTensor(
                mode,
                torch.empty(
                    final_shape,
                    dtype=common_dtype,
                    device="meta",
                    memory_format=torch.channels_last,
                ),
                device=common_device,
            )

        return slow("no contiguity match")

    return fast_binary_impl


@functools.lru_cache(None)
def get_fast_op_impls():
    import torch._refs

    register_fast_op_impl(torch.ops.aten.add.Tensor)(
        make_fast_binary_impl(torch._refs.add)
    )
    register_fast_op_impl(torch.ops.aten.sub.Tensor)(
        make_fast_binary_impl(torch._refs.sub)
    )
    register_fast_op_impl(torch.ops.aten.mul.Tensor)(make_fast_binary_impl(torch._refs.mul))  # type: ignore[has-type]
    register_fast_op_impl(torch.ops.aten.div.Tensor)(
        make_fast_binary_impl(torch._refs.div)
    )
    return FAST_OP_IMPLEMENTATIONS


@functools.lru_cache(None)
def init_cuda_context():
    # Backward will error with cuda Fake Tensors if no cuda tensors have been initialized first
    if torch.cuda.is_available():
        torch.empty(1, device="cuda") if torch.version.hip is None else torch.zeros(
            1, device="cuda"
        )


@contextlib.contextmanager
def in_kernel_invocation_manager(fake_mode):
    # See: note [Fake Tensor Dispatch Keys]
    prev_in_kernel = fake_mode.in_kernel_invocation
    meta_in_tls = torch._C._meta_in_tls_dispatch_include()
    assert meta_in_tls == prev_in_kernel, f"{meta_in_tls}, {prev_in_kernel}"

    guard = torch._C._DisableTorchDispatch()  # type: ignore[attr-defined]
    fake_mode.in_kernel_invocation = True
    torch._C._set_meta_in_tls_dispatch_include(True)
    try:
        yield
    finally:
        fake_mode.in_kernel_invocation = prev_in_kernel
        torch._C._set_meta_in_tls_dispatch_include(prev_in_kernel)
        del guard


# Return if the function allows Python numbers to bind to Tensors
def should_allow_numbers_as_tensors(func: OpOverload):
    return torch._C._should_allow_numbers_as_tensors(
        func.name().split("::")[-1].split(".")[0]
    )


class FakeTensorConfig:
    debug = os.environ.get("TORCH_FAKE_TENSOR_DEBUG", False)


class FakeTensor(torch.Tensor):
    """
    Meta tensors give you the ability to run PyTorch code without having to
    actually do computation through tensors allocated on a `meta` device.
    Because the device is `meta`, meta tensors do not model device propagation.
    FakeTensor extends MetaTensors to also carry an additional `fake_device`
    which tracks devices that would have been used.
    """

    fake_device: torch.device
    fake_mode: "FakeTensorMode"
    constant: Optional[torch.Tensor]

    # This memorizes the unbacked SymInt representing the number of nonzero
    # elements in this tensor.  This is helpful if you do something like
    # x[mask] and y[mask]; mask.nonzero() gets repeatedly called and should
    # give a consistent unbacked SymInt.  It needs to be invalidated in the
    # same way constant is.
    # TODO: Generalize this as needed, e.g., into a trie of memos
    _nonzero_memo: Optional[torch.SymInt]
    _nonzero_memo_vc: Optional[int]

    @property
    def nonzero_memo(self):
        if self._nonzero_memo is None:
            return None
        # Version counter based tracking isn't 100% sound but it's close
        # enough
        if self._nonzero_memo_vc != self._version:
            self._nonzero_memo = None
            return None
        return self._nonzero_memo

    @property
    def device(self):
        if self.fake_mode.in_kernel_invocation:
            return torch.device("meta")
        else:
            return self.fake_device

    # Note: [Fake Tensor Dispatch Keys]
    # In order to model the behavior of device-specific autocast
    # and autograd logic, we update the dispatch keys of FakeTensors
    # to reflect their fake device. This includes the BackendComponent
    # (DispatchKey::Meta -> DispatchKey::CUDA), and also the BackendComponent
    # related Autocast and Autograd keys. __torch__dispatch__ sits below
    # Autocast and Autograd, and is only invoked when we are at the
    # kernel for the BackendComponent. Then, we add Meta to the
    # thread-local dispatch include set to hit the meta kernel
    # instead of the kernel of the BackendComponent for the fake device.
    # The `device_for_backend_keys` does that below

    @staticmethod
    def __new__(cls, fake_mode, elem, device, constant=None):
        self = torch.Tensor._make_subclass(
            cls,
            elem,
            elem.requires_grad,
            dispatch_device=True,
            device_for_backend_keys=device,
        )

        assert elem.device.type == "meta", elem.device.type
        device = device if isinstance(device, torch.device) else torch.device(device)
        # NB: it is fine, if a little confusing, for device to be meta
        # (we are faking a meta tensor in that case).  However, it often
        # indicates some sort of confusion (e.g., you accidentally passed
        # in a meta tensor when you should have passed in the real tensor).
        # So by default we disallow meta, and if you are working in a situation
        # where it is helpful (e.g., crossref testing) you can turn it back
        # on
        if not fake_mode.allow_meta:
            assert device.type != "meta"
        # normalize device.
        if device.type == "cuda":
            init_cuda_context()

        if (
            device.type in ["cuda", "hpu", torch._C._get_privateuse1_backend_name()]
            and device.index is None
        ):
            device = torch.device(
                f"{device.type}:{getattr(torch, device.type).current_device()}"
            )
        self.fake_device = device  # type: ignore[attr-defined]
        self.fake_mode = fake_mode  # type: ignore[attr-defined]
        self.constant = constant  # type: ignore[attr-defined]
        self._nonzero_memo = None  # type: ignore[attr-defined]
        self._nonzero_memo_vc = None  # type: ignore[attr-defined]

        if FakeTensorConfig.debug:
            import traceback

            self._debug_trace = traceback.extract_stack()  # type: ignore[attr-defined]
        return self

    # In some circumstances, a conventional torch.Tensor constructor
    # will get rewritten to call into FakeTensor.  We must provide an
    # __init__ method that can accept the Python interpreters initialization
    # in such a situation; we must also be able to handle direct fake
    # tensor construction via FakeTensor().
    #
    # In particular, the __init__ call will look funny in the following case:
    #
    #   with FakeTensorMode():
    #       x = torch.Tensor([1, 2, 3])
    #
    # this desugars into:
    #
    #   with FakeTensorMode():
    #       x = torch.Tensor.__new__([1, 2, 3])
    #       # NB: x is a fake tensor, because of the mode!
    #       x.__init__([1, 2, 3])  # not the normal fake tensor args!
    #
    def __init__(self, *args, **kwargs):
        super().__init__()

    @staticmethod
    def from_tensor(t, fake_mode):
        return fake_mode.from_tensor(t)

    @classmethod
    @count
    def __torch_dispatch__(cls, func, types, args=(), kwargs=None):
        # need to handle here to avoid infinite recursion
        # see [in_kernel_invocation]
        if func == torch.ops.prim.device.default:
            assert len(args) == 1 and isinstance(args[0], FakeTensor)
            if args[0].fake_mode.in_kernel_invocation:
                return torch.device("meta")
            else:
                return args[0].fake_device

        # Because fake mode can return NotImplemented (if it sees a subclass
        # it doesn't know how to deal with), this test here is important
        # because the next dispatch after a fake mode will attempt to use
        # subclasses of tensors to dispatch, and any FakeTensor arguments
        # will be considered eligible.
        unrecognized_types = [
            t for t in types if not issubclass(t, FakeTensor) and t is not torch.Tensor
        ]
        if unrecognized_types:
            not_implemented_log.debug(
                "FakeTensor unrecognized subclass(es): %s", unrecognized_types
            )
            return NotImplemented

        fake_mode = None
        for arg in itertools.chain(tree_flatten(args)[0], tree_flatten(kwargs)[0]):
            if isinstance(arg, FakeTensor):
                fake_mode = arg.fake_mode
                break

        assert fake_mode is not None

        # If the fake mode is already active, don't try to reapply it!
        # NotImplemented is the right thing to return here, because the
        # typical situation this can occur is if ProxyTensorMode returned a
        # NotImplemented because of a not implemented subclass; we may have
        # unluckily attempted to hit FakeTensor's dispatch first,
        # NotImplemented lets us keep chaining until we find the actual
        # subclass
        cur_stack = _get_current_dispatch_mode_stack()
        # NB: This must test for ANY fake tensor mode, because we want the
        # fake tensor mode to take precedence
        fake_modes_on_stack = [m for m in cur_stack if isinstance(m, FakeTensorMode)]
        if fake_modes_on_stack:
            not_implemented_log.debug(
                "FakeTensor mode already active: %s in %s",
                fake_modes_on_stack,
                cur_stack,
            )
            return NotImplemented

        with fake_mode:  # type: ignore[attr-defined]
            return func(*args, **kwargs)

    @staticmethod
    def _find_common_device(func, args, kwargs) -> Tuple[torch.device, bool]:
        # Returns: (common_device, has_scalar_only_inputs)

        # cpu - zero-dim tensors can be called in cuda kernels,
        # so overwrite the common_device if it the only existing
        # device comes from a cpu zero-dim tensor
        common_device = None
        has_scalar_only_inputs = False
        is_cpu_zero_dim = None

        def cpu_zero_dim(t):
            return t.device.type == "cpu" and t.dim() == 0

        def merge_devices(t):
            nonlocal common_device
            nonlocal is_cpu_zero_dim
            if not isinstance(t, FakeTensor):
                return

            if common_device is None:
                common_device = t.device
                is_cpu_zero_dim = cpu_zero_dim(t)
                return

            t_is_cpu_zero_dim = cpu_zero_dim(t)
            if t.device == common_device:
                if is_cpu_zero_dim:
                    is_cpu_zero_dim = t_is_cpu_zero_dim
                return

            # mismatching devices !
            # if current tensor is cpu 0 dim, defer to existing device
            if t_is_cpu_zero_dim:
                return

            # current device is from cpu 0 dim tensor, overwrite
            if is_cpu_zero_dim:
                common_device = t.device
                is_cpu_zero_dim = t_is_cpu_zero_dim
                return

            # mismatching devices of non-zero dim tensors, throw
            # This might be valid behavior and need to be explicitly modeled, e.g. reshape_as
            raise RuntimeError(
                f"Unhandled FakeTensor Device Propagation for {func}, found two different devices {common_device}, {t.device}"
            )

        tree_map(merge_devices, args)
        tree_map(merge_devices, kwargs)

        # some functions that allow Python numbers to bind to Tensors
        # if we have failed to find a device, and we're running one of these operators,
        # we must have scalar only inputs
        if should_allow_numbers_as_tensors(func) and common_device is None:
            # ops with scalar only inputs always have result on cpu
            has_scalar_only_inputs = True
            common_device = torch.device("cpu")

        assert common_device is not None, f"Could not find common device for {func}"

        return common_device, has_scalar_only_inputs

    __torch_function__ = torch._C._disabled_torch_function_impl


# We keep one instantiation of `fake_tensor_converter` active
# for the duration of `with FakeTensorMode()`.
# This allows accurate storage aliasing across invocation of
# different operators. While this will keep all freshly allocated
# tensors alive during `FakeTensorMode`, there will no be no
# new allocations of Tensors which have non-meta storage so
# memory should not significantly increase.


class FakeTensorMode(TorchDispatchMode):
    def __init__(
        self,
        *,
        allow_fallback_kernels=True,
        allow_non_fake_inputs=False,
        shape_env=None,
    ):
        log.debug("create_mode 0x%x", id(self))
        self.allow_fallback_kernels = allow_fallback_kernels
        self.fake_tensor_converter = FakeTensorConverter()

        import torch._functorch.config

        self.allow_meta = torch._functorch.config.fake_tensor_allow_meta

        # A flag that controls, whether we want to invoke ops on mix of
        # real weights/global variables and fake inputs
        self.allow_non_fake_inputs = allow_non_fake_inputs

        # [in_kernel_invocation]
        # when FakeTensor is invoked in user code, .device should return
        # the fake_device of the tensor so that code such as as `if x.is_cuda`
        # or torch.zeros([10, 10], device=x.device) continues to execute as if
        # the FakeTensor were real. However, within kernel execution, we return
        # the `Meta` device because all computation within the kernels should
        # behave as if the Tensors are on meta devices. Kernels should allocate
        # new tensors on meta devices, and checks like `is_meta` should return true.
        # within python refs, we always return the real device by defining
        # the device property
        self.in_kernel_invocation = False

        # True if we enter'ed and actually enabled fake tensor mode,
        # false if it was a no-op.  Not thread safe but neither is
        # in_kernel_invocation
        self.enter_stack: List[bool] = []

        self.shape_env = shape_env

        self.stack = "".join(traceback.format_stack())

    # Typically, there is only one fake tensor mode and you test for it by
    # doing an isinstance test.  However, in some situations, there might be
    # TWO fake tensor modes.  The canonical example of this is exporting
    # a fake model: there is an outer fake mode created by the user, and
    # an inner fake mode created by Dynamo.  The two phase process is required
    # because the outer fake mode typically won't have a ShapeEnv, even if
    # the user is interested in exporting with dynamic shapes (so the inner
    # fake mode will actually have a ShapeEnv and swap in symbolic sizes.)
    #
    # In this case, it's insufficient to test only one FakeTensor: you need
    # to distinguish between our fake tensor and other fake tensors.  That's
    # what this function does.
    def is_our_fake(self, t):
        return isinstance(t, FakeTensor) and t.fake_mode is self

    @count
    def __torch_dispatch__(self, func, types, args=(), kwargs=None):
        assert self not in _get_current_dispatch_mode_stack(), func
        try:
            return self.dispatch(func, types, args, kwargs)
        except TypeError:
            log.exception("fake tensor raised TypeError")
            raise

    # No-op if FakeTensorMode is already on the stack
    def __enter__(self):
        if self not in _get_current_dispatch_mode_stack():
            self.enter_stack.append(True)
            return super().__enter__()
        else:
            # no-op
            self.enter_stack.append(False)
            return self

    def __exit__(self, a, b, c):
        live = self.enter_stack.pop()
        if live:
            return super().__exit__(a, b, c)

    def dispatch(self, func, types, args=(), kwargs=None):
        kwargs = kwargs if kwargs else {}

        if func == torch.ops.prim.device.default:
            # NB: Don't use is_our_fake, just serve the fake information
            # as is.  Notice we don't use 'self'; we use args[0].fake_mode
            # because they may not be the same.  It would also be possible
            # to return NotImplemented here, in which case the FakeTensor
            # handler on args[0] would handle it, but we're being nice and
            # short-circuiting quickly.
            assert len(args) == 1 and isinstance(args[0], FakeTensor)
            if args[0].fake_mode.in_kernel_invocation:
                return torch.device("meta")
            else:
                return args[0].fake_device

        if log.getEffectiveLevel() <= logging.DEBUG:
            log.debug(
                "%sFakeTensorMode.__torch_dispatch__: %s", " " * RECURSION_COUNT, func
            )
            incr = IncrementRecursionCount()

        # Some attribute queries that can be serviced directly
        # See Note [is_coalesced is dispatched]
        if func in {
            torch.ops.aten.is_coalesced.default,
            torch.ops.aten.dense_dim.default,
            torch.ops.aten.sparse_dim.default,
        }:
            # NB: no_dispatch is ok here too, this func is very simple
            with in_kernel_invocation_manager(self):
                return func(*args, **kwargs)

        flat_arg_fake_tensors = [
            t
            for t in tree_flatten_only(FakeTensor, (args, kwargs))
            if self.is_our_fake(t)
        ]
        flat_symints = tree_flatten_only(torch.SymInt, (args, kwargs))
        has_symbolic_sizes = (
            any(i._has_symbolic_sizes_strides for i in flat_arg_fake_tensors)
            or len(flat_symints) > 0
        )

        converter = self.fake_tensor_converter

        # To constant propagate through these functions:
        # 1, If this is a lift, the input tensor is guaranteed to be a
        #    constant, so we keep a copy of the original argument along so
        #    we can query it if we're asked to item() it at some later point
        # 2, Some functions that allow Python numbers to bind to Tensors, e.g, torch.div
        if func in self.lift_fns or (
            should_allow_numbers_as_tensors(func)
            and not has_symbolic_sizes
            and not flat_arg_fake_tensors
        ):
            assert all(
                t.constant is not None for t in flat_arg_fake_tensors
            ), "f{func} should not have fake inputs without constants"
            const_args, const_kwargs = pytree.tree_map_only(
                FakeTensor,
                lambda t: t.constant if self.is_our_fake(t) else t,
                (args, kwargs),
            )
            out = func(*const_args, **const_kwargs)
            if type(out) is torch.Tensor and self.may_turn_const(out):
                # NB: not in_kernel_invocation_manager because we're doing real
                # compute here
                # NB: no_dispatch() here is VERY DANGEROUS (like, segfault
                # dangerous) if this is actually a wrapper subclass tensor,
                # therefore the exact type test above
                with no_dispatch():
                    out = out.clone()
                return converter(self, out, make_constant=True)

        # See [subclass inputs] below
        # NB: If you're seeing a mysterious infinite loop involving fake
        # tensor, it might be related to this line.  Though I'm not sure
        # how you'll know to read this comment, as this line won't show up
        # in the stack trace.
        unrecognized_types = self.check_for_subclass(args, kwargs)
        if unrecognized_types:
            not_implemented_log.debug(
                "FakeTensorMode unrecognized subclass(es): %s", unrecognized_types
            )
            return NotImplemented

        # if we are in the dispatch mode, we will enter this function even if the inputs
        # are not FakeTensors. For now, throw if any non-Fake Tensor inputs
        # and just support constructors.

        # this is generated from torch.tensor(), which does not use the
        # dispatcher, to allow wrapper subclasses to wrap the new tensor
        if func in self.lift_fns:
            assert (
                len(kwargs) == 0 and len(args) == 1 and type(args[0]) is torch.Tensor
            ), f"{args} {kwargs}"

            return converter(self, args[0])

        # Recompute flat_arg_fake_tensors here again in case some of the inputs
        # were real tensors and fakified in validate_and_convert_non_fake_tensors
        (
            args,
            kwargs,
            flat_arg_fake_tensors,
        ) = self.validate_and_convert_non_fake_tensors(func, converter, args, kwargs)

        # The current constant handling only support tracing systems
        # (aot autograd, torchdynamo) where each operation is run consecutively.
        # Because each operation is run in order, we can trace out and support
        # sequences like: x = torch.tensor(0.); y = x.add_(1)
        # Whenver a constant is written to but with inputs that cannot be evaluated
        # statically, such as random_(), we invalidate all constants that alias the input
        # We will rely on functionalization for use of fake tensors constants as persistent
        # objects on an FX Graph.

        # We dispatch size/stride/numel on the FakeTensor not its constant, so bail on inplace_view
        all_constant = all(e.constant is not None for e in flat_arg_fake_tensors)
        if (
            torch.Tag.nondeterministic_seeded not in func.tags
            and torch.Tag.inplace_view not in func.tags
            and all_constant
            and len(flat_arg_fake_tensors) != 0
            and not has_symbolic_sizes
        ):
            const_args, const_kwargs = pytree.tree_map_only(
                FakeTensor,
                lambda t: t.constant if self.is_our_fake(t) else t,
                (args, kwargs),
            )

            # NB: not in_kernel_invocation_manager(self) as we want to do REAL
            # compute
            with no_dispatch():
                out = func(*const_args, **const_kwargs)

            all_constant = pytree.tree_all_only(
                torch.Tensor, lambda t: self.may_turn_const(t), out
            )

            if all_constant:
                return pytree.tree_map_only(
                    torch.Tensor,
                    lambda t: converter(self, t, make_constant=True),
                    out,
                )

            # we weren't able to turn outputs to constants,
            # so invalidate all constants that might be aliases of the outputs
            for ten in tree_flatten_only(torch.Tensor, out):
                converter.invalidate_constant_aliases(ten)

        # we are falling through to running non constant tensors, any input constant that
        # is written to must be invalidated
        self.invalidate_written_to_constants(func, flat_arg_fake_tensors, args, kwargs)

        # Try for fastpath
        if has_symbolic_sizes:
            fast_impl = get_fast_op_impls().get(func)
            if fast_impl is not None:
                return fast_impl(self, *args, **kwargs)

        # If there's a Python meta, prefer that over the decomposition
        from torch._decomp import meta_table as meta_table

        if func not in meta_table and not self.cpp_meta_supports_symint(func):
            from torch._decomp import decomposition_table

            # Prefer Python decompositions over C++ ones
            if func in decomposition_table and (
                has_symbolic_sizes
                or (
                    # TODO: Remove these exclusions, so that we can remove
                    # this leg entirely
                    torch_decomp_decompositions(func)
                    and all(not e.is_sparse for e in flat_arg_fake_tensors)
                )
            ):
                with self:
                    return decomposition_table[func](*args, **kwargs)

            with self:
                # Decomposes CompositeImplicitAutograd ops
                r = func.decompose(*args, **kwargs)
                if r is not NotImplemented:
                    return r

        # prims already wrap FakeTensor inputs to FakeTensor outputs
        # and do device logic, we dont need do anything but run them
        # and ensure that Meta kernels are dispatched to (see)
        # Fake Tensor Dispatch Keys
        # TODO - we should be use the prim aten impl
        # TODO - fix prims complex ops
        if (
            "prims::" in func._schema.name
            and hasattr(func, "prim_meta_impl")
            and not stride_incorrect_op(func)
        ):
            with self:
                return func.prim_meta_impl(*args, **kwargs)

        # Users can register FakeTensor rules for custom operators
        # Call them if they exist.
        if func.name() in torch._custom_op.impl.global_registry:
            custom_op = torch._custom_op.impl.global_registry[func.name()]
            if custom_op is not None and custom_op._has_impl("abstract"):
                ctx = torch._custom_op.impl.AbstractImplCtx(self.shape_env, func)
                with torch._custom_op.impl.set_ctx_getter(lambda: ctx), self:
                    result = custom_op._get_impl("abstract").func(*args, **kwargs)
                    return result

        # special handling for funcs registered through `register_op_impl`,
        # e.g., manipulating args on constructor calls to construct meta tensors
        # and then afterwards wrapping them to a FakeTensor
        for run_impl_check, op_impl in op_implementations:
            if run_impl_check(func):
                op_impl_out = op_impl(self, func, *args, **kwargs)
                if op_impl_out != NotImplemented:
                    return op_impl_out

        def can_run_unsafe_fallback(func: OpOverload):
            if not self.allow_fallback_kernels:
                return False
            # It's OK to try the fallback for built-in ops (e.g. aten, prims)
            # because we control and test these but the fallback leads to unexpected behavior
            # in user-defined custom ops
            #
            # WARNING: DO NOT add any additional namespaces/operators here if they refer to operators
            # outside of the pytorch/pytorch library! Any pre-existing things here
            # are either in the pytorch/pytorch library or have been grandfathered in.
            # The fallback does not always work and MAY CRASH and emit unreadable error messages
            # so it should not be allowed by default.
            allowed_namespaces = {
                "debugprims",
                "prims",
                "aten",
                "xla",
                "vision",
                "torchtext",
                "torchaudio",
            }
            grandfathered_ops_FIXME = {
                "fbgemm::gmm",
            }
            return (
                func.namespace in allowed_namespaces
                or func.name() in grandfathered_ops_FIXME
            )

        def maybe_run_unsafe_fallback(error=None):
            # no meta kernel registered, fallback to kernel for the device
            if has_symbolic_sizes or not can_run_unsafe_fallback(func):
                raise UnsupportedOperatorException(func)
            if error is None:
                error = UnsupportedOperatorException(func)
            return run_fallback_kernel(self, func, args, kwargs, error)

        # Optimization: If there is no Meta kernel, it takes a surprisingly long
        # amount of time to catch the NotImplementedError, so we check it here.
        if not torch._C._dispatch_has_computed_kernel_for_dispatch_key(
            func.name(), "Meta"
        ):
            return maybe_run_unsafe_fallback()

        # run kernel registered to meta for func, which include
        # python meta registrations, prims, decomps, and c++ meta fns (structured kernels)
        # It's possible that the kernel will return NotImplementedError
        try:
            with in_kernel_invocation_manager(self):
                r = func(*args, **kwargs)
        except NotImplementedError as not_implemented_error:
            return maybe_run_unsafe_fallback(not_implemented_error)

        return self.wrap_meta_outputs_with_default_device_logic(r, func, args, kwargs)

    # [subclass inputs]
    # Suppose we enable fake tensor mode.  This means that fake tensor
    # mode will run first.  But what if we do an operation that
    # involves a tensor subclass that will desugar into normal tensor
    # operations?  Without returning NotImplemented, fake tensor mode will run first,
    # decide that a conversion was made (since there was a non fake
    # tensor argument), and report an error that converting non
    # fake tensor is not supported.  What we actually wanted to happen
    # was to give the subclass a chance to figure out what it wants to
    # before erroring out. Returning NotImplemented here allows this.
    def check_for_subclass(self, args, kwargs):
        def check(x):
            return (
                not isinstance(x, FakeTensor)
                and type(x) is not torch.Tensor
                and type(x) is not torch.nn.Parameter
            )

        return [
            type(x) for x in tree_flatten_only(torch.Tensor, (args, kwargs)) if check(x)
        ]

    def validate_and_convert_non_fake_tensors(self, func, converter, args, kwargs):
        """
        Checks if the list of tensors are fake tensors.
        If not, try to convert them to fake tensors.
        Returns the original args, kwargs, and a flattened list of (args, kwargs) that are fake tensors.
        """
        flat_arg_fake_tensors = []

        def validate(x):
            nonlocal flat_arg_fake_tensors
            if not self.is_our_fake(x):
                if torch.Tag.inplace_view in func.tags:
                    raise Exception(
                        f"Can't call metadata mutating ops on non-Fake Tensor inputs. Found in {render_call(func, args, kwargs)}"
                    )
                if not self.allow_non_fake_inputs:
                    if isinstance(x, FakeTensor) and x.fake_mode is not self:
                        raise AssertionError("Mixing fake modes NYI")
                    raise Exception(
                        f"Please convert all Tensors to FakeTensors first or instantiate FakeTensorMode "
                        f"with 'allow_non_fake_inputs'. Found in {render_call(func, args, kwargs)}"
                    )

                x = converter(self, x)

            flat_arg_fake_tensors.append(x)
            return x

        args, kwargs = tree_map_only(
            torch.Tensor,
            validate,
            (args, kwargs),
        )
        return args, kwargs, flat_arg_fake_tensors

    def wrap_meta_outputs_with_default_device_logic(self, r, func, args, kwargs):
        wrap = self.gen_wrap_fn(func, args, kwargs)

        # if device is specified, use that
        if kwargs.get("device", None):
            return tree_map(partial(wrap, device=kwargs["device"]), r)

        return tree_map(partial(wrap), r)

    def gen_wrap_fn(self, func, args, kwargs):
        converter = self.fake_tensor_converter

        # Lazily initialized, in case there are no tensor returns
        common_device = None
        has_scalar_only_inputs = False

        def wrap(e, device=None):
            nonlocal common_device
            nonlocal has_scalar_only_inputs

            if isinstance(e, torch.Tensor) and common_device is None:
                (
                    common_device,
                    has_scalar_only_inputs,
                ) = FakeTensor._find_common_device(func, args, kwargs)

            if self.is_our_fake(e):
                torch._check(
                    e.device == common_device,
                    lambda: f"FakeTensor is wrapped to wrong device, found {e.device}, expected {common_device}",
                )

            if (
                isinstance(e, torch.Tensor)
                and not self.is_our_fake(e)
                and converter is not None
            ):
                if has_scalar_only_inputs:
                    # Under FakeTensorMode, op accepts scalar only inputs, such as aten.add/sub/mul/div,
                    # returns a real scalar tensor on CPU. See TensorMeta() in _prims/__init__.py for details.
                    # We thus directly convert real tensor to fake tensor.
                    return converter(self, e)
                else:
                    return converter.from_meta_and_device(
                        self, e, device or common_device
                    )
            else:
                return e

        return wrap

    def cpp_meta_supports_symint(self, func):
        if torch.Tag.view_copy in func.tags:
            return True
        return func in [
            aten.empty.memory_format,
            aten.empty_strided.default,
            aten.as_strided_scatter.default,
            aten.as_strided.default,
            aten.as_strided_.default,
            aten.zeros.default,
            aten.detach.default,
            aten.view_as_real.default,
            aten.view_as_complex.default,
            aten.set_.source_Storage_storage_offset,
            aten._sparse_coo_tensor_with_dims_and_tensors.default,
        ]

    @property
    def lift_fns(self):
        return (aten.lift_fresh.default, aten.lift_fresh_copy.default)

    def may_turn_const(self, t):
        return (
            t.numel() <= CONSTANT_NUMEL_LIMIT
            and not t.is_sparse
            and not self.is_our_fake(t)
            and not t.device.type == "meta"
        )

    def invalidate_written_to_constants(
        self, func, flat_arg_fake_tensors, args, kwargs
    ):
        any_constant = any(e.constant is not None for e in flat_arg_fake_tensors)
        if any_constant and get_schema_info(func).is_mutable():
            schema_info = get_schema_info(func)
            _, new_kwargs = normalize_function(
                func, args=args, kwargs=kwargs, normalize_to_only_use_kwargs=True
            )
            for k, v in new_kwargs.items():
                k = k if (k != "input" or schema_info.has_argument(k)) else "self"
                if (
                    self.is_our_fake(v)
                    and schema_info.is_mutable(k)
                    and v.constant is not None
                ):
                    self.fake_tensor_converter.invalidate_constant_aliases(v.constant)

    def from_tensor(
        self,
        tensor,
        *,
        static_shapes=False,
        ignore_subclass=False,
        source: Optional[Source] = None,
        dynamic_dims: Optional[DimList[DimDynamic]] = None,
        constraint_dims: Optional[DimList[DimConstraint]] = None,
        # Setting this flag will force FakeTensorMode to return `None` if attempting to convert a tensor we have not
        # seen before.
        memoized_only=False,
    ):
        shape_env = self.shape_env
        if static_shapes:
            assert (
                dynamic_dims is None
            ), "cannot set both static_shapes and dynamic_dims"
            shape_env = None
        return self.fake_tensor_converter(
            self,
            tensor,
            shape_env=shape_env,
            ignore_subclass=ignore_subclass,
            source=source,
            dynamic_dims=dynamic_dims,
            constraint_dims=constraint_dims,
            memoized_only=memoized_only,
        )


# NB: returns fake tensors
def run_fallback_kernel(fake_mode, func, args, kwargs, orig_not_implemented_exception):
    # these should all be supported, just to be safe
    # avoid fallback for operators which inplace modify metadata
    # because the input fake tensors would be umodified
    if torch.Tag.inplace_view in func.tags:
        raise orig_not_implemented_exception

    inp_impls = {}

    # Don't use in_kernel_invocation_manager(fake_mode) as we want to do
    # REAL compute (not with meta device)
    with no_dispatch():

        def to_real_tensor(e):
            if fake_mode.is_our_fake(e):
                out = torch.zeros_like(e, device=e.fake_device)
                if e.is_sparse:
                    out._coalesced_(e.is_coalesced())
                inp_impls[id(out)] = e
                return out
            return e

        args = tree_map(to_real_tensor, args)
        kwargs = tree_map(to_real_tensor, kwargs)

        r = func(*args, **kwargs)

    tensor_impls = set()
    storages = set()

    for e in tree_flatten((args, kwargs))[0]:
        if isinstance(e, torch.Tensor):
            if not e.is_sparse:
                storages.add(e._typed_storage()._cdata)

    # TODO: also check metadata change on inputs
    # proper aliasing/metadata relationship between outputs and inputs will
    # not be set up, bc of conversion to device, unless we can reuse an
    # input impl
    for e in tree_flatten(r)[0]:
        if id(e) not in inp_impls and (
            isinstance(e, torch.Tensor)
            and not e.is_sparse
            and e._typed_storage()._cdata in storages
        ):
            raise orig_not_implemented_exception

    def map_out(e):
        if isinstance(e, torch.Tensor):
            if id(e) in inp_impls:
                return inp_impls[id(e)]
            else:
                return fake_mode.fake_tensor_converter(fake_mode, e)
        else:
            return e

    return tree_map(map_out, r)


# Just for use to allow copying a module to fake tensors,
# does not apply elsewhere
class FakeCopyMode(TorchFunctionMode):
    def __init__(self, fake_mode):
        self.fake_mode = fake_mode

    def __torch_function__(self, func, types, args=(), kwargs=None):
        kwargs = kwargs if kwargs else {}

        # clone will get called in Parameter deepcopy
        if func == torch._C._TensorBase.clone:
            return func(
                self.fake_mode.from_tensor(args[0], static_shapes=True), **kwargs
            )
        elif func == torch.Tensor.__deepcopy__:
            assert len(args) == 2 and len(kwargs) == 0
            tensor, memo = args

            if id(tensor) in memo:
                return memo[id(tensor)]

            out = self.fake_mode.from_tensor(tensor, static_shapes=True)
            memo[id(tensor)] = out
            return out
        else:
            with torch._C.DisableTorchFunctionSubclass():
                return func(*args, **kwargs)<|MERGE_RESOLUTION|>--- conflicted
+++ resolved
@@ -163,14 +163,9 @@
 def is_fake(x):
     if isinstance(x, FakeTensor):
         return True
-<<<<<<< HEAD
-    elif is_traceable_wrapper_subclass(x):
+    if is_traceable_wrapper_subclass(x):
         attrs, _ = type(x).__tensor_flatten__(x)
         flattened_tensors = [getattr(x, attr) for attr in attrs]
-=======
-    if is_traceable_wrapper_subclass(x):
-        flattened_tensors, _ = type(x).__tensor_flatten__(x)
->>>>>>> f939ece7
         # need to recurse because we could have nested subclasses
         all_fake = all(is_fake(x) for x in flattened_tensors)
         any_fake = any(is_fake(x) for x in flattened_tensors)
