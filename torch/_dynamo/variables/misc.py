--- conflicted
+++ resolved
@@ -7,33 +7,19 @@
 from typing import Dict, List
 
 import torch._C
-<<<<<<< HEAD
-from torch._guards import Guard, GuardSource
-
 from .. import config, variables
 from ..bytecode_transformation import create_call_function, create_instruction
 from ..exc import unimplemented
-from ..guards import GuardBuilder
-from ..source import AttrSource
-from ..utils import HAS_NUMPY_TORCH_INTEROP, identity, proxy_args_kwargs
-from .base import VariableTracker
-from .functions import (
-    NestedUserFunctionVariable,
-    UserFunctionVariable,
-    UserMethodVariable,
-    WrappedUserFunctionVariable,
-    WrappedUserMethodVariable,
+from ..source import AttrSource, ODictGetItemSource
+from ..utils import (
+    check_constant_args,
+    HAS_NUMPY_TORCH_INTEROP,
+    identity,
+    proxy_args_kwargs,
 )
-=======
-from .. import variables
-from ..bytecode_transformation import create_call_function, create_instruction
-from ..exc import unimplemented
-from ..source import AttrSource, ODictGetItemSource
-from ..utils import check_constant_args, identity, proxy_args_kwargs
 from .base import MutableLocal, VariableTracker
 from .functions import NestedUserFunctionVariable, UserFunctionVariable
 from .user_defined import UserDefinedObjectVariable
->>>>>>> 59908f9b
 
 
 class SuperVariable(VariableTracker):
