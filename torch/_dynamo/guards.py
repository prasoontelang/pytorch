--- conflicted
+++ resolved
@@ -46,7 +46,7 @@
 from . import config, convert_frame, mutation_guard
 from .eval_frame import set_guard_error_hook, set_guard_fail_hook
 from .exc import unimplemented
-from .source import TypeSource
+from .source import LocalSource, TypeSource
 from .types import GuardedCode, GuardFail, GuardFn  # noqa: F401
 from .utils import (
     dict_const_keys,
@@ -172,6 +172,7 @@
         self,
         id_ref: Callable[[Type[object]], str],
         source_ref: Callable[[Source], str],
+        lookup_weakrefs: Callable[[Type[object]], WeakIdRef],
         user_scope: Optional[Dict[str, object]],
         check_fn_manager: "CheckFunctionManager",
         *,
@@ -180,6 +181,7 @@
         self.local = local
         self.id_ref = id_ref
         self.source_ref = source_ref
+        self.lookup_weakrefs = lookup_weakrefs
         if user_scope:
             scope = {"L" if local else "G": user_scope}
         else:
@@ -410,11 +412,18 @@
         ref = self.arg_ref(guard)
         val = self.get(guard.name)
 
-        if guard.is_local():
-            # TODO(janimesh) - Attach a callback to clean up the CacheEntry
-            # after we make CacheEntry a doubly linked list in eval_frame.c and
-            # move CacheEntry formation to Python.
-            self.id_matched_objs[ref] = weakref.ref(val)
+        # Keep track of objects
+        if self.local and isinstance(guard.originating_source, LocalSource):
+            local_name = guard.originating_source.local_name
+            if local_name in self.scope["L"]:
+                # TODO(janimesh) - Attach a callback to clean up the CacheEntry
+                # after we make CacheEntry a doubly linked list in eval_frame.c and
+                # move CacheEntry formation to Python.
+                weak_id = self.lookup_weakrefs(val)
+                assert (
+                    weak_id is not None
+                ), "ID_MATCH is not called on the NN_MODULE guard"
+                self.id_matched_objs[local_name] = weak_id
 
         def setup_guard():
             assert istype(val.training, bool)
@@ -904,12 +913,18 @@
         local_builder = GuardBuilder(
             self.id_ref,
             source_ref,
+            self.lookup_weakrefs,
             combine_scopes(output_graph.global_scope, output_graph.local_scope),
             self,
             local=True,
         )
         global_builder = GuardBuilder(
-            self.id_ref, source_ref, output_graph.global_scope, self, local=False
+            self.id_ref,
+            source_ref,
+            self.lookup_weakrefs,
+            output_graph.global_scope,
+            self,
+            local=False,
         )
 
         # We need to transplant a copy here, because some guards
@@ -935,11 +950,7 @@
         self.check_fn = self.compile_check_fn(
             local_builder, global_builder, guards, guard_fail_fn
         )
-<<<<<<< HEAD
-        self._seen_ids.clear()
         self.check_fn.id_matched_objs = local_builder.id_matched_objs
-=======
->>>>>>> 0a2d1b60
 
     def compile_check_fn(
         self, local_builder, global_builder, guards_out, guard_fail_fn
@@ -1154,6 +1165,11 @@
             pass  # cannot weakref bool object
         return id(obj)
 
+    def lookup_weakrefs(self, obj):
+        if id(obj) in self._weakrefs:
+            return self._weakrefs[id(obj)]
+        return None
+
 
 def build_guard_function(code_parts, closure_args) -> Tuple[str, str]:
     from torch._inductor.utils import IndentedBuffer
