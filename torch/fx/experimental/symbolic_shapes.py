import torch
from typing import Set, Dict, List, Type, Optional, cast, Union
import sys
import builtins
import itertools
import operator
import math
import functools
import threading
from contextlib import contextmanager
from functools import lru_cache
import traceback
import collections
import textwrap
import logging

# NB: The sym_* functions are used via getattr() and must be imported here.
from torch import SymInt, SymFloat, SymBool, sym_not, sym_float, sym_int, sym_max, sym_min  # noqa: F401
from torch._guards import ShapeGuard, Source

SymTypes = (SymInt, SymFloat, SymBool)

log = logging.getLogger(__name__)

class GuardOnDataDependentSymNode(RuntimeError):
    pass

try:
    import sympy  # type: ignore[import]
    from sympy.printing.precedence import precedence  # type: ignore[import] # noqa: F401
    from sympy.printing.str import StrPrinter  # type: ignore[import]
    from sympy.core.logic import fuzzy_and, fuzzy_or  # type: ignore[import]
    HAS_SYMPY = True
except ImportError:
    HAS_SYMPY = False

aten = torch._ops.ops.aten  # type: ignore[has-type]

__all__ = [
    "has_symbolic_sizes_strides", "create_contiguous", "ShapeEnv",
    "SymDispatchMode", "FloorDiv", "guard_int", "guard_float", "guard_scalar", "wrap_node",
    "method_to_operator", "hint_int", "SYMPY_INTERP",
]

SYM_FUNCTION_MODE = None

# We don't bother with the metaclass as all of the dispatching logic happens
# entirely from Python
#
# Didn't bother with ancestors for now, unlikely to have multiple modes for
# symints right now


# SymDispatchMode gets invoked whenever an operation is processed on
# a PySymInt.  When this occurs, you get called at __sym_dispatch__
# with the operation in question.  This is symmetric to TorchDispatchMode
# but with some caveats:
#
#   - In TorchDispatchMode, you get the same arguments as what a user
#     invoked your API with; e.g., if you call torch.ops.aten.foo(a, b),
#     you get (a, b) as args to your call.  In SymDispatchMode, if
#     you call a + b (where a and b are SymInts), you will get
#     (a.node, b.node) as your args (these are PySymInts)
#
#   - SymInt/PySymInt don't have FX proxy support (unlike, e.g., Tensor).
#     So you have to manually call Tracer/create_node to write into
#     the graph.  See ProxySymDispatchMode for an example
#
class SymDispatchMode:
    def __sym_dispatch__(self, func, types, args, kwargs):
        raise NotImplementedError()

    def __enter__(self):
        global SYM_FUNCTION_MODE
        old = SYM_FUNCTION_MODE
        if hasattr(self, "inner"):
            raise RuntimeError(f"{self} has already been used as a mode. Please use a fresh version")
        else:
            self.inner = old
        SYM_FUNCTION_MODE = self
        return self

    def __exit__(self, exc_type, exc_val, exc_tb):
        global SYM_FUNCTION_MODE
        SYM_FUNCTION_MODE = self.inner

def has_symbolic_sizes_strides(elem):
    return elem._has_symbolic_sizes_strides

def create_contiguous(shape):
    strides = [1]
    for dim in reversed(shape[:-1]):
        strides.append(dim * strides[-1])
    return list(reversed(strides))

def _handle_sym_dispatch(func, args, kwargs):
    global SYM_FUNCTION_MODE
    mode = SYM_FUNCTION_MODE
    assert mode
    SYM_FUNCTION_MODE = mode.inner
    try:
        # TODO: properly compute types
        types: List[Type] = []
        return mode.__sym_dispatch__(func, types, args, kwargs)
    finally:
        SYM_FUNCTION_MODE = mode

def hint_int(a):
    if isinstance(a, torch.SymInt):
        return a.node.require_hint()
    assert type(a) is int, a
    return a

def guard_scalar(a):
    if isinstance(a, (SymBool, bool)):
        return guard_bool(a)
    elif isinstance(a, (SymInt, int)):
        return guard_int(a)
    elif isinstance(a, (SymFloat, float)):
        return guard_float(a)
    else:
        raise AssertionError(f"unrecognized scalar {a}")

def guard_bool(a):
    if isinstance(a, SymBool):
        return a.node.guard_bool("", 0)  # NB: uses Python backtrace
    assert type(a) is bool, a
    return a

def guard_int(a):
    if isinstance(a, SymInt):
        return a.node.guard_int("", 0)  # NB: uses Python backtrace
    assert type(a) is int, a
    return a

def guard_float(a):
    if isinstance(a, SymFloat):
        return a.node.guard_float("", 0)  # NB: uses Python backtrace
    assert isinstance(a, float), a
    return a

# Drop in replacement for math.sqrt
def sym_sqrt(a):
    if hasattr(a, '__sym_sqrt__'):
        return a.__sym_sqrt__()
    return math.sqrt(a)

def to_node(self, num):
    if isinstance(num, SymTypes):
        return num.node
    elif type(num) is bool:
        return self.wrap_bool(num)
    elif type(num) is int:
        return self.wrap_int(num)
    elif type(num) is float:
        return self.wrap_float(num)
    else:
        # NotImplemented is important so that Python tries the
        # other magic method
        return NotImplemented

# Given a GraphModule, return all the FakeTensors for all the placeholders
def fx_placeholder_vals(gm):
    return [n.meta['val'] for n in gm.graph.nodes if n.op == "placeholder"]

def fx_placeholder_targets(gm):
    return [n.target for n in gm.graph.nodes if n.op == "placeholder"]

# Given a GraphModule and arguments to run it with, evaluate that the guards
# for its associated ShapeEnv are satisfied by the passed arguments.  This
# WILL check for duck sizing.
def eval_guards(gm, *args):
    return gm.shape_env.evaluate_guards_for_args(fx_placeholder_vals(gm), args)

def bind_symbols(gm, *args):
    return gm.shape_env.bind_symbols(fx_placeholder_vals(gm), args)

# TODO: An incomplete list
# 1. Set variables to be equal when we do equality
# 2. Specialize on 0/1 when we do subtraction
class SymNode:
    """
    This is a type erased SymInt/SymFloat which we use to do actual operations.
    End users don't touch this.  Magic methods are NOT defined on this object.
    """
    def __init__(self, expr, shape_env, pytype, hint: Optional[Union[int, float]], constant=None):
        self._expr = expr
        self.shape_env = shape_env
        self.pytype = pytype
        # What's the difference between hint and constant?
        #
        # - A constant is known to be invariant across invocations of the model;
        #   it will always be this value.  We only really know this when we
        #   encounter an honest-to-goodness literal (when wrapping it into
        #   a SymNode, we set constant.)  Most of the time, constant is None
        #
        # - A hint is a *particular* value from the particular run we are
        #   tracing, but it may vary the next time around.  It's useful to
        #   keep this around, as if we need a concrete value from a SymNode,
        #   we will return the hint and guard on the expression that produced
        #   it giving the same hint next time around.  The hint is not
        #   guaranteed to be set either: if you have an unbacked SymNode,
        #   there won't be any hint; it was the result of some tensor-dependent
        #   computation, but we don't know what it actually is because we
        #   haven't actually run the tensor computation.
        #
        # hint_expr is only set if we don't have a hint.  When it is set, it
        # contains the expression which contains the unbacked symnodes that,
        # if constrained, would allow this expression to be hinted again.
        if hint is None:
            self._hint_expr = self.expr.xreplace(shape_env.var_to_val)
            self._hint = None
            self._update_hint()  # check if the replacement actually was enough
        else:
            self._hint_expr = None
            self._hint = hint
        self.constant: Optional[Union[int, float, bool]] = constant

    @property
    def expr(self):
        self._update_expr()
        return self._expr

    # Check if we have replacements hint_expr that would allow us to
    # simplify it into a hint
    def _update_hint(self):
        if self._hint_expr.free_symbols <= self.shape_env.replacements.keys():
            self._hint = self.pytype(self.shape_env.replace(self._hint_expr))
            self._hint_expr = None

    @property
    def hint(self):
        if self._hint is None:
            self._update_hint()
        return self._hint

    def has_hint(self):
        return self._hint is not None

    def require_hint(self):
        if self._hint is None:
            self._update_hint()
            if self._hint is None:
                raise self.shape_env._make_data_dependent_error(self._hint_expr)
            else:
                return self._hint
        else:
            return self._hint

    def _update_expr(self):
        self._expr = self.shape_env.replace(self._expr)

    def is_int(self):
        return self.pytype is int

    def is_float(self):
        return self.pytype is float

    def is_bool(self):
        return self.pytype is bool

    def wrap_int(self, num):
        assert type(num) is int
        return SymNode(sympy.Integer(num), self.shape_env, int, num, constant=num)

    def wrap_float(self, num):
        assert type(num) is float
        return SymNode(sympy.Float(num), self.shape_env, float, num, constant=num)

    def wrap_bool(self, num):
        assert type(num) is bool
        return SymNode(sympy.true if num else sympy.false, self.shape_env, bool, num, constant=num)

    def clone(self):
        return self

    def str(self):
        return f"{self.expr}"

    def __str__(self):
        return self.str()

    def __repr__(self):
        return self.str()

    # These methods call the metaprogrammed methods, they're hand written
    # here so we get good stack traces
    def add(self, other) -> "SymNode":  # noqa: F811
        return self._add(other)  # type: ignore[attr-defined]

    def sub(self, other) -> "SymNode":  # noqa: F811
        return self._sub(other)  # type: ignore[attr-defined]

    def mul(self, other) -> "SymNode":  # noqa: F811
        return self._mul(other)  # type: ignore[attr-defined]

    def mod(self, other) -> "SymNode":  # noqa: F811
        return self._mod(other)  # type: ignore[attr-defined]

    def pow(self, other) -> "SymNode":  # noqa: F811
        return self._pow(other)  # type: ignore[attr-defined]

    def and_(self, other) -> "SymNode":  # noqa: F811
        return self._and_(other)  # type: ignore[attr-defined]

    def or_(self, other) -> "SymNode":  # noqa: F811
        return self._or_(other)  # type: ignore[attr-defined]

    def truediv(self, other) -> "SymNode":  # noqa: F811
        return self._truediv(other)  # type: ignore[attr-defined]

    def floordiv(self, other) -> "SymNode":  # noqa: F811
        return self._floordiv(other)  # type: ignore[attr-defined]

    def sym_not(self) -> "SymNode":  # noqa: F811
        return self._sym_not()  # type: ignore[attr-defined]

    def eq(self, other) -> "SymNode":  # noqa: F811
        return self._eq(other)  # type: ignore[attr-defined]

    def ne(self, other) -> "SymNode":  # noqa: F811
        return self._ne(other)  # type: ignore[attr-defined]

    def gt(self, other) -> "SymNode":  # noqa: F811
        return self._gt(other)  # type: ignore[attr-defined]

    def lt(self, other) -> "SymNode":  # noqa: F811
        return self._lt(other)  # type: ignore[attr-defined]

    def le(self, other) -> "SymNode":  # noqa: F811
        return self._le(other)  # type: ignore[attr-defined]

    def ge(self, other) -> "SymNode":  # noqa: F811
        return self._ge(other)  # type: ignore[attr-defined]

    def floor(self) -> "SymNode":  # noqa: F811
        return self._floor()  # type: ignore[attr-defined]

    def sym_float(self) -> "SymNode":  # noqa: F811
        return self._sym_float()  # type: ignore[attr-defined]

    def ceil(self) -> "SymNode":  # noqa: F811
        return self._ceil()  # type: ignore[attr-defined]

    def neg(self) -> "SymNode":  # noqa: F811
        return self._neg()  # type: ignore[attr-defined]

    def sym_min(self, other) -> "SymNode":  # noqa: F811
        return self._sym_min(other)  # type: ignore[attr-defined]

    def sym_max(self, other) -> "SymNode":  # noqa: F811
        return self._sym_max(other)  # type: ignore[attr-defined]

    def sym_sqrt(self) -> "SymNode":  # noqa: F811
        return self._sym_sqrt()  # type: ignore[attr-defined]

    def is_contiguous(self, sizes, strides) -> "SymNode":  # noqa: F811
        return self._is_contiguous(sizes, strides)  # type: ignore[attr-defined]

    def is_channels_last_contiguous_2d(self, sizes, strides) -> "SymNode":  # noqa: F811
        return self._is_channels_last_contiguous_2d(sizes, strides)  # type: ignore[attr-defined]

    def is_channels_last_contiguous_3d(self, sizes, strides) -> "SymNode":  # noqa: F811
        return self._is_channels_last_contiguous_3d(sizes, strides)  # type: ignore[attr-defined]

    def is_channels_last_strides_2d(self, sizes, strides) -> "SymNode":  # noqa: F811
        return self._is_channels_last_strides_2d(sizes, strides)  # type: ignore[attr-defined]

    def is_channels_last_strides_3d(self, sizes, strides) -> "SymNode":  # noqa: F811
        return self._is_channels_last_strides_3d(sizes, strides)  # type: ignore[attr-defined]

    def is_non_overlapping_and_dense_indicator(self, sizes, strides) -> "SymNode":  # noqa: F811
        return self._is_non_overlapping_and_dense_indicator(sizes, strides)  # type: ignore[attr-defined]

    # Make C++ happy
    def sym_or(self, other):  # noqa: F811
        return self.or_(other)

    def sym_and(self, other):  # noqa: F811
        return self.and_(other)

    # Today we error on calling int on a symbolic shape, as this is a very accessible footgun.
    def int_(self):
        if len(self.expr.free_symbols) == 0:
            return int(self.expr)
        raise RuntimeError(f"Trying to extract a concrete int out of a symbolic int {self.expr}")

    # You can manually trigger a guard with this function
    def guard_int(self, file, line):
        # TODO: use the file/line for some useful diagnostic on why a
        # guard occurred
        r = self.shape_env.evaluate_expr(self.expr, self.hint)
        try:
            return int(r)
        except Exception:
            log.warn(f"Failed to convert to int: {r}")
            raise

    def guard_float(self, file, line):
        # TODO: use the file/line for some useful diagnostic on why a
        # guard occurred
        r = self.shape_env.evaluate_expr(self.expr, self.hint)
        try:
            return float(r)
        except Exception:
            log.warn(f"Failed to convert to float: {r}")
            raise

    def guard_bool(self, file, line):
        # TODO: use the file/line for some useful diagnostic on why a
        # guard occurred
        r = self.shape_env.evaluate_expr(self.expr, self.hint)
        try:
            return bool(r)
        except Exception:
            log.warn(f"Failed to convert to bool: {r}")
            raise

    def bool_(self):
        return self.guard_bool("", 0)


if HAS_SYMPY:
    # Overloaded to be compatible with regular Python.
    # https://github.com/pytorch/pytorch/issues/90900
    class Pow(sympy.Function):
        @classmethod
        def eval(cls, base, exp):
            if exp.is_zero:
                return sympy.Integer(1)
            elif base.is_zero and exp < 0:
                raise ZeroDivisionError(f"{base} cannot be raised to a negative power")
            else:
                return base ** exp

    # Overloaded to be compatible with regular Python.
    # https://github.com/pytorch/pytorch/issues/90900
    class TrueDiv(sympy.Function):
        @classmethod
        def eval(cls, base, divisor):
            if divisor.is_zero:
                raise ZeroDivisionError("division by zero")
            else:
                return base / divisor

    class FloorDiv(sympy.Function):
        """
        We maintain this so that:
        1. We can use divisibility guards to simplify FloorDiv(a, b) to a / b.
        2. Printing out the expression is nicer (compared to say, representing a//b as (a - a % b) / b)
        """
        nargs = (2,)
        precedence = 50  # precedence of mul  # noqa: F811

        # Default return type for SymPy assumptions.
        # https://docs.sympy.org/latest/guides/assumptions.html#implementing-assumptions-handlers
        is_real = True

        @property
        def base(self):
            return self.args[0]

        @property
        def divisor(self):
            return self.args[1]

        def _sympystr(self, printer):
            base = printer.parenthesize(self.base, self.precedence)
            divisor = printer.parenthesize(self.divisor, self.precedence)
            return f"{base}//{divisor}"

        # SymPy assumptions based on argument types.
        def _eval_is_real(self):
            return fuzzy_or([self.base.is_real, self.divisor.is_real])

        def _eval_is_integer(self):
            return fuzzy_and([self.base.is_integer, self.divisor.is_integer])

        # Automatic evaluation.
        # https://docs.sympy.org/latest/guides/custom-functions.html#best-practices-for-eval
        @classmethod
        def eval(cls, base, divisor):
            def check_supported_type(x):
                if (x.is_integer is False and x.is_real is False and x.is_complex) or x.is_Boolean:
                    raise TypeError(
                        f"unsupported operand type(s) for //: "
                        f"'{type(base).__name__}' and '{type(divisor).__name__}'"
                        f", expected integer or real")

            check_supported_type(base)
            check_supported_type(divisor)

            # We don't provide the same error message as in Python because SymPy
            # makes it difficult to check the types.
            if divisor.is_zero:
                raise ZeroDivisionError("division by zero")

            if base.is_zero:
                return sympy.S.Zero
            if base.is_integer and divisor == 1:
                return base
            if base.is_real and divisor == 1:
                return sympy.floor(base)
            if isinstance(base, sympy.Integer) and isinstance(divisor, sympy.Integer):
                return base // divisor
            if isinstance(base, (sympy.Integer, sympy.Float)) and isinstance(divisor, (sympy.Integer, sympy.Float)):
                return sympy.floor(base / divisor)
            if isinstance(base, FloorDiv):
                return FloorDiv(base.args[0], base.args[1] * divisor)

            if isinstance(base, sympy.Add):
                for a in base.args:
                    gcd = sympy.gcd(a, divisor)
                    if gcd == divisor:
                        return FloorDiv(base - a, divisor) + a / gcd

            gcd = sympy.gcd(base, divisor)
            if gcd != 1:
                return FloorDiv(
                    sympy.simplify(base / gcd), sympy.simplify(divisor / gcd)
                )

    class IsNonOverlappingAndDenseIndicator(sympy.Function):
        is_integer = True

        @classmethod
        def eval(cls, *args):
            assert len(args) % 2 == 0
            if all(isinstance(a, sympy.Integer) for a in args):
                dim = len(args) // 2
                sizes = args[0:dim]
                strides = args[dim:]
                return int(eval_is_non_overlapping_and_dense(
                    [int(s) for s in sizes],
                    [int(s) for s in strides]
                ))
            return None

<<<<<<< HEAD
    IndicatorTypes = (IsNonOverlappingAndDenseIndicator,)

=======
>>>>>>> 1a076715
@lru_cache(256)
def safe_expand(r):
    if hasattr(r, 'expand'):
        try:
            return sympy.expand(r)
        except RecursionError:
            log.warning(f"RecursionError in sympy.expand({r})")
            return r
    else:
        return r

# Methods that have a `__foo__` as well as `__rfoo__`
reflectable_magic_methods = {
    'add': lambda a, b: a + b,
    'sub': lambda a, b: a - b,
    'mul': lambda a, b: a * b,
    'mod': lambda a, b: a % b,
    'pow': lambda a, b: Pow(a, b),
    'and': lambda a, b: a & b,
    'or': lambda a, b: a | b,
    'truediv': lambda a, b: TrueDiv(a, b),
    'floordiv': lambda a, b: FloorDiv(a, b),
}


def error():
    raise AssertionError("shouldn't be hit")


magic_methods = {
    **reflectable_magic_methods,
    'sym_not': lambda a: ~a,
    'eq': lambda a, b: sympy.Eq(a, b),
    'ne': lambda a, b: sympy.Ne(a, b),
    'gt': lambda a, b: sympy.Gt(a, b),
    'lt': lambda a, b: sympy.Lt(a, b),
    'le': lambda a, b: sympy.Le(a, b),
    'ge': lambda a, b: sympy.Ge(a, b),
    'floor': lambda a: sympy.floor(a),
    'sym_float': lambda a: a,  # Cannot use sympy.Float(a) here, coz it expects python literals
    'sym_int': lambda a: error(),
    'ceil': lambda a: sympy.ceiling(a),
    'neg': lambda a: -a,
    'sym_min': lambda a, b: sympy.Min(a, b),
    'sym_max': lambda a, b: sympy.Max(a, b),
    'sym_sqrt': lambda a: sympy.sqrt(a),
}

sizes_strides_methods = {
<<<<<<< HEAD
    # TODO: These could also be done with indicators, maybe it is better
    # for reasoning to do it that way
    'is_contiguous': lambda sizes, strides: sympy_is_contiguous(sizes, strides),
    'is_channels_last_contiguous_2d': lambda sizes, strides: sympy_is_channels_last_contiguous_2d(sizes, strides),
    'is_channels_last_contiguous_3d': lambda sizes, strides: sympy_is_channels_last_contiguous_3d(sizes, strides),
    'is_channels_last_strides_2d': lambda sizes, strides: sympy_is_channels_last_strides_2d(sizes, strides),
    'is_channels_last_strides_3d': lambda sizes, strides: sympy_is_channels_last_strides_3d(sizes, strides),
    'is_non_overlapping_and_dense_indicator': lambda sizes, strides: IsNonOverlappingAndDenseIndicator(*sizes, *strides),
=======
    'is_non_overlapping_and_dense': lambda *args: IsNonOverlappingAndDenseIndicator(*args),
>>>>>>> 1a076715
}

alternate_impl_if_hinted_methods = {
    "sym_min": builtins.min,
    "sym_max": builtins.max,
}

def sympy_is_contiguous_generic(sizes, strides, dim_order):
    dim = len(sizes)

    if len(dim_order) != dim:
        return sympy.false

    is_contiguous = sympy.true
    z = sympy.Integer(1)
    # Contiguous if the strides make sense (or the dim is size 1)
    for d in dim_order:
        is_contiguous &= sympy.Eq(sizes[d], sympy.Integer(1)) | sympy.Eq(strides[d], z)
        z *= sizes[d]
    # OR if any size is zero
    for d in range(dim):
        is_contiguous |= sympy.Eq(sizes[d], sympy.Integer(0))
    return is_contiguous

def sympy_is_contiguous(sizes, strides):
    dim = len(sizes)
    return sympy_is_contiguous_generic(sizes, strides, list(range(dim - 1, -1, -1)))

# NB: There is a TODO in C++ to allow omitting the batch dim.  If that
# happens you will need to refactor this

def sympy_is_channels_last_contiguous_2d(sizes, strides):
    return sympy_is_contiguous_generic(sizes, strides, [1, 3, 2, 0])

def sympy_is_channels_last_contiguous_3d(sizes, strides):
    return sympy_is_contiguous_generic(sizes, strides, [1, 4, 3, 2, 0])

def sympy_is_channels_last_strides_generic(sizes, strides, dim_order):
    dim = len(sizes)

    if dim != len(dim_order):
        return sympy.false

    m = sympy.Integer(0)
    r = sympy.true

    # special case for trivial C dimension. default to NCHW
    r &= sympy.Ne(strides[1], 0)

    for d in dim_order:
        r &= sympy.Ne(sizes[d], 0) & (strides[d] >= m)
        # Fallback to NCHW as default layout for ambiguous cases
        # This is the flaw of implicit memory_format from strides.
        # N111 tensor with identical strides for size 1 dimension;
        # Two cases could lead us here:
        # a. N111 contiguous Tensor ([N,1,1,1]@[1,1,1,1])
        # b. N11W contiguous Tensor sliced on the W-dimension.
        # ([N,1,1,1]@[W,W,W,W])
        if d == 0:
            r &= sympy.Ne(m, strides[1])
        # This is necessary to:
        # 1. distinguish the memory_format of N1H1;
        #     [H, 1, 1, 1] channels_last stride
        #     [H, H, 1, 1] contiguous stride
        # 2. permutation of 1C1W:
        #     [1, C, 1, H]@[HC, H, H, 1] transpose(1, 3)
        #     [1, H, 1, C]@[HC, 1, H, H] shouldn't be identified as
        #     channels_last
        m = strides[d] * sympy.Max(sizes[d], 1)

    return r

def sympy_is_channels_last_strides_2d(sizes, strides):
    return sympy_is_channels_last_strides_generic(sizes, strides, [1, 3, 2, 0])

def sympy_is_channels_last_strides_3d(sizes, strides):
    return sympy_is_channels_last_strides_generic(sizes, strides, [1, 4, 3, 2, 0])

# TODO: Deduplicate this with torch/_prims_common/__init__.py
def eval_is_non_overlapping_and_dense(sizes, strides):
<<<<<<< HEAD
    return int(guard_bool(_eval_is_non_overlapping_and_dense(sizes, strides)))

def _eval_is_non_overlapping_and_dense(sizes, strides):
=======
>>>>>>> 1a076715
    dim = len(sizes)

    # Short-circuits for tensors of rank one, which are
    # non-overlapping and "dense" if their stride is one
    # or it is a 0/1 element tensor
    if dim == 1:
        return strides[0] == 1 or sizes[0] < 2

    # Checks that there exists a permutation of the strides s.t. the tensor would be contiguous
    # Sorts (length, stride) pairs by stride
    lengths_and_strides = sorted(
        zip(sizes, strides), key=operator.itemgetter(1)
    )

    # Unlike the C++ code, we don't move the 0/1 size dimensions to the
    # end.  So we have to keep going for this code.
    expected_stride = 1
    for length, stride in lengths_and_strides:

        if length == 1:
            continue

        if stride != expected_stride:
            return False

        expected_stride *= length

    return True

def is_non_overlapping_and_dense(sizes, strides):
    base = None
    for s in itertools.chain(sizes, strides):
        if isinstance(s, SymInt):
            base = s
            break

    assert base is not None
    return wrap_node(base.node.is_non_overlapping_and_dense(
        [to_node(base.node, s) for s in sizes],
        [to_node(base.node, s) for s in strides],
    ))

unary_magic_methods = {
    'sym_float',
    'sym_int',
    'ceil',
    'floor',
    'neg',
    'sym_sqrt',
    'sym_not',
}

bool_magic_methods = {"and", "or", "sym_not"}

magic_methods_on_math = {"ceil", "floor"}
magic_methods_on_submodule = {"sym_float", "sym_int", "sym_sqrt", "sym_min", "sym_max", "sym_not"}
magic_methods_on_operator_with_trailing_underscore = {"and", "or"}

def method_to_operator(method):
    if method in magic_methods_on_operator_with_trailing_underscore:
        method_attr = f"{method}_"
    else:
        method_attr = method
    if method in magic_methods_on_submodule:
        op = getattr(torch.fx.experimental.symbolic_shapes, method_attr)
    elif method in magic_methods_on_math:
        op = getattr(math, method_attr)
    else:
        op = getattr(operator, method_attr)
    return op

SYMPY_INTERP = {
    'Eq': operator.eq,
    'Ne': operator.ne,
    'Gt': operator.gt,
    'Lt': operator.lt,
    'Le': operator.le,
    'Ge': operator.ge,
    'Min': min,
    'Max': max,
    'Mod': operator.mod,
    'FloorDiv': operator.floordiv,
    'TrueDiv': operator.truediv,
<<<<<<< HEAD
    'IsNonOverlappingAndDenseIndicator': eval_is_non_overlapping_and_dense,
=======
>>>>>>> 1a076715
    'floor': math.floor,
    'ceiling': math.ceil,
}

always_float_magic_methods = {"truediv", "sym_float", "sym_sqrt", "pow"}
always_int_magic_methods = {"ceil", "floor", "sym_int"}
always_bool_magic_methods = {"eq", "ne", "gt", "lt", "le", "ge", "and", "or", "sym_not", "is_non_overlapping_and_dense"}

def wrap_node(x):
    # TODO: let C++ also take advantage of this
    if isinstance(x, SymNode) and x.constant is not None:
        return x.constant
    if x.is_int():
        return SymInt(x)
    elif x.is_float():
        return SymFloat(x)
    elif x.is_bool():
        return SymBool(x)
    else:
        raise AssertionError(f"unrecognized return type {x}")

def _make_node_magic(method, func):
    func = lru_cache(256)(func)

    if method in magic_methods_on_operator_with_trailing_underscore:
        method_attr = f"{method}_"
    else:
        method_attr = method

    def binary_magic_impl(self, other):
        op = method_to_operator(method)

        out_hint = None
        if self.hint is not None and other.hint is not None:
            out_hint = op(self.hint, other.hint)

        alternate_impl = alternate_impl_if_hinted_methods.get(method)
        if alternate_impl and out_hint is not None:
            return to_node(self, alternate_impl(wrap_node(self), wrap_node(other)))

        if SYM_FUNCTION_MODE:
            return to_node(self, _handle_sym_dispatch(op, (wrap_node(self), wrap_node(other)), {}))
        assert isinstance(other, SymNode)
        other_expr = other.expr
        # TODO: consider constant prop here
        expr = self.shape_env.replace(self.expr)
        other_expr = self.shape_env.replace(other_expr)
        try:
            out = func(expr, other_expr)
        except Exception:
            log.warning(f"failed to eval {method}({expr}, {other_expr})")
            raise
        out = safe_expand(out)
        pytype: Type
        # This is not strictly correct. In Python, a**b may return complex when
        # a < 0 and b is a float: (-1)**2.1. Same for sympy.sqrt(-3.14). This
        # returns a float while both arguments are ints: 2**(-1). Also, max and
        # min do not type promote. To avoid having data-dependent control flow
        # here, we just set the type to float if one of the args is a float. In
        # case of a type mismatch, we assume that it will be detected during
        # evaluation.
        if method in always_float_magic_methods:
            pytype = float
        elif method in always_bool_magic_methods:
            pytype = bool
        elif self.pytype is float or other.pytype is float:
            pytype = float
        else:
            pytype = self.pytype

        return SymNode(out, self.shape_env, pytype, out_hint)

    def unary_magic_impl(self):
        op = method_to_operator(method)
        if SYM_FUNCTION_MODE:
            return to_node(self, _handle_sym_dispatch(op, (wrap_node(self),), {}))
        # TODO: consider constant prop here
        expr = self.shape_env.replace(self.expr)

        # Attempt some extra simplification on SymInt
        if method == "sym_int":
            out = None
            if isinstance(expr, sympy.Mul):
                aa = expr.args
                if len(aa) == 2 and isinstance(aa[0], sympy.Float) and aa[1].is_integer:
                    coef = sympy.Integer(aa[0])
                    if aa[0] == coef:  # structural equality test
                        out = coef * aa[1]
            # If we can't short circuit, do the old guard-y implementation
            if out is None:
                positive = self.shape_env.evaluate_expr(expr > 0)
                if positive:
                    out = sympy.floor(expr)
                else:
                    out = sympy.ceiling(expr)

        # Do the regular evaluation otherwise
        else:
            try:
                out = func(expr)
            except Exception:
                log.warning(f"failed to eval {method}({expr})")
                raise

        out_hint = None
        if self.hint is not None:
            out_hint = op(self.hint)
        out = safe_expand(out)
        pytype: Type
        if method in always_int_magic_methods:
            pytype = int
        elif method in always_float_magic_methods:
            pytype = float
        else:
            pytype = self.pytype

        return SymNode(out, self.shape_env, pytype, out_hint)

    if method in unary_magic_methods:
        setattr(SymNode, f"_{method_attr}", unary_magic_impl)
    else:
        setattr(SymNode, f"_{method_attr}", binary_magic_impl)

def _make_node_sizes_strides(method, func):
    # NB: don't LRU cache, lots of arguments

    def sizes_strides_impl(self, sizes, strides):
        op = getattr(sys.modules[__name__], method)
        if SYM_FUNCTION_MODE:
<<<<<<< HEAD
            return to_node(self,
                _handle_sym_dispatch(
                    op,
                    ([wrap_node(s) for s in sizes], [wrap_node(s) for s in strides]),
                    {}
                )
            )
        size_exprs = [s.expr for s in sizes]
        stride_exprs = [s.expr for s in strides]
        try:
            out = func(size_exprs, stride_exprs)
        except Exception:
            log.warning(f"failed to eval {method}({size_exprs}, {stride_exprs})")
            raise
        # bool is never expandable

        size_hints = []
        out_hint = None
        for s in sizes:
=======
            r = _handle_sym_dispatch(op, ([wrap_node(s) for s in sizes], [wrap_node(s) for s in strides]), {})
            assert isinstance(r, SymBool), type(r)
            return r.node
        size_exprs = [s.expr for s in sizes]
        stride_exprs = [s.expr for s in strides]
        try:
            out = func(*size_exprs, *stride_exprs)
        except Exception:
            log.warning(f"failed to eval {method}(*{size_exprs}, *{stride_exprs})")
            raise
        hints = []
        out_hint = None
        for s in itertools.chain(sizes, strides):
>>>>>>> 1a076715
            if s.hint is None:
                break
            size_hints.append(s.hint)
        else:
<<<<<<< HEAD
            stride_hints = []
            for s in strides:
                if s.hint is None:
                    break
                stride_hints.append(s.hint)
            else:
                out_hint = op(size_hints, stride_hints)

        # NB: This is the indicator function, not the actual bool!
        if method.endswith("_indicator"):
            pytype = int
        else:
            pytype = bool
        return SymNode(out, self.shape_env, pytype, out_hint)
=======
            out_hint = op(*hints)
        # bool is never expandable
        return SymNode(sympy.Eq(out, 1), self.shape_env, bool, out_hint)
>>>>>>> 1a076715

    setattr(SymNode, f"_{method}", sizes_strides_impl)

    # TODO: This is technically hotpath, but in the ideal end state
    # guards on this will resolve at a higher level so you never
    # spend time in this code
    def sizes_strides_user(sizes, strides):
        for a in itertools.chain(sizes, strides):
            if isinstance(a, SymInt):
                return wrap_node(getattr(a.node, method)(
                    [to_node(a.node, b) for b in sizes],
                    [to_node(a.node, b) for b in strides],
                ))
        if method == "is_non_overlapping_and_dense_indicator":
            return eval_is_non_overlapping_and_dense(sizes, strides)
        else:
            # TODO: this is an awful implementation
            return bool(func(
                [sympy.sympify(a) for a in sizes],
                [sympy.sympify(a) for a in strides],
            ))

    # Skip for is_non_overlapping_and_dense_indicator
    if not hasattr(sys.modules[__name__], method):
        setattr(sys.modules[__name__], method, sizes_strides_user)

for method, func in magic_methods.items():
    _make_node_magic(method, func)

for method, func in sizes_strides_methods.items():
    _make_node_sizes_strides(method, func)

def _make_user_magic(method, user_type):
    # User magic takes care of wrapping the other operand into a node,
    # so that our internal logic can assume everything is nodes

    if method in magic_methods_on_operator_with_trailing_underscore:
        method_attr = f"{method}_"
    else:
        method_attr = method

    def unary_magic_impl(self):
        return wrap_node(getattr(self.node, method_attr)())

    def binary_magic_impl(self, other):
        other_node = to_node(self.node, other)
        if other_node is NotImplemented:
            return NotImplemented
        return wrap_node(getattr(self.node, method_attr)(other_node))

    def rbinary_magic_impl(self, other):
        other_node = to_node(self.node, other)
        if other_node is NotImplemented:
            return NotImplemented
        return wrap_node(getattr(other_node, method_attr)(self.node))

    if method in unary_magic_methods:
        setattr(user_type, f"__{method}__", unary_magic_impl)
    else:
        setattr(user_type, f"__{method}__", binary_magic_impl)
        if method in reflectable_magic_methods:
            setattr(user_type, f"__r{method}__", rbinary_magic_impl)

for method, func in magic_methods.items():
    if method in bool_magic_methods:
        _make_user_magic(method, SymBool)
    else:
        _make_user_magic(method, SymInt)
        _make_user_magic(method, SymFloat)

del method
del func

def _lru_cache(fn, maxsize=None):
    """
    Wrapper around lru_cache that clears when new info about shapes has been
    updated.

    Use lru_cache if the output is always the same, regardless of the
    constraints we know now (i.e. evaluate_expr)

    Use _lru_cache otherwise.
    """
    fn_cache = lru_cache(maxsize)(fn)
    prior_key = None

    @functools.wraps(fn)
    def wrapper(self, *args, **kwargs):
        nonlocal prior_key
        if prior_key != self._get_key():
            prior_key = self._get_key()
            fn_cache.cache_clear()
        return fn_cache(self, *args, **kwargs)

    wrapper.cache_info = fn_cache.cache_info  # type: ignore[attr-defined]
    return wrapper


if HAS_SYMPY:
    # This stub exists so we can easily add metadata to sympy symbols
    # NB: This inherits from Dummy, not Symbol, because Symbols with the same
    # name get interned.  This is bad for us as we want the metadata
    # to vary across different invocations and not leak.
    class Symbol(sympy.Dummy):
        __slots__: List[str] = ['sources', 'stack']
        sources: List[Source]
        stack: Optional[str]

        def __new__(cls, *args, **kwargs):
            self = super().__new__(cls, *args, **kwargs)
            self.sources = []
            self.stack = None
            return self


    class ShapeGuardPrinter(StrPrinter):
        def __init__(
            self,
            symbol_to_source,
            source_ref,
        ):
            super().__init__()
            self.symbol_to_source = symbol_to_source
            self.source_ref = source_ref

        def _print_Symbol(self, expr) -> str:
            assert isinstance(expr, Symbol), str(type(expr))
            assert expr in self.symbol_to_source, (
                f"{expr} (could be from {[s.name() for s in expr.sources]}) "
                f"not in {self.symbol_to_source}"
            )
            return self.source_ref(self.symbol_to_source[expr][0])


TLS = threading.local()


class ShapeEnv:
    def __init__(self):
        self.guards: List[ShapeGuard] = []
        # Maps symbolic ints to their original concrete values
        # Currently populated from tensors
        self.var_to_val: Dict["sympy.Symbol", "sympy.Integer"] = {}
        # Maps from sympy ints to expressions representing them
        # Populated from equality guards (i.e. a.shape[0] == b.shape[0])
        self.replacements: Dict["sympy.Symbol", "sympy.Expr"] = {}  #
        # Set holds a % b expressions that evaluate to 0.
        self.divisible: Set["sympy.Expr"] = set()
        # Duck-shaping says that if two input tensors have the same size,
        # they get assigned the same symbolic variable
        self.val_to_var: Dict[int, "sympy.Expr"] = {0: sympy.Integer(0), 1: sympy.Integer(1)}
        self.unbacked_symfloat_counter = itertools.count()
        self.unbacked_symint_counter = itertools.count()
        # A bunch of facts involving unbacked symints that we can
        # attempt replacements with.  This is very dumb and should
        # be replaced with a proper entailment mechanism.
        #
        # The dictionary is indexed in the following way.  Suppose you have
        # a replacement s0 + s1 to e2.  We arbitrarily pick a symbol in
        # the source expression and place this substitution in the list of
        # that key; e.g., {s0: (s0 + s1, e2)}.  We will only attempt this
        # substitution if s0 is present in the guard we're attempting to
        # evaluate.  The choice of key is arbitrary, since we will check
        # for both s0 and s1 substitutions if s0 + s1 is in the key.
        self.expr_subs: Dict["sympy.Symbol", List[Tuple["sympy.Expr", "sympy.Expr"]]] = collections.defaultdict(list)

    def _suppress_guards_tls(self):
        return getattr(TLS, "suppress_guards", False)

    @contextmanager
    def suppress_guards(self):
        TLS.suppress_guards = True
        try:
            yield
        finally:
            TLS.suppress_guards = False

    def _get_key(self):
        """
        Defines the current "state" of the guards we've accumulated in this ShapeEnv.
        Determines when we need to invalidate our cache
        """
        return (len(self.replacements), len(self.divisible))

    def create_symbolic_sizes_strides_storage_offset(self, ex: torch.Tensor, source: Source):
        """
        Returns a list of symbolic sizes and strides for the given tensor.
        We try our best to express stride in terms of the sizes, so as to not
        introduce new symbolic variables.
        """
        from torch._dynamo.source import TensorPropertySource, TensorProperty

        size = [
            self.create_symbol(
                val, TensorPropertySource(source, TensorProperty.SIZE, i)
            ) for i, val in enumerate(ex.size())
        ]
        stride: List[Optional[sympy.Expr]] = [None] * len(size)
        for i, val in enumerate(ex.stride()):
            if val in (0, 1):
                stride[i] = sympy.Integer(val)
        while any(x is None for x in stride):
            candidates = {
                ex.size(i) * ex.stride()[i]: size[i] * stride[i]
                for i in range(len(size))
                if stride[i] is not None and ex.stride()[i] >= 0
            }
            # iterate over unbound strides in sorted order
            val_list = sorted(
                [(ex.stride()[i], i) for i in range(len(stride)) if stride[i] is None]
            )
            for _, i in val_list:
                if stride[i] is None and ex.stride()[i] in candidates:
                    stride[i] = candidates[ex.stride()[i]]
                    candidates[ex.size(i) * ex.stride()[i]] = size[i] * stride[i]
            if any(x is None for x in stride):
                # bind the smallest unbound stride to a new variable
                val, i = min(
                    [
                        (ex.stride()[i], i)
                        for i in range(len(stride))
                        if stride[i] is None
                    ]
                )
                stride[i] = self.create_symbol(
                    val,
                    TensorPropertySource(source, TensorProperty.STRIDE, i)
                )
        assert all(x is not None for x in stride)
        sym_size = [self.create_symintnode(i, hint=hint) for i, hint in zip(size, ex.size())]
        sym_stride = []
        for i, stride_expr in enumerate(stride):
            # NB: Don't duck size the stride; instead use the expression
            # we computed
            assert stride_expr is not None
            sym_stride.append(self.create_symintnode(stride_expr, hint=ex.stride(i)))
        sym_storage_offset = self.create_symintnode(self.create_symbol(
            ex.storage_offset(),
            TensorPropertySource(source, TensorProperty.STORAGE_OFFSET)
        ), hint=ex.storage_offset())
        return sym_size, sym_stride, sym_storage_offset

    # If you know what the current hint value of the SymInt to be created
    # is, pass it into hint.  Otherwise, pass None and we will make our best
    # guess
    def create_symintnode(self, sym: "sympy.Expr", *, hint: Optional[int]):
        return SymInt(SymNode(sym, self, int, hint))

    def create_unbacked_symfloat(self):
        symbol = Symbol(f"f{next(self.unbacked_symfloat_counter)}")
        symbol.stack = ''.join(traceback.format_list(traceback.extract_stack()[:-1]))
        return SymFloat(SymNode(symbol, self, float, None))

    def create_unbacked_symint(self):
        symbol = Symbol(f"i{next(self.unbacked_symint_counter)}", integer=True)
        symbol.stack = ''.join(traceback.format_list(traceback.extract_stack()[:-1]))
        return SymInt(SymNode(symbol, self, int, None))

    # This is guaranteed to return a symbol or its negation is a sympy.Symbol,
    # but there may be a replacement that allows it to be immediately
    # simplified
    def create_symbol(self, val: int, source: Source) -> "sympy.Expr":
        assert isinstance(source, Source), f"{type(source)} {source}"

        if not HAS_SYMPY:
            raise RuntimeError("Need sympy installed to create symbolic shapes")

        if val < 0:
            from torch._dynamo.source import NegateSource
            return -self.create_symbol(-val, NegateSource(source))

        # Now attempt to duck size this value
        # TODO: Use site has to duck size
        # TODO: Do this duck sizing lazily later

        # Create a duck sized int if necessary
        if val not in self.val_to_var:
            sympy_expr = Symbol(f"s{len(self.var_to_val)}", positive=True, integer=True)
            self.var_to_val[sympy_expr] = sympy.Integer(val)
            self.val_to_var[val] = sympy_expr

        # This implements duck-shaping: input sizes that match are assigned
        # the same symint
        r = self.duck_int(val)
        if isinstance(r, Symbol):
            r.sources.append(source)
        return r

    # Given a concrete integer value, return the duck sized symbol associated
    # with it; e.g., suppose we already have a tensor of size 3 in scope,
    # which was assigned s3, then shape_env.duck_int(3) we will get back s3.
    # This has some pretty tricky preconditions associated with it, so if
    # you are in a binding context, you probably wanted create_symbol instead.
    def duck_int(self, val):
        assert val in self.val_to_var, (
            "Direct call to duck_int MUST only duck size an integer values "
            "that have already produced by inputs (allocated "
            "by create_symbol), or we risk being unable to instantiate the "
            "symbolic variable later.  However, at time of this call "
            f"val={val} was not duck sized.  Bound duck sized integers: "
            f"{list(self.val_to_var.keys())}"
        )
        return self.val_to_var[val]

    # Generates a list of guards strings which, when evaluated in a context that
    # defines tensors for all the sources, returns True or False depending
    # on if the guards in the list evaluated to True or not.  Primarily used by Dynamo,
    # but this is also helpful for manual testing of guards (see
    # evaluate_guards_for_args)
    #
    # For convenience in testing, a source is allowed to be a str,
    # in which case we will assume it is a LocalSource
    #
    # simplified lets you omit duck sizing, equality and 0/1 guards.
    # This is useful for testing when you don't care about the boilerplate
    # guards, and it may be helpful for user output too (be careful though;
    # some equality guards are nontrivial!  It would be nice to get simplified
    # output to print them too)
    def produce_guards(self, placeholders, sources,
                       source_ref=lambda n: n.name(), *, simplified=False) -> List[str]:
        # It took a lot of sweat to figure out the algorithm here.  Let's
        # explain how it works.
        #
        # The ShapeEnv lifecycle looks something like this:
        #
        # - For each input, you either generate a fresh Sympy symbol (s0) to
        #   represent its value (a binding site), or you reuse some
        #   preexisting symbol or expression, skipping the symbol allocation
        #   (e.g., duck sizing to a preexisting symbol, or expressing a
        #   stride as a multiplication of a separate stride and size.)
        #   Naively, you might expect to bind a fresh Sympy symbol for
        #   every input, but this is fairly wasteful as most of these
        #   symbols immediately simplify away, and if you don't eagerly
        #   specialize, e.g., 0/1 symbols, you end up with very complicated
        #   expressions that are not optimizable in practice.
        #
        # - You perform some compute on these symbols, occasionally
        #   introducing guards on boolean expressions on these symbols.
        #   In particular, whenever we guard on equality (_maybe_guard_eq),
        #   we can simplify shapes; e.g., when s0 == s1 * 2, we can now
        #   replace all occurrences of s0 with s1 * 2.  Sometimes, a
        #   boolean expression evaluation doesn't introduce a guard, as
        #   the guard is already entailed by the simplifications we have
        #   applied.
        #
        # - In the end, you have a bunch of replacements (saying how to
        #   simplify shapes) and a bunch of guards (all the equality guards
        #   are trivial, because they're covered by the replacements).
        #
        # From the ShapeEnv, we must generate a Python expression that, when
        # evaluated on a set of inputs, tells us whether or not these boolean
        # expressions would have evaluated in the same way.  However,
        # we cannot easily compute this, as we elide recording boolean
        # expressions when we think they are vacuously true.  Thus, we seek
        # an approximation: we must generate an expression, if true, would have
        # produced an "equivalent" ShapeEnv, which would answer guard
        # expressions in the same way.
        #
        # Our notion of equivalence is a bit subtle.  For example, consider
        # the ShapeEnv created from an input of size (5, 4) versus (4, 4)
        # (no other guards.)  Duck sizing would generate (s0, s1) in the first
        # case but (s0, s0) in the second.  We do NOT assume that size
        # variables are disjoint; so in fact a graph that assumes the input
        # could be (s0, s1) subsumes (s0, s0) (setting s0 == s1), but not
        # vice versa.  However, consider an analogous case (1,) versus (2,).
        # Duck sizing generates (1,) and (s0,); the (s0,) graph does NOT
        # subsume the (1,) graph because we assume that any size variables
        # is NOT 0/1 (and make simplifications according to this; e.g., if
        # we queried s0 == 0, we would immediately return False without
        # returning a guard.)
        #
        # So, it is perhaps easier to flip things on their head: the guard
        # expressions we generate here say what simplifications are valid,
        # and what are not.  Below, we explain each of the guard expressions
        # we generate

        # TODO: Make this more efficient by binding all the size/stride/offsets
        # to locals before performing tests on them.

        from torch._dynamo.source import NegateSource, TensorPropertySource, TensorProperty

        # Actual codegen must be delayed as we don't necessarily know what
        # the symbol mapping is
        input_guards = []

        symbol_to_source = collections.defaultdict(list)

        # How do we know what the value of s0 is?  Fresh variables can only be
        # bound by inputs, so there MUST be some other input which binds the
        # variable.  If there is no such input, this is an error in our
        # system.  We record where all symbols come from, to help you diagnose
        # why those symbols didn't occur.
        #
        # In fact, generally speaking it is only possible for the "outermost"
        # user of a ShapeEnv to evaluate the guards, because some inputs may
        # not be available to inner levels.  For example, Dynamo can guard on
        # tensors that never actually become graph arguments (they are
        # pruned).  In this case, only Dynamo knows about these arguments.
        def track_symint(source, val):
            if isinstance(val, SymInt):
                s = val.node.expr

                if isinstance(s, sympy.Symbol):
                    symbol_to_source[s].append(source)
                elif isinstance(-s, sympy.Symbol):
                    symbol_to_source[-s].append(NegateSource(source))

                input_guards.append((source, s))
            else:
                input_guards.append((source, sympy.Integer(val)))

        for t, source in zip(placeholders, sources):
            if isinstance(source, str):
                from torch._dynamo.source import LocalSource
                source = LocalSource(source)
            assert isinstance(source, Source)
            if t is None:
                continue
            if isinstance(t, SymInt):
                track_symint(source, t)
                continue
            assert isinstance(t, torch.Tensor)
            for i, s in enumerate(t.size()):
                track_symint(TensorPropertySource(source, TensorProperty.SIZE, i), s)
            for i, s in enumerate(t.stride()):
                track_symint(TensorPropertySource(source, TensorProperty.STRIDE, i), s)
            track_symint(TensorPropertySource(source, TensorProperty.STORAGE_OFFSET), t.storage_offset())

        exprs = []

        # 1. Every input must equal the final simplified symbolic expression
        #    stored on the placeholder.  Given a placeholder (s0*2, s1),
        #    if we have an input (2, 3), we must show s0*2 == 2 and s1 == 3.
        #    This does a lot of work: it covers duck sizing and equality guards.
        if not simplified:
            for source, expr in input_guards:
                # Small optimization
                if (
                    isinstance(expr, Symbol) and
                    expr in symbol_to_source and
                    source == symbol_to_source[expr][0]
                ):
                    continue
                sexpr = ShapeGuardPrinter(symbol_to_source, source_ref).doprint(expr)
                exprs.append(f"{source_ref(source)} == {sexpr}")

        # 2. Every guard must evaluate to True (but remember many guards
        #    like s0 == s1*2 because trivial due to simplification)
        for g, tb in self.guards:
            if self._maybe_evaluate_static(g) is not None:
                continue
            g = self.simplify(g)
            try:
                exprs.append(ShapeGuardPrinter(symbol_to_source, source_ref).doprint(g))
            except Exception:
                log.warning(f"Failing guard allocated at: \n{tb}")
                raise

        # 3. Every symbol must not be equal to 0/1
        if not simplified:
            for sources in symbol_to_source.values():
                assert sources
                # We must assert that each symbol is not zero or one, as we make
                # negative inferences on shape variables
                exprs.append(f"{source_ref(sources[0])} != 0 and {source_ref(sources[0])} != 1")

        return exprs

    def evaluate_guards_for_args(self, placeholders, args):
        from torch._dynamo.source import GlobalSource
        arg_names = [f"t{i}" for i in range(len(args))]
        guards = self.produce_guards(placeholders, [GlobalSource(a) for a in arg_names])
        if guards:
            code = " and ".join(guards)
            return eval(code, {}, dict(zip(arg_names, args)))
        return True

    def bind_symbols(self, placeholders, args):
        # Given a paired list of placeholders (fake tensors with
        # symbolic sizes) and concrete arguments (regular tensors
        # with real sizes), returns a dictionary mapping each
        # symbol to its real value.  So for example, if you
        # have a placeholder with size (s0, s1), binding
        # (2, 4) to it will give you {s0: 2, s1: 4}.  This is
        # not guaranteed to bind ALL symbols in the ShapeEnv;
        # we can't bind a symbol if it doesn't occur in any placeholder,
        # and symbols that already have replacements won't get bindings.

        # This is a little duplicative with evaluate_guards but
        # it's different enough that it seemed cleanest to make
        # another copy.  This assumes the guards are already checked,
        # though if it's cheap we'll check for shenanigans
        bindings: Dict[sympy.Symbol, int] = {}

        def bind_symint(arg, val):
            if isinstance(val, SymInt):
                s = val.node.expr

                if isinstance(s, sympy.Symbol):
                    if s in bindings:
                        assert bindings[s] == arg, f"{bindings[s]} != {arg}"
                    else:
                        bindings[s] = arg
                elif isinstance(-s, sympy.Symbol):
                    if -s in bindings:
                        assert bindings[-s] == -arg, f"{bindings[-s]} != {-arg}"
                    else:
                        bindings[-s] = -arg

        for t, arg in zip(placeholders, args):
            if t is None:
                continue
            if isinstance(t, SymInt):
                bind_symint(arg, t)
                continue
            assert isinstance(t, torch.Tensor)
            for i, s in enumerate(t.size()):
                bind_symint(arg.size(i), s)
            for i, s in enumerate(t.stride()):
                bind_symint(arg.stride(i), s)
            bind_symint(arg.storage_offset(), t.storage_offset())

        return bindings

    def get_nontrivial_guards(self):
        return [self.simplify(guard.expr) for guard in self.guards if self._maybe_evaluate_static(guard.expr) is None]

    def format_guards(self, verbose=False):
        def format_tb(tb):
            if not verbose:
                return ""
            return f"\n   Guarded at:\n{textwrap.indent(tb, '   ')}"

        return '\n'.join(f" - {guard.expr}{format_tb(guard.stack)}" for guard in self.guards)

    def get_shape_groups(self):
        shape_groups = collections.defaultdict(list)
        for k, v in self.replacements.items():
            shape_groups[v].append(k)
        return shape_groups

    @_lru_cache
    def _maybe_evaluate_static(self, expr: "sympy.Expr") -> "Optional[sympy.Expr]":
        """
        Tries to evaluate expr without introducing guards
        """
        expr = self.simplify(expr)
        # Simplifies assuming that shape vars > 1 (since we cache on 0/1 shape values)
        symbols = list(expr.free_symbols)
        new_shape_env = {
            k: sympy.Symbol(f"shape_{idx}", positive=True, integer=True) + 1
            for idx, k in enumerate(symbols)
            # Do not assume unbacked symints are > 1
            if k in self.var_to_val
        }
        new_expr = expr.xreplace(new_shape_env)
        floor_div_replace = {}
        for atom in new_expr.atoms(FloorDiv):
            floor_div_replace[atom] = sympy.floor(atom.args[0] / atom.args[1])
        new_expr = safe_expand(new_expr.xreplace(floor_div_replace))
        if len(list(new_expr.free_symbols)) == 0:
            return new_expr

        # Attempt expr_subs on the original expression
        for s in new_expr.free_symbols:
            new_expr = new_expr.subs(self.expr_subs[s])
        if len(list(new_expr.free_symbols)) == 0:
            return new_expr

        return None

    @_lru_cache
    def replace(self, expr: "sympy.Expr") -> "sympy.Expr":
        replacements = {s: self._find(cast(sympy.Symbol, s)) for s in expr.free_symbols}
        return safe_expand(expr.xreplace(replacements))

    @_lru_cache
    def _update_divisible(self):
        new_divisible = set()
        for k in self.divisible:
            res = self.replace(k)
            if len(res.free_symbols) > 0:
                new_divisible.add(k)

        self.divisible = new_divisible

    @_lru_cache
    def simplify(self, expr: "sympy.Expr") -> "sympy.Expr":
        expr = self.replace(expr)
        if expr.has(FloorDiv):
            self._update_divisible()
            div_replacements = {}
            for atom in expr.atoms(FloorDiv):
                base, divisor = atom.args
                if self.replace(base % divisor) in self.divisible:
                    div_replacements[atom] = sympy.floor(base / divisor)
            expr = expr.xreplace(div_replacements)
            expr = safe_expand(expr)
        return expr

    @lru_cache(256)
    def size_hint(self, expr: "sympy.Expr"):
        """
        Gets a size hint for a given expression from the underlying shapes we had.
        Does not introduce a guard, so only use this when you can guarantee that
        your code is still valid for arbitrary shapes (such as optimization decisions)
        """
        result_expr = safe_expand(expr).xreplace(self.var_to_val)
        if len(result_expr.free_symbols) != 0:
            for s in result_expr.free_symbols:
                result_expr = result_expr.subs(self.expr_subs[s])
            if len(list(result_expr.free_symbols)) == 0:
                return result_expr
            raise self._make_data_dependent_error(result_expr)
        return result_expr

    def _make_data_dependent_error(self, expr):
        # TODO: in a Dynamo context, having user code, and having the
        # name of the local, will be much better
        accesses = '\n\n'.join(
            f"Data dependent variable '{s}' allocated at:\n{s.stack}"
            for s in expr.free_symbols
        )
        return GuardOnDataDependentSymNode(
            f"\n\n{accesses}\n"
            "GuardOnDataDependentSymNode: It appears that you're trying to get "
            "a value out of symbolic int/float "
            "whose value is data-dependent (and thus we do not know the true value.)  "
            f"The expression we were trying to evaluate is {expr}.  "
            "Scroll up to see where each of these data-dependent accesses originally occurred."
            # TODO: Help text about how to use our runtime tests to fix this
            # problem
        )

    @_lru_cache
    def _find(self, a: "sympy.Symbol") -> "sympy.Expr":
        """
        Implements a DSU-like algorithm to find the variable that represents a
        Also handles transitive non-identity replacements.

        a: b + c
        c: d
        """
        if a not in self.replacements:
            return a
        res = self.replacements[a]
        cur_replace = {s: self._find(s) for s in res.free_symbols}
        self.replacements[a] = self.replacements[a].xreplace(cur_replace)
        return self.replacements[a]

    @lru_cache(256)
    def _maybe_guard_eq(self, expr: Union["sympy.Eq", "sympy.Ne"], concrete_bool: bool) -> None:
        """
        Evaluates the result of an eq call. If true, uses information to
        simplify shapes (i.e. a == b or a % 5 == 0)
        """
        assert type(concrete_bool) is bool
        if isinstance(expr, sympy.Eq):
            if not concrete_bool:
                return
        # NB: Apparently this is load bearing; to see what test fails if
        # you comment it out run:
        # python test/functorch/test_aotdispatch.py -k
        # test_aot_autograd_symbolic_module_exhaustive_nn_LazyConv3d_cpu_float32
        elif isinstance(expr, sympy.Ne):
            if concrete_bool:
                return
        free = list(expr.free_symbols)

        assert len(free) > 0, "The expression should not be static by this point"
        # In case of really gnarly expression, we don't blow up
        if len(free) > 5:
            return
        free = sorted(free, key=lambda x: (self.size_hint(x), x.name), reverse=True)  # type: ignore[attr-defined]
        lhs = expr.lhs
        rhs = expr.rhs
        if not expr.has(sympy.Mod):
            try:
                solutions = sympy.solve(lhs - rhs, free[0], dict=True)
                if len(solutions) != 1:
                    return
                solution = solutions[0][free[0]]
                if all(t.is_integer for t in sympy.preorder_traversal(solution)):
                    new_var = self._find(solution)
                    self.replacements[cast(sympy.Symbol, free[0])] = new_var
            except NotImplementedError:
                pass
            except RecursionError:
                log.warning(f"RecursionError in sympy.solve({lhs} - {rhs}, {free[0]})")
        if expr.has(sympy.Mod):
            mod_expr = tuple(expr.atoms(sympy.Mod))[0]
            try:
                solutions = sympy.solve(lhs - rhs, mod_expr, dict=True)
                if len(solutions) == 1 and solutions[0][mod_expr] == 0:
                    self.divisible.add(mod_expr)
            except NotImplementedError:
                pass
        return

    @lru_cache(256)
    def evaluate_expr(self, expr: "sympy.Expr", hint=None):
        """
        Given an expression, evaluates it, adding guards if necessary
        """
        if len(expr.free_symbols) == 0:
            return expr
        expr = self.simplify(expr)
        static_expr = self._maybe_evaluate_static(expr)
        if static_expr is not None:
            return static_expr

        if hint is None:
            concrete_val = self.size_hint(expr)
        else:
            concrete_val = sympy.sympify(hint)

        if isinstance(expr, (sympy.Eq, sympy.Ne)):
            self._maybe_guard_eq(expr, bool(concrete_val))
            # TODO: If we successfully eliminate a symbol via equality, it
            # is not actually necessary to save a guard for the equality,
            # as we will implicitly generate a guard when we match that
            # input against the symbol

        # TODO: optimize this; avoid formatting traces until we need them
        # NB: drop two frames; evaluate_expr and the Sym* function that
        # actually called us
        if not self._suppress_guards_tls():
            stack = ''.join(traceback.format_list(traceback.extract_stack()[:-2]))
            if concrete_val is sympy.true:
                self.guards.append(ShapeGuard(expr, stack))
            elif concrete_val is sympy.false:
                self.guards.append(ShapeGuard(sympy.Not(expr), stack))
            else:
                self.guards.append(
                    ShapeGuard(sympy.Eq(expr, concrete_val), stack))  # type: ignore[arg-type]
        return concrete_val<|MERGE_RESOLUTION|>--- conflicted
+++ resolved
@@ -379,6 +379,9 @@
     def sym_and(self, other):  # noqa: F811
         return self.and_(other)
 
+    def is_non_overlapping_and_dense(self, sizes, strides):
+        return self.is_non_overlapping_and_dense_indicator(*sizes, *strides).eq(to_node(self, 1))  # type: ignore[attr-defined]
+
     # Today we error on calling int on a symbolic shape, as this is a very accessible footgun.
     def int_(self):
         if len(self.expr.free_symbols) == 0:
@@ -520,27 +523,29 @@
                     sympy.simplify(base / gcd), sympy.simplify(divisor / gcd)
                 )
 
+    # TODO: As an indicator, this != 0 implies == 1 (and vice versa).
+    # Because we do not have the ability to guard on the stride permutation
+    # at the moment, it is hard to make further inferences when this is true,
+    # as although we know the tensor is contiguous in *some* layout, we don't
+    # know which one (however, you could, for example, make the inference that
+    # reshaping this to a 1D tensor can be guard-free.)
     class IsNonOverlappingAndDenseIndicator(sympy.Function):
         is_integer = True
 
         @classmethod
         def eval(cls, *args):
             assert len(args) % 2 == 0
+            # TODO: it is possible to make progress evaluating this guard
+            # even if not all of the inputs are known.  For example, a 2D
+            # tensor with non-0/1 sizes but strides (0, 1) is definitely
+            # false, because we know its numel > 1 but it's broadcasted
+            # in dim 0.
             if all(isinstance(a, sympy.Integer) for a in args):
-                dim = len(args) // 2
-                sizes = args[0:dim]
-                strides = args[dim:]
-                return int(eval_is_non_overlapping_and_dense(
-                    [int(s) for s in sizes],
-                    [int(s) for s in strides]
-                ))
+                return eval_is_non_overlapping_and_dense([int(a) for a in args])
             return None
 
-<<<<<<< HEAD
     IndicatorTypes = (IsNonOverlappingAndDenseIndicator,)
 
-=======
->>>>>>> 1a076715
 @lru_cache(256)
 def safe_expand(r):
     if hasattr(r, 'expand'):
@@ -590,7 +595,6 @@
 }
 
 sizes_strides_methods = {
-<<<<<<< HEAD
     # TODO: These could also be done with indicators, maybe it is better
     # for reasoning to do it that way
     'is_contiguous': lambda sizes, strides: sympy_is_contiguous(sizes, strides),
@@ -599,9 +603,6 @@
     'is_channels_last_strides_2d': lambda sizes, strides: sympy_is_channels_last_strides_2d(sizes, strides),
     'is_channels_last_strides_3d': lambda sizes, strides: sympy_is_channels_last_strides_3d(sizes, strides),
     'is_non_overlapping_and_dense_indicator': lambda sizes, strides: IsNonOverlappingAndDenseIndicator(*sizes, *strides),
-=======
-    'is_non_overlapping_and_dense': lambda *args: IsNonOverlappingAndDenseIndicator(*args),
->>>>>>> 1a076715
 }
 
 alternate_impl_if_hinted_methods = {
@@ -682,12 +683,9 @@
 
 # TODO: Deduplicate this with torch/_prims_common/__init__.py
 def eval_is_non_overlapping_and_dense(sizes, strides):
-<<<<<<< HEAD
     return int(guard_bool(_eval_is_non_overlapping_and_dense(sizes, strides)))
 
 def _eval_is_non_overlapping_and_dense(sizes, strides):
-=======
->>>>>>> 1a076715
     dim = len(sizes)
 
     # Short-circuits for tensors of rank one, which are
@@ -716,19 +714,6 @@
         expected_stride *= length
 
     return True
-
-def is_non_overlapping_and_dense(sizes, strides):
-    base = None
-    for s in itertools.chain(sizes, strides):
-        if isinstance(s, SymInt):
-            base = s
-            break
-
-    assert base is not None
-    return wrap_node(base.node.is_non_overlapping_and_dense(
-        [to_node(base.node, s) for s in sizes],
-        [to_node(base.node, s) for s in strides],
-    ))
 
 unary_magic_methods = {
     'sym_float',
@@ -771,10 +756,7 @@
     'Mod': operator.mod,
     'FloorDiv': operator.floordiv,
     'TrueDiv': operator.truediv,
-<<<<<<< HEAD
     'IsNonOverlappingAndDenseIndicator': eval_is_non_overlapping_and_dense,
-=======
->>>>>>> 1a076715
     'floor': math.floor,
     'ceiling': math.ceil,
 }
@@ -904,7 +886,6 @@
     def sizes_strides_impl(self, sizes, strides):
         op = getattr(sys.modules[__name__], method)
         if SYM_FUNCTION_MODE:
-<<<<<<< HEAD
             return to_node(self,
                 _handle_sym_dispatch(
                     op,
@@ -924,26 +905,10 @@
         size_hints = []
         out_hint = None
         for s in sizes:
-=======
-            r = _handle_sym_dispatch(op, ([wrap_node(s) for s in sizes], [wrap_node(s) for s in strides]), {})
-            assert isinstance(r, SymBool), type(r)
-            return r.node
-        size_exprs = [s.expr for s in sizes]
-        stride_exprs = [s.expr for s in strides]
-        try:
-            out = func(*size_exprs, *stride_exprs)
-        except Exception:
-            log.warning(f"failed to eval {method}(*{size_exprs}, *{stride_exprs})")
-            raise
-        hints = []
-        out_hint = None
-        for s in itertools.chain(sizes, strides):
->>>>>>> 1a076715
             if s.hint is None:
                 break
             size_hints.append(s.hint)
         else:
-<<<<<<< HEAD
             stride_hints = []
             for s in strides:
                 if s.hint is None:
@@ -958,11 +923,6 @@
         else:
             pytype = bool
         return SymNode(out, self.shape_env, pytype, out_hint)
-=======
-            out_hint = op(*hints)
-        # bool is never expandable
-        return SymNode(sympy.Eq(out, 1), self.shape_env, bool, out_hint)
->>>>>>> 1a076715
 
     setattr(SymNode, f"_{method}", sizes_strides_impl)
 
@@ -1437,7 +1397,7 @@
         guards = self.produce_guards(placeholders, [GlobalSource(a) for a in arg_names])
         if guards:
             code = " and ".join(guards)
-            return eval(code, {}, dict(zip(arg_names, args)))
+            return eval(code, SYMPY_INTERP, dict(zip(arg_names, args)))
         return True
 
     def bind_symbols(self, placeholders, args):
