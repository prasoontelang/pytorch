<<<<<<< HEAD
from .decomp import decompose
=======
from .decomp import Decompose
from .functionalization import Functionalize, RemoveInputMutation
>>>>>>> 28621208
from .fx_to_onnxscript import export_fx_to_onnxscript
from .shape_inference import shape_inference_with_fake_tensor

__all__ = [
    "export_fx_to_onnxscript",
<<<<<<< HEAD
    "shape_inference_with_fake_tensor",
    "decompose",
=======
    "Decompose",
    "Functionalize",
    "MovePlaceholderToFront",
    "RemoveInputMutation",
    "ReplaceGetAttrWithPlaceholder",
    "ShapeInferenceWithFakeTensor",
>>>>>>> 28621208
]<|MERGE_RESOLUTION|>--- conflicted
+++ resolved
@@ -1,23 +1,15 @@
-<<<<<<< HEAD
-from .decomp import decompose
-=======
 from .decomp import Decompose
 from .functionalization import Functionalize, RemoveInputMutation
->>>>>>> 28621208
 from .fx_to_onnxscript import export_fx_to_onnxscript
-from .shape_inference import shape_inference_with_fake_tensor
+from .shape_inference import ShapeInferenceWithFakeTensor
+from .virtualization import MovePlaceholderToFront, ReplaceGetAttrWithPlaceholder
 
 __all__ = [
     "export_fx_to_onnxscript",
-<<<<<<< HEAD
-    "shape_inference_with_fake_tensor",
-    "decompose",
-=======
     "Decompose",
     "Functionalize",
     "MovePlaceholderToFront",
     "RemoveInputMutation",
     "ReplaceGetAttrWithPlaceholder",
     "ShapeInferenceWithFakeTensor",
->>>>>>> 28621208
 ]