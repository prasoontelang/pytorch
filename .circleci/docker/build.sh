--- conflicted
+++ resolved
@@ -94,17 +94,6 @@
     GCC_VERSION=7
     # Do not install PROTOBUF, DB, and VISION as a test
     ;;
-<<<<<<< HEAD
-  pytorch-linux-xenial-py3.7-gcc5.4)
-    ANACONDA_PYTHON_VERSION=3.7
-    GCC_VERSION=5
-    PROTOBUF=yes
-    DB=yes
-    VISION=yes
-    KATEX=yes
-    ;;
-=======
->>>>>>> 64094d81
   pytorch-linux-xenial-py3.7-gcc7.2)
     ANACONDA_PYTHON_VERSION=3.7
     GCC_VERSION=7
@@ -179,8 +168,6 @@
   pytorch-linux-xenial-py3-clang7-asan)
     ANACONDA_PYTHON_VERSION=3.7
     CLANG_VERSION=7
-<<<<<<< HEAD
-=======
     PROTOBUF=yes
     DB=yes
     VISION=yes
@@ -188,7 +175,6 @@
   pytorch-linux-focal-py3-clang7-asan)
     ANACONDA_PYTHON_VERSION=3.7
     CLANG_VERSION=7
->>>>>>> 64094d81
     PROTOBUF=yes
     DB=yes
     VISION=yes
@@ -196,8 +182,6 @@
   pytorch-linux-xenial-py3-clang7-onnx)
     ANACONDA_PYTHON_VERSION=3.7
     CLANG_VERSION=7
-<<<<<<< HEAD
-=======
     PROTOBUF=yes
     DB=yes
     VISION=yes
@@ -205,7 +189,6 @@
   pytorch-linux-focal-py3-clang10-onnx)
     ANACONDA_PYTHON_VERSION=3.7
     CLANG_VERSION=10
->>>>>>> 64094d81
     PROTOBUF=yes
     DB=yes
     VISION=yes
